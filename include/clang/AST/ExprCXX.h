//===- ExprCXX.h - Classes for representing expressions ---------*- C++ -*-===//
//
// Part of the LLVM Project, under the Apache License v2.0 with LLVM Exceptions.
// See https://llvm.org/LICENSE.txt for license information.
// SPDX-License-Identifier: Apache-2.0 WITH LLVM-exception
//
//===----------------------------------------------------------------------===//
//
/// \file
/// Defines the clang::Expr interface and subclasses for C++ expressions.
//
//===----------------------------------------------------------------------===//

#ifndef LLVM_CLANG_AST_EXPRCXX_H
#define LLVM_CLANG_AST_EXPRCXX_H

#include "clang/AST/Decl.h"
#include "clang/AST/DeclBase.h"
#include "clang/AST/DeclCXX.h"
#include "clang/AST/DeclarationName.h"
#include "clang/AST/Expr.h"
#include "clang/AST/NestedNameSpecifier.h"
#include "clang/AST/OperationKinds.h"
#include "clang/AST/Stmt.h"
#include "clang/AST/Reflection.h"
#include "clang/AST/TemplateBase.h"
#include "clang/AST/Type.h"
#include "clang/AST/UnresolvedSet.h"
#include "clang/Basic/ExceptionSpecificationType.h"
#include "clang/Basic/ExpressionTraits.h"
#include "clang/Basic/LLVM.h"
#include "clang/Basic/Lambda.h"
#include "clang/Basic/LangOptions.h"
#include "clang/Basic/OperatorKinds.h"
#include "clang/Basic/SourceLocation.h"
#include "clang/Basic/Specifiers.h"
#include "clang/Basic/TypeTraits.h"
#include "llvm/ADT/ArrayRef.h"
#include "llvm/ADT/None.h"
#include "llvm/ADT/Optional.h"
#include "llvm/ADT/PointerUnion.h"
#include "llvm/ADT/StringRef.h"
#include "llvm/ADT/iterator_range.h"
#include "llvm/Support/Casting.h"
#include "llvm/Support/Compiler.h"
#include "llvm/Support/TrailingObjects.h"
#include <cassert>
#include <cstddef>
#include <cstdint>
#include <memory>

namespace clang {

class ASTContext;
class DeclAccessPair;
class IdentifierInfo;
class LambdaCapture;
class NonTypeTemplateParmDecl;
class TemplateParameterList;

//===--------------------------------------------------------------------===//
// C++ Expressions.
//===--------------------------------------------------------------------===//

/// A call to an overloaded operator written using operator
/// syntax.
///
/// Represents a call to an overloaded operator written using operator
/// syntax, e.g., "x + y" or "*p". While semantically equivalent to a
/// normal call, this AST node provides better information about the
/// syntactic representation of the call.
///
/// In a C++ template, this expression node kind will be used whenever
/// any of the arguments are type-dependent. In this case, the
/// function itself will be a (possibly empty) set of functions and
/// function templates that were found by name lookup at template
/// definition time.
class CXXOperatorCallExpr final : public CallExpr {
  friend class ASTStmtReader;
  friend class ASTStmtWriter;

  SourceRange Range;

  // CXXOperatorCallExpr has some trailing objects belonging
  // to CallExpr. See CallExpr for the details.

  SourceRange getSourceRangeImpl() const LLVM_READONLY;

  CXXOperatorCallExpr(OverloadedOperatorKind OpKind, Expr *Fn,
                      ArrayRef<Expr *> Args, QualType Ty, ExprValueKind VK,
                      SourceLocation OperatorLoc, FPOptions FPFeatures,
                      ADLCallKind UsesADL);

  CXXOperatorCallExpr(unsigned NumArgs, EmptyShell Empty);

public:
  static CXXOperatorCallExpr *
  Create(const ASTContext &Ctx, OverloadedOperatorKind OpKind, Expr *Fn,
         ArrayRef<Expr *> Args, QualType Ty, ExprValueKind VK,
         SourceLocation OperatorLoc, FPOptions FPFeatures,
         ADLCallKind UsesADL = NotADL);

  static CXXOperatorCallExpr *CreateEmpty(const ASTContext &Ctx,
                                          unsigned NumArgs, EmptyShell Empty);

  /// Returns the kind of overloaded operator that this expression refers to.
  OverloadedOperatorKind getOperator() const {
    return static_cast<OverloadedOperatorKind>(
        CXXOperatorCallExprBits.OperatorKind);
  }

  static bool isAssignmentOp(OverloadedOperatorKind Opc) {
    return Opc == OO_Equal || Opc == OO_StarEqual || Opc == OO_SlashEqual ||
           Opc == OO_PercentEqual || Opc == OO_PlusEqual ||
           Opc == OO_MinusEqual || Opc == OO_LessLessEqual ||
           Opc == OO_GreaterGreaterEqual || Opc == OO_AmpEqual ||
           Opc == OO_CaretEqual || Opc == OO_PipeEqual;
  }
  bool isAssignmentOp() const { return isAssignmentOp(getOperator()); }

  /// Is this written as an infix binary operator?
  bool isInfixBinaryOp() const;

  /// Returns the location of the operator symbol in the expression.
  ///
  /// When \c getOperator()==OO_Call, this is the location of the right
  /// parentheses; when \c getOperator()==OO_Subscript, this is the location
  /// of the right bracket.
  SourceLocation getOperatorLoc() const { return getRParenLoc(); }

  SourceLocation getExprLoc() const LLVM_READONLY {
    OverloadedOperatorKind Operator = getOperator();
    return (Operator < OO_Plus || Operator >= OO_Arrow ||
            Operator == OO_PlusPlus || Operator == OO_MinusMinus)
               ? getBeginLoc()
               : getOperatorLoc();
  }

  SourceLocation getBeginLoc() const { return Range.getBegin(); }
  SourceLocation getEndLoc() const { return Range.getEnd(); }
  SourceRange getSourceRange() const { return Range; }

  static bool classof(const Stmt *T) {
    return T->getStmtClass() == CXXOperatorCallExprClass;
  }

  // Set the FP contractability status of this operator. Only meaningful for
  // operations on floating point types.
  void setFPFeatures(FPOptions F) {
    CXXOperatorCallExprBits.FPFeatures = F.getInt();
  }
  FPOptions getFPFeatures() const {
    return FPOptions(CXXOperatorCallExprBits.FPFeatures);
  }

  // Get the FP contractability status of this operator. Only meaningful for
  // operations on floating point types.
  bool isFPContractableWithinStatement() const {
    return getFPFeatures().allowFPContractWithinStatement();
  }
};

/// Represents a call to a member function that
/// may be written either with member call syntax (e.g., "obj.func()"
/// or "objptr->func()") or with normal function-call syntax
/// ("func()") within a member function that ends up calling a member
/// function. The callee in either case is a MemberExpr that contains
/// both the object argument and the member function, while the
/// arguments are the arguments within the parentheses (not including
/// the object argument).
class CXXMemberCallExpr final : public CallExpr {
  // CXXMemberCallExpr has some trailing objects belonging
  // to CallExpr. See CallExpr for the details.

  CXXMemberCallExpr(Expr *Fn, ArrayRef<Expr *> Args, QualType Ty,
                    ExprValueKind VK, SourceLocation RP, unsigned MinNumArgs);

  CXXMemberCallExpr(unsigned NumArgs, EmptyShell Empty);

public:
  static CXXMemberCallExpr *Create(const ASTContext &Ctx, Expr *Fn,
                                   ArrayRef<Expr *> Args, QualType Ty,
                                   ExprValueKind VK, SourceLocation RP,
                                   unsigned MinNumArgs = 0);

  static CXXMemberCallExpr *CreateEmpty(const ASTContext &Ctx, unsigned NumArgs,
                                        EmptyShell Empty);

  /// Retrieves the implicit object argument for the member call.
  ///
  /// For example, in "x.f(5)", this returns the sub-expression "x".
  Expr *getImplicitObjectArgument() const;

  /// Retrieves the declaration of the called method.
  CXXMethodDecl *getMethodDecl() const;

  /// Retrieves the CXXRecordDecl for the underlying type of
  /// the implicit object argument.
  ///
  /// Note that this is may not be the same declaration as that of the class
  /// context of the CXXMethodDecl which this function is calling.
  /// FIXME: Returns 0 for member pointer call exprs.
  CXXRecordDecl *getRecordDecl() const;

  SourceLocation getExprLoc() const LLVM_READONLY {
    SourceLocation CLoc = getCallee()->getExprLoc();
    if (CLoc.isValid())
      return CLoc;

    return getBeginLoc();
  }

  static bool classof(const Stmt *T) {
    return T->getStmtClass() == CXXMemberCallExprClass;
  }
};

/// Represents a call to a CUDA kernel function.
class CUDAKernelCallExpr final : public CallExpr {
  enum { CONFIG, END_PREARG };

  // CUDAKernelCallExpr has some trailing objects belonging
  // to CallExpr. See CallExpr for the details.

  CUDAKernelCallExpr(Expr *Fn, CallExpr *Config, ArrayRef<Expr *> Args,
                     QualType Ty, ExprValueKind VK, SourceLocation RP,
                     unsigned MinNumArgs);

  CUDAKernelCallExpr(unsigned NumArgs, EmptyShell Empty);

public:
  static CUDAKernelCallExpr *Create(const ASTContext &Ctx, Expr *Fn,
                                    CallExpr *Config, ArrayRef<Expr *> Args,
                                    QualType Ty, ExprValueKind VK,
                                    SourceLocation RP, unsigned MinNumArgs = 0);

  static CUDAKernelCallExpr *CreateEmpty(const ASTContext &Ctx,
                                         unsigned NumArgs, EmptyShell Empty);

  const CallExpr *getConfig() const {
    return cast_or_null<CallExpr>(getPreArg(CONFIG));
  }
  CallExpr *getConfig() { return cast_or_null<CallExpr>(getPreArg(CONFIG)); }

  /// Sets the kernel configuration expression.
  ///
  /// Note that this method cannot be called if config has already been set to a
  /// non-null value.
  void setConfig(CallExpr *E) {
    assert(!getConfig() &&
           "Cannot call setConfig if config is not null");
    setPreArg(CONFIG, E);
    setInstantiationDependent(isInstantiationDependent() ||
                              E->isInstantiationDependent());
    setContainsUnexpandedParameterPack(containsUnexpandedParameterPack() ||
                                       E->containsUnexpandedParameterPack());
  }

  static bool classof(const Stmt *T) {
    return T->getStmtClass() == CUDAKernelCallExprClass;
  }
};

/// Abstract class common to all of the C++ "named"/"keyword" casts.
///
/// This abstract class is inherited by all of the classes
/// representing "named" casts: CXXStaticCastExpr for \c static_cast,
/// CXXDynamicCastExpr for \c dynamic_cast, CXXReinterpretCastExpr for
/// reinterpret_cast, and CXXConstCastExpr for \c const_cast.
class CXXNamedCastExpr : public ExplicitCastExpr {
private:
  // the location of the casting op
  SourceLocation Loc;

  // the location of the right parenthesis
  SourceLocation RParenLoc;

  // range for '<' '>'
  SourceRange AngleBrackets;

protected:
  friend class ASTStmtReader;

  CXXNamedCastExpr(StmtClass SC, QualType ty, ExprValueKind VK,
                   CastKind kind, Expr *op, unsigned PathSize,
                   TypeSourceInfo *writtenTy, SourceLocation l,
                   SourceLocation RParenLoc,
                   SourceRange AngleBrackets)
      : ExplicitCastExpr(SC, ty, VK, kind, op, PathSize, writtenTy), Loc(l),
        RParenLoc(RParenLoc), AngleBrackets(AngleBrackets) {}

  explicit CXXNamedCastExpr(StmtClass SC, EmptyShell Shell, unsigned PathSize)
      : ExplicitCastExpr(SC, Shell, PathSize) {}

public:
  const char *getCastName() const;

  /// Retrieve the location of the cast operator keyword, e.g.,
  /// \c static_cast.
  SourceLocation getOperatorLoc() const { return Loc; }

  /// Retrieve the location of the closing parenthesis.
  SourceLocation getRParenLoc() const { return RParenLoc; }

  SourceLocation getBeginLoc() const LLVM_READONLY { return Loc; }
  SourceLocation getEndLoc() const LLVM_READONLY { return RParenLoc; }
  SourceRange getAngleBrackets() const LLVM_READONLY { return AngleBrackets; }

  static bool classof(const Stmt *T) {
    switch (T->getStmtClass()) {
    case CXXStaticCastExprClass:
    case CXXDynamicCastExprClass:
    case CXXReinterpretCastExprClass:
    case CXXConstCastExprClass:
      return true;
    default:
      return false;
    }
  }
};

/// A C++ \c static_cast expression (C++ [expr.static.cast]).
///
/// This expression node represents a C++ static cast, e.g.,
/// \c static_cast<int>(1.0).
class CXXStaticCastExpr final
    : public CXXNamedCastExpr,
      private llvm::TrailingObjects<CXXStaticCastExpr, CXXBaseSpecifier *> {
  CXXStaticCastExpr(QualType ty, ExprValueKind vk, CastKind kind, Expr *op,
                    unsigned pathSize, TypeSourceInfo *writtenTy,
                    SourceLocation l, SourceLocation RParenLoc,
                    SourceRange AngleBrackets)
      : CXXNamedCastExpr(CXXStaticCastExprClass, ty, vk, kind, op, pathSize,
                         writtenTy, l, RParenLoc, AngleBrackets) {}

  explicit CXXStaticCastExpr(EmptyShell Empty, unsigned PathSize)
      : CXXNamedCastExpr(CXXStaticCastExprClass, Empty, PathSize) {}

public:
  friend class CastExpr;
  friend TrailingObjects;

  static CXXStaticCastExpr *Create(const ASTContext &Context, QualType T,
                                   ExprValueKind VK, CastKind K, Expr *Op,
                                   const CXXCastPath *Path,
                                   TypeSourceInfo *Written, SourceLocation L,
                                   SourceLocation RParenLoc,
                                   SourceRange AngleBrackets);
  static CXXStaticCastExpr *CreateEmpty(const ASTContext &Context,
                                        unsigned PathSize);

  static bool classof(const Stmt *T) {
    return T->getStmtClass() == CXXStaticCastExprClass;
  }
};

/// A C++ @c dynamic_cast expression (C++ [expr.dynamic.cast]).
///
/// This expression node represents a dynamic cast, e.g.,
/// \c dynamic_cast<Derived*>(BasePtr). Such a cast may perform a run-time
/// check to determine how to perform the type conversion.
class CXXDynamicCastExpr final
    : public CXXNamedCastExpr,
      private llvm::TrailingObjects<CXXDynamicCastExpr, CXXBaseSpecifier *> {
  CXXDynamicCastExpr(QualType ty, ExprValueKind VK, CastKind kind,
                     Expr *op, unsigned pathSize, TypeSourceInfo *writtenTy,
                     SourceLocation l, SourceLocation RParenLoc,
                     SourceRange AngleBrackets)
      : CXXNamedCastExpr(CXXDynamicCastExprClass, ty, VK, kind, op, pathSize,
                         writtenTy, l, RParenLoc, AngleBrackets) {}

  explicit CXXDynamicCastExpr(EmptyShell Empty, unsigned pathSize)
      : CXXNamedCastExpr(CXXDynamicCastExprClass, Empty, pathSize) {}

public:
  friend class CastExpr;
  friend TrailingObjects;

  static CXXDynamicCastExpr *Create(const ASTContext &Context, QualType T,
                                    ExprValueKind VK, CastKind Kind, Expr *Op,
                                    const CXXCastPath *Path,
                                    TypeSourceInfo *Written, SourceLocation L,
                                    SourceLocation RParenLoc,
                                    SourceRange AngleBrackets);

  static CXXDynamicCastExpr *CreateEmpty(const ASTContext &Context,
                                         unsigned pathSize);

  bool isAlwaysNull() const;

  static bool classof(const Stmt *T) {
    return T->getStmtClass() == CXXDynamicCastExprClass;
  }
};

/// A C++ @c reinterpret_cast expression (C++ [expr.reinterpret.cast]).
///
/// This expression node represents a reinterpret cast, e.g.,
/// @c reinterpret_cast<int>(VoidPtr).
///
/// A reinterpret_cast provides a differently-typed view of a value but
/// (in Clang, as in most C++ implementations) performs no actual work at
/// run time.
class CXXReinterpretCastExpr final
    : public CXXNamedCastExpr,
      private llvm::TrailingObjects<CXXReinterpretCastExpr,
                                    CXXBaseSpecifier *> {
  CXXReinterpretCastExpr(QualType ty, ExprValueKind vk, CastKind kind,
                         Expr *op, unsigned pathSize,
                         TypeSourceInfo *writtenTy, SourceLocation l,
                         SourceLocation RParenLoc,
                         SourceRange AngleBrackets)
      : CXXNamedCastExpr(CXXReinterpretCastExprClass, ty, vk, kind, op,
                         pathSize, writtenTy, l, RParenLoc, AngleBrackets) {}

  CXXReinterpretCastExpr(EmptyShell Empty, unsigned pathSize)
      : CXXNamedCastExpr(CXXReinterpretCastExprClass, Empty, pathSize) {}

public:
  friend class CastExpr;
  friend TrailingObjects;

  static CXXReinterpretCastExpr *Create(const ASTContext &Context, QualType T,
                                        ExprValueKind VK, CastKind Kind,
                                        Expr *Op, const CXXCastPath *Path,
                                 TypeSourceInfo *WrittenTy, SourceLocation L,
                                        SourceLocation RParenLoc,
                                        SourceRange AngleBrackets);
  static CXXReinterpretCastExpr *CreateEmpty(const ASTContext &Context,
                                             unsigned pathSize);

  static bool classof(const Stmt *T) {
    return T->getStmtClass() == CXXReinterpretCastExprClass;
  }
};

/// A C++ \c const_cast expression (C++ [expr.const.cast]).
///
/// This expression node represents a const cast, e.g.,
/// \c const_cast<char*>(PtrToConstChar).
///
/// A const_cast can remove type qualifiers but does not change the underlying
/// value.
class CXXConstCastExpr final
    : public CXXNamedCastExpr,
      private llvm::TrailingObjects<CXXConstCastExpr, CXXBaseSpecifier *> {
  CXXConstCastExpr(QualType ty, ExprValueKind VK, Expr *op,
                   TypeSourceInfo *writtenTy, SourceLocation l,
                   SourceLocation RParenLoc, SourceRange AngleBrackets)
      : CXXNamedCastExpr(CXXConstCastExprClass, ty, VK, CK_NoOp, op,
                         0, writtenTy, l, RParenLoc, AngleBrackets) {}

  explicit CXXConstCastExpr(EmptyShell Empty)
      : CXXNamedCastExpr(CXXConstCastExprClass, Empty, 0) {}

public:
  friend class CastExpr;
  friend TrailingObjects;

  static CXXConstCastExpr *Create(const ASTContext &Context, QualType T,
                                  ExprValueKind VK, Expr *Op,
                                  TypeSourceInfo *WrittenTy, SourceLocation L,
                                  SourceLocation RParenLoc,
                                  SourceRange AngleBrackets);
  static CXXConstCastExpr *CreateEmpty(const ASTContext &Context);

  static bool classof(const Stmt *T) {
    return T->getStmtClass() == CXXConstCastExprClass;
  }
};

/// A call to a literal operator (C++11 [over.literal])
/// written as a user-defined literal (C++11 [lit.ext]).
///
/// Represents a user-defined literal, e.g. "foo"_bar or 1.23_xyz. While this
/// is semantically equivalent to a normal call, this AST node provides better
/// information about the syntactic representation of the literal.
///
/// Since literal operators are never found by ADL and can only be declared at
/// namespace scope, a user-defined literal is never dependent.
class UserDefinedLiteral final : public CallExpr {
  friend class ASTStmtReader;
  friend class ASTStmtWriter;

  /// The location of a ud-suffix within the literal.
  SourceLocation UDSuffixLoc;

  // UserDefinedLiteral has some trailing objects belonging
  // to CallExpr. See CallExpr for the details.

  UserDefinedLiteral(Expr *Fn, ArrayRef<Expr *> Args, QualType Ty,
                     ExprValueKind VK, SourceLocation LitEndLoc,
                     SourceLocation SuffixLoc);

  UserDefinedLiteral(unsigned NumArgs, EmptyShell Empty);

public:
  static UserDefinedLiteral *Create(const ASTContext &Ctx, Expr *Fn,
                                    ArrayRef<Expr *> Args, QualType Ty,
                                    ExprValueKind VK, SourceLocation LitEndLoc,
                                    SourceLocation SuffixLoc);

  static UserDefinedLiteral *CreateEmpty(const ASTContext &Ctx,
                                         unsigned NumArgs, EmptyShell Empty);

  /// The kind of literal operator which is invoked.
  enum LiteralOperatorKind {
    /// Raw form: operator "" X (const char *)
    LOK_Raw,

    /// Raw form: operator "" X<cs...> ()
    LOK_Template,

    /// operator "" X (unsigned long long)
    LOK_Integer,

    /// operator "" X (long double)
    LOK_Floating,

    /// operator "" X (const CharT *, size_t)
    LOK_String,

    /// operator "" X (CharT)
    LOK_Character
  };

  /// Returns the kind of literal operator invocation
  /// which this expression represents.
  LiteralOperatorKind getLiteralOperatorKind() const;

  /// If this is not a raw user-defined literal, get the
  /// underlying cooked literal (representing the literal with the suffix
  /// removed).
  Expr *getCookedLiteral();
  const Expr *getCookedLiteral() const {
    return const_cast<UserDefinedLiteral*>(this)->getCookedLiteral();
  }

  SourceLocation getBeginLoc() const {
    if (getLiteralOperatorKind() == LOK_Template)
      return getRParenLoc();
    return getArg(0)->getBeginLoc();
  }

  SourceLocation getEndLoc() const { return getRParenLoc(); }

  /// Returns the location of a ud-suffix in the expression.
  ///
  /// For a string literal, there may be multiple identical suffixes. This
  /// returns the first.
  SourceLocation getUDSuffixLoc() const { return UDSuffixLoc; }

  /// Returns the ud-suffix specified for this literal.
  const IdentifierInfo *getUDSuffix() const;

  static bool classof(const Stmt *S) {
    return S->getStmtClass() == UserDefinedLiteralClass;
  }
};

/// A boolean literal, per ([C++ lex.bool] Boolean literals).
class CXXBoolLiteralExpr : public Expr {
public:
  CXXBoolLiteralExpr(bool Val, QualType Ty, SourceLocation Loc)
      : Expr(CXXBoolLiteralExprClass, Ty, VK_RValue, OK_Ordinary, false, false,
             false, false) {
    CXXBoolLiteralExprBits.Value = Val;
    CXXBoolLiteralExprBits.Loc = Loc;
  }

  explicit CXXBoolLiteralExpr(EmptyShell Empty)
      : Expr(CXXBoolLiteralExprClass, Empty) {}

  bool getValue() const { return CXXBoolLiteralExprBits.Value; }
  void setValue(bool V) { CXXBoolLiteralExprBits.Value = V; }

  SourceLocation getBeginLoc() const { return getLocation(); }
  SourceLocation getEndLoc() const { return getLocation(); }

  SourceLocation getLocation() const { return CXXBoolLiteralExprBits.Loc; }
  void setLocation(SourceLocation L) { CXXBoolLiteralExprBits.Loc = L; }

  static bool classof(const Stmt *T) {
    return T->getStmtClass() == CXXBoolLiteralExprClass;
  }

  // Iterators
  child_range children() {
    return child_range(child_iterator(), child_iterator());
  }
};

/// The null pointer literal (C++11 [lex.nullptr])
///
/// Introduced in C++11, the only literal of type \c nullptr_t is \c nullptr.
class CXXNullPtrLiteralExpr : public Expr {
public:
  CXXNullPtrLiteralExpr(QualType Ty, SourceLocation Loc)
      : Expr(CXXNullPtrLiteralExprClass, Ty, VK_RValue, OK_Ordinary, false,
             false, false, false) {
    CXXNullPtrLiteralExprBits.Loc = Loc;
  }

  explicit CXXNullPtrLiteralExpr(EmptyShell Empty)
      : Expr(CXXNullPtrLiteralExprClass, Empty) {}

  SourceLocation getBeginLoc() const { return getLocation(); }
  SourceLocation getEndLoc() const { return getLocation(); }

  SourceLocation getLocation() const { return CXXNullPtrLiteralExprBits.Loc; }
  void setLocation(SourceLocation L) { CXXNullPtrLiteralExprBits.Loc = L; }

  static bool classof(const Stmt *T) {
    return T->getStmtClass() == CXXNullPtrLiteralExprClass;
  }

  child_range children() {
    return child_range(child_iterator(), child_iterator());
  }
};

/// Implicit construction of a std::initializer_list<T> object from an
/// array temporary within list-initialization (C++11 [dcl.init.list]p5).
class CXXStdInitializerListExpr : public Expr {
  Stmt *SubExpr = nullptr;

  CXXStdInitializerListExpr(EmptyShell Empty)
      : Expr(CXXStdInitializerListExprClass, Empty) {}

public:
  friend class ASTReader;
  friend class ASTStmtReader;

  CXXStdInitializerListExpr(QualType Ty, Expr *SubExpr)
      : Expr(CXXStdInitializerListExprClass, Ty, VK_RValue, OK_Ordinary,
             Ty->isDependentType(), SubExpr->isValueDependent(),
             SubExpr->isInstantiationDependent(),
             SubExpr->containsUnexpandedParameterPack()),
        SubExpr(SubExpr) {}

  Expr *getSubExpr() { return static_cast<Expr*>(SubExpr); }
  const Expr *getSubExpr() const { return static_cast<const Expr*>(SubExpr); }

  SourceLocation getBeginLoc() const LLVM_READONLY {
    return SubExpr->getBeginLoc();
  }

  SourceLocation getEndLoc() const LLVM_READONLY {
    return SubExpr->getEndLoc();
  }

  /// Retrieve the source range of the expression.
  SourceRange getSourceRange() const LLVM_READONLY {
    return SubExpr->getSourceRange();
  }

  static bool classof(const Stmt *S) {
    return S->getStmtClass() == CXXStdInitializerListExprClass;
  }

  child_range children() { return child_range(&SubExpr, &SubExpr + 1); }
};

/// A C++ \c typeid expression (C++ [expr.typeid]), which gets
/// the \c type_info that corresponds to the supplied type, or the (possibly
/// dynamic) type of the supplied expression.
///
/// This represents code like \c typeid(int) or \c typeid(*objPtr)
class CXXTypeidExpr : public Expr {
private:
  llvm::PointerUnion<Stmt *, TypeSourceInfo *> Operand;
  SourceRange Range;

public:
  CXXTypeidExpr(QualType Ty, TypeSourceInfo *Operand, SourceRange R)
      : Expr(CXXTypeidExprClass, Ty, VK_LValue, OK_Ordinary,
             // typeid is never type-dependent (C++ [temp.dep.expr]p4)
             false,
             // typeid is value-dependent if the type or expression are
             // dependent
             Operand->getType()->isDependentType(),
             Operand->getType()->isInstantiationDependentType(),
             Operand->getType()->containsUnexpandedParameterPack()),
        Operand(Operand), Range(R) {}

  CXXTypeidExpr(QualType Ty, Expr *Operand, SourceRange R)
      : Expr(CXXTypeidExprClass, Ty, VK_LValue, OK_Ordinary,
             // typeid is never type-dependent (C++ [temp.dep.expr]p4)
             false,
             // typeid is value-dependent if the type or expression are
             // dependent
             Operand->isTypeDependent() || Operand->isValueDependent(),
             Operand->isInstantiationDependent(),
             Operand->containsUnexpandedParameterPack()),
        Operand(Operand), Range(R) {}

  CXXTypeidExpr(EmptyShell Empty, bool isExpr)
      : Expr(CXXTypeidExprClass, Empty) {
    if (isExpr)
      Operand = (Expr*)nullptr;
    else
      Operand = (TypeSourceInfo*)nullptr;
  }

  /// Determine whether this typeid has a type operand which is potentially
  /// evaluated, per C++11 [expr.typeid]p3.
  bool isPotentiallyEvaluated() const;

  bool isTypeOperand() const { return Operand.is<TypeSourceInfo *>(); }

  /// Retrieves the type operand of this typeid() expression after
  /// various required adjustments (removing reference types, cv-qualifiers).
  QualType getTypeOperand(ASTContext &Context) const;

  /// Retrieve source information for the type operand.
  TypeSourceInfo *getTypeOperandSourceInfo() const {
    assert(isTypeOperand() && "Cannot call getTypeOperand for typeid(expr)");
    return Operand.get<TypeSourceInfo *>();
  }

  void setTypeOperandSourceInfo(TypeSourceInfo *TSI) {
    assert(isTypeOperand() && "Cannot call getTypeOperand for typeid(expr)");
    Operand = TSI;
  }

  Expr *getExprOperand() const {
    assert(!isTypeOperand() && "Cannot call getExprOperand for typeid(type)");
    return static_cast<Expr*>(Operand.get<Stmt *>());
  }

  void setExprOperand(Expr *E) {
    assert(!isTypeOperand() && "Cannot call getExprOperand for typeid(type)");
    Operand = E;
  }

  SourceLocation getBeginLoc() const LLVM_READONLY { return Range.getBegin(); }
  SourceLocation getEndLoc() const LLVM_READONLY { return Range.getEnd(); }
  SourceRange getSourceRange() const LLVM_READONLY { return Range; }
  void setSourceRange(SourceRange R) { Range = R; }

  static bool classof(const Stmt *T) {
    return T->getStmtClass() == CXXTypeidExprClass;
  }

  // Iterators
  child_range children() {
    if (isTypeOperand())
      return child_range(child_iterator(), child_iterator());
    auto **begin = reinterpret_cast<Stmt **>(&Operand);
    return child_range(begin, begin + 1);
  }
};

/// A member reference to an MSPropertyDecl.
///
/// This expression always has pseudo-object type, and therefore it is
/// typically not encountered in a fully-typechecked expression except
/// within the syntactic form of a PseudoObjectExpr.
class MSPropertyRefExpr : public Expr {
  Expr *BaseExpr;
  MSPropertyDecl *TheDecl;
  SourceLocation MemberLoc;
  bool IsArrow;
  NestedNameSpecifierLoc QualifierLoc;

public:
  friend class ASTStmtReader;

  MSPropertyRefExpr(Expr *baseExpr, MSPropertyDecl *decl, bool isArrow,
                    QualType ty, ExprValueKind VK,
                    NestedNameSpecifierLoc qualifierLoc,
                    SourceLocation nameLoc)
      : Expr(MSPropertyRefExprClass, ty, VK, OK_Ordinary,
             /*type-dependent*/ false, baseExpr->isValueDependent(),
             baseExpr->isInstantiationDependent(),
             baseExpr->containsUnexpandedParameterPack()),
        BaseExpr(baseExpr), TheDecl(decl),
        MemberLoc(nameLoc), IsArrow(isArrow),
        QualifierLoc(qualifierLoc) {}

  MSPropertyRefExpr(EmptyShell Empty) : Expr(MSPropertyRefExprClass, Empty) {}

  SourceRange getSourceRange() const LLVM_READONLY {
    return SourceRange(getBeginLoc(), getEndLoc());
  }

  bool isImplicitAccess() const {
    return getBaseExpr() && getBaseExpr()->isImplicitCXXThis();
  }

  SourceLocation getBeginLoc() const {
    if (!isImplicitAccess())
      return BaseExpr->getBeginLoc();
    else if (QualifierLoc)
      return QualifierLoc.getBeginLoc();
    else
        return MemberLoc;
  }

  SourceLocation getEndLoc() const { return getMemberLoc(); }

  child_range children() {
    return child_range((Stmt**)&BaseExpr, (Stmt**)&BaseExpr + 1);
  }

  static bool classof(const Stmt *T) {
    return T->getStmtClass() == MSPropertyRefExprClass;
  }

  Expr *getBaseExpr() const { return BaseExpr; }
  MSPropertyDecl *getPropertyDecl() const { return TheDecl; }
  bool isArrow() const { return IsArrow; }
  SourceLocation getMemberLoc() const { return MemberLoc; }
  NestedNameSpecifierLoc getQualifierLoc() const { return QualifierLoc; }
};

/// MS property subscript expression.
/// MSVC supports 'property' attribute and allows to apply it to the
/// declaration of an empty array in a class or structure definition.
/// For example:
/// \code
/// __declspec(property(get=GetX, put=PutX)) int x[];
/// \endcode
/// The above statement indicates that x[] can be used with one or more array
/// indices. In this case, i=p->x[a][b] will be turned into i=p->GetX(a, b), and
/// p->x[a][b] = i will be turned into p->PutX(a, b, i).
/// This is a syntactic pseudo-object expression.
class MSPropertySubscriptExpr : public Expr {
  friend class ASTStmtReader;

  enum { BASE_EXPR, IDX_EXPR, NUM_SUBEXPRS = 2 };

  Stmt *SubExprs[NUM_SUBEXPRS];
  SourceLocation RBracketLoc;

  void setBase(Expr *Base) { SubExprs[BASE_EXPR] = Base; }
  void setIdx(Expr *Idx) { SubExprs[IDX_EXPR] = Idx; }

public:
  MSPropertySubscriptExpr(Expr *Base, Expr *Idx, QualType Ty, ExprValueKind VK,
                          ExprObjectKind OK, SourceLocation RBracketLoc)
      : Expr(MSPropertySubscriptExprClass, Ty, VK, OK, Idx->isTypeDependent(),
             Idx->isValueDependent(), Idx->isInstantiationDependent(),
             Idx->containsUnexpandedParameterPack()),
        RBracketLoc(RBracketLoc) {
    SubExprs[BASE_EXPR] = Base;
    SubExprs[IDX_EXPR] = Idx;
  }

  /// Create an empty array subscript expression.
  explicit MSPropertySubscriptExpr(EmptyShell Shell)
      : Expr(MSPropertySubscriptExprClass, Shell) {}

  Expr *getBase() { return cast<Expr>(SubExprs[BASE_EXPR]); }
  const Expr *getBase() const { return cast<Expr>(SubExprs[BASE_EXPR]); }

  Expr *getIdx() { return cast<Expr>(SubExprs[IDX_EXPR]); }
  const Expr *getIdx() const { return cast<Expr>(SubExprs[IDX_EXPR]); }

  SourceLocation getBeginLoc() const LLVM_READONLY {
    return getBase()->getBeginLoc();
  }

  SourceLocation getEndLoc() const LLVM_READONLY { return RBracketLoc; }

  SourceLocation getRBracketLoc() const { return RBracketLoc; }
  void setRBracketLoc(SourceLocation L) { RBracketLoc = L; }

  SourceLocation getExprLoc() const LLVM_READONLY {
    return getBase()->getExprLoc();
  }

  static bool classof(const Stmt *T) {
    return T->getStmtClass() == MSPropertySubscriptExprClass;
  }

  // Iterators
  child_range children() {
    return child_range(&SubExprs[0], &SubExprs[0] + NUM_SUBEXPRS);
  }
};

/// A Microsoft C++ @c __uuidof expression, which gets
/// the _GUID that corresponds to the supplied type or expression.
///
/// This represents code like @c __uuidof(COMTYPE) or @c __uuidof(*comPtr)
class CXXUuidofExpr : public Expr {
private:
  llvm::PointerUnion<Stmt *, TypeSourceInfo *> Operand;
  StringRef UuidStr;
  SourceRange Range;

public:
  CXXUuidofExpr(QualType Ty, TypeSourceInfo *Operand, StringRef UuidStr,
                SourceRange R)
      : Expr(CXXUuidofExprClass, Ty, VK_LValue, OK_Ordinary, false,
             Operand->getType()->isDependentType(),
             Operand->getType()->isInstantiationDependentType(),
             Operand->getType()->containsUnexpandedParameterPack()),
        Operand(Operand), UuidStr(UuidStr), Range(R) {}

  CXXUuidofExpr(QualType Ty, Expr *Operand, StringRef UuidStr, SourceRange R)
      : Expr(CXXUuidofExprClass, Ty, VK_LValue, OK_Ordinary, false,
             Operand->isTypeDependent(), Operand->isInstantiationDependent(),
             Operand->containsUnexpandedParameterPack()),
        Operand(Operand), UuidStr(UuidStr), Range(R) {}

  CXXUuidofExpr(EmptyShell Empty, bool isExpr)
    : Expr(CXXUuidofExprClass, Empty) {
    if (isExpr)
      Operand = (Expr*)nullptr;
    else
      Operand = (TypeSourceInfo*)nullptr;
  }

  bool isTypeOperand() const { return Operand.is<TypeSourceInfo *>(); }

  /// Retrieves the type operand of this __uuidof() expression after
  /// various required adjustments (removing reference types, cv-qualifiers).
  QualType getTypeOperand(ASTContext &Context) const;

  /// Retrieve source information for the type operand.
  TypeSourceInfo *getTypeOperandSourceInfo() const {
    assert(isTypeOperand() && "Cannot call getTypeOperand for __uuidof(expr)");
    return Operand.get<TypeSourceInfo *>();
  }

  void setTypeOperandSourceInfo(TypeSourceInfo *TSI) {
    assert(isTypeOperand() && "Cannot call getTypeOperand for __uuidof(expr)");
    Operand = TSI;
  }

  Expr *getExprOperand() const {
    assert(!isTypeOperand() && "Cannot call getExprOperand for __uuidof(type)");
    return static_cast<Expr*>(Operand.get<Stmt *>());
  }

  void setExprOperand(Expr *E) {
    assert(!isTypeOperand() && "Cannot call getExprOperand for __uuidof(type)");
    Operand = E;
  }

  void setUuidStr(StringRef US) { UuidStr = US; }
  StringRef getUuidStr() const { return UuidStr; }

  SourceLocation getBeginLoc() const LLVM_READONLY { return Range.getBegin(); }
  SourceLocation getEndLoc() const LLVM_READONLY { return Range.getEnd(); }
  SourceRange getSourceRange() const LLVM_READONLY { return Range; }
  void setSourceRange(SourceRange R) { Range = R; }

  static bool classof(const Stmt *T) {
    return T->getStmtClass() == CXXUuidofExprClass;
  }

  // Iterators
  child_range children() {
    if (isTypeOperand())
      return child_range(child_iterator(), child_iterator());
    auto **begin = reinterpret_cast<Stmt **>(&Operand);
    return child_range(begin, begin + 1);
  }
};

/// Represents the \c this expression in C++.
///
/// This is a pointer to the object on which the current member function is
/// executing (C++ [expr.prim]p3). Example:
///
/// \code
/// class Foo {
/// public:
///   void bar();
///   void test() { this->bar(); }
/// };
/// \endcode
class CXXThisExpr : public Expr {
public:
  CXXThisExpr(SourceLocation L, QualType Ty, bool IsImplicit)
      : Expr(CXXThisExprClass, Ty, VK_RValue, OK_Ordinary,
             // 'this' is type-dependent if the class type of the enclosing
             // member function is dependent (C++ [temp.dep.expr]p2)
             Ty->isDependentType(), Ty->isDependentType(),
             Ty->isInstantiationDependentType(),
             /*ContainsUnexpandedParameterPack=*/false) {
    CXXThisExprBits.IsImplicit = IsImplicit;
    CXXThisExprBits.Loc = L;
  }

  CXXThisExpr(EmptyShell Empty) : Expr(CXXThisExprClass, Empty) {}

  SourceLocation getLocation() const { return CXXThisExprBits.Loc; }
  void setLocation(SourceLocation L) { CXXThisExprBits.Loc = L; }

  SourceLocation getBeginLoc() const { return getLocation(); }
  SourceLocation getEndLoc() const { return getLocation(); }

  bool isImplicit() const { return CXXThisExprBits.IsImplicit; }
  void setImplicit(bool I) { CXXThisExprBits.IsImplicit = I; }

  static bool classof(const Stmt *T) {
    return T->getStmtClass() == CXXThisExprClass;
  }

  // Iterators
  child_range children() {
    return child_range(child_iterator(), child_iterator());
  }
};

/// A C++ throw-expression (C++ [except.throw]).
///
/// This handles 'throw' (for re-throwing the current exception) and
/// 'throw' assignment-expression.  When assignment-expression isn't
/// present, Op will be null.
class CXXThrowExpr : public Expr {
  friend class ASTStmtReader;

  /// The optional expression in the throw statement.
  Stmt *Operand;

public:
  // \p Ty is the void type which is used as the result type of the
  // expression. The \p Loc is the location of the throw keyword.
  // \p Operand is the expression in the throw statement, and can be
  // null if not present.
  CXXThrowExpr(Expr *Operand, QualType Ty, SourceLocation Loc,
               bool IsThrownVariableInScope)
      : Expr(CXXThrowExprClass, Ty, VK_RValue, OK_Ordinary, false, false,
             Operand && Operand->isInstantiationDependent(),
             Operand && Operand->containsUnexpandedParameterPack()),
        Operand(Operand) {
    CXXThrowExprBits.ThrowLoc = Loc;
    CXXThrowExprBits.IsThrownVariableInScope = IsThrownVariableInScope;
  }
  CXXThrowExpr(EmptyShell Empty) : Expr(CXXThrowExprClass, Empty) {}

  const Expr *getSubExpr() const { return cast_or_null<Expr>(Operand); }
  Expr *getSubExpr() { return cast_or_null<Expr>(Operand); }

  SourceLocation getThrowLoc() const { return CXXThrowExprBits.ThrowLoc; }

  /// Determines whether the variable thrown by this expression (if any!)
  /// is within the innermost try block.
  ///
  /// This information is required to determine whether the NRVO can apply to
  /// this variable.
  bool isThrownVariableInScope() const {
    return CXXThrowExprBits.IsThrownVariableInScope;
  }

  SourceLocation getBeginLoc() const { return getThrowLoc(); }
  SourceLocation getEndLoc() const LLVM_READONLY {
    if (!getSubExpr())
      return getThrowLoc();
    return getSubExpr()->getEndLoc();
  }

  static bool classof(const Stmt *T) {
    return T->getStmtClass() == CXXThrowExprClass;
  }

  // Iterators
  child_range children() {
    return child_range(&Operand, Operand ? &Operand + 1 : &Operand);
  }
};

/// A default argument (C++ [dcl.fct.default]).
///
/// This wraps up a function call argument that was created from the
/// corresponding parameter's default argument, when the call did not
/// explicitly supply arguments for all of the parameters.
class CXXDefaultArgExpr final : public Expr {
  friend class ASTStmtReader;

  /// The parameter whose default is being used.
  ParmVarDecl *Param;

  CXXDefaultArgExpr(StmtClass SC, SourceLocation Loc, ParmVarDecl *Param)
      : Expr(SC,
             Param->hasUnparsedDefaultArg()
                 ? Param->getType().getNonReferenceType()
                 : Param->getDefaultArg()->getType(),
             Param->getDefaultArg()->getValueKind(),
             Param->getDefaultArg()->getObjectKind(), false, false, false,
             false),
        Param(Param) {
    CXXDefaultArgExprBits.Loc = Loc;
  }

public:
  CXXDefaultArgExpr(EmptyShell Empty) : Expr(CXXDefaultArgExprClass, Empty) {}

  // \p Param is the parameter whose default argument is used by this
  // expression.
  static CXXDefaultArgExpr *Create(const ASTContext &C, SourceLocation Loc,
                                   ParmVarDecl *Param) {
    return new (C) CXXDefaultArgExpr(CXXDefaultArgExprClass, Loc, Param);
  }

  // Retrieve the parameter that the argument was created from.
  const ParmVarDecl *getParam() const { return Param; }
  ParmVarDecl *getParam() { return Param; }

  // Retrieve the actual argument to the function call.
  const Expr *getExpr() const { return getParam()->getDefaultArg(); }
  Expr *getExpr() { return getParam()->getDefaultArg(); }

  /// Retrieve the location where this default argument was actually used.
  SourceLocation getUsedLocation() const { return CXXDefaultArgExprBits.Loc; }

  /// Default argument expressions have no representation in the
  /// source, so they have an empty source range.
  SourceLocation getBeginLoc() const { return SourceLocation(); }
  SourceLocation getEndLoc() const { return SourceLocation(); }

  SourceLocation getExprLoc() const { return getUsedLocation(); }

  static bool classof(const Stmt *T) {
    return T->getStmtClass() == CXXDefaultArgExprClass;
  }

  // Iterators
  child_range children() {
    return child_range(child_iterator(), child_iterator());
  }
};

/// A use of a default initializer in a constructor or in aggregate
/// initialization.
///
/// This wraps a use of a C++ default initializer (technically,
/// a brace-or-equal-initializer for a non-static data member) when it
/// is implicitly used in a mem-initializer-list in a constructor
/// (C++11 [class.base.init]p8) or in aggregate initialization
/// (C++1y [dcl.init.aggr]p7).
class CXXDefaultInitExpr : public Expr {
  friend class ASTReader;
  friend class ASTStmtReader;

  /// The field whose default is being used.
  FieldDecl *Field;

  CXXDefaultInitExpr(const ASTContext &Ctx, SourceLocation Loc,
                     FieldDecl *Field, QualType Ty);

  CXXDefaultInitExpr(EmptyShell Empty) : Expr(CXXDefaultInitExprClass, Empty) {}

public:
  /// \p Field is the non-static data member whose default initializer is used
  /// by this expression.
  static CXXDefaultInitExpr *Create(const ASTContext &Ctx, SourceLocation Loc,
                                    FieldDecl *Field) {
    return new (Ctx) CXXDefaultInitExpr(Ctx, Loc, Field, Field->getType());
  }

  /// Get the field whose initializer will be used.
  FieldDecl *getField() { return Field; }
  const FieldDecl *getField() const { return Field; }

  /// Get the initialization expression that will be used.
  const Expr *getExpr() const {
    assert(Field->getInClassInitializer() && "initializer hasn't been parsed");
    return Field->getInClassInitializer();
  }
  Expr *getExpr() {
    assert(Field->getInClassInitializer() && "initializer hasn't been parsed");
    return Field->getInClassInitializer();
  }

  SourceLocation getBeginLoc() const { return CXXDefaultInitExprBits.Loc; }
  SourceLocation getEndLoc() const { return CXXDefaultInitExprBits.Loc; }

  static bool classof(const Stmt *T) {
    return T->getStmtClass() == CXXDefaultInitExprClass;
  }

  // Iterators
  child_range children() {
    return child_range(child_iterator(), child_iterator());
  }
};

/// Represents a C++ temporary.
class CXXTemporary {
  /// The destructor that needs to be called.
  const CXXDestructorDecl *Destructor;

  explicit CXXTemporary(const CXXDestructorDecl *destructor)
      : Destructor(destructor) {}

public:
  static CXXTemporary *Create(const ASTContext &C,
                              const CXXDestructorDecl *Destructor);

  const CXXDestructorDecl *getDestructor() const { return Destructor; }

  void setDestructor(const CXXDestructorDecl *Dtor) {
    Destructor = Dtor;
  }
};

/// Represents binding an expression to a temporary.
///
/// This ensures the destructor is called for the temporary. It should only be
/// needed for non-POD, non-trivially destructable class types. For example:
///
/// \code
///   struct S {
///     S() { }  // User defined constructor makes S non-POD.
///     ~S() { } // User defined destructor makes it non-trivial.
///   };
///   void test() {
///     const S &s_ref = S(); // Requires a CXXBindTemporaryExpr.
///   }
/// \endcode
class CXXBindTemporaryExpr : public Expr {
  CXXTemporary *Temp = nullptr;
  Stmt *SubExpr = nullptr;

  CXXBindTemporaryExpr(CXXTemporary *temp, Expr* SubExpr)
      : Expr(CXXBindTemporaryExprClass, SubExpr->getType(),
             VK_RValue, OK_Ordinary, SubExpr->isTypeDependent(),
             SubExpr->isValueDependent(),
             SubExpr->isInstantiationDependent(),
             SubExpr->containsUnexpandedParameterPack()),
        Temp(temp), SubExpr(SubExpr) {}

public:
  CXXBindTemporaryExpr(EmptyShell Empty)
      : Expr(CXXBindTemporaryExprClass, Empty) {}

  static CXXBindTemporaryExpr *Create(const ASTContext &C, CXXTemporary *Temp,
                                      Expr* SubExpr);

  CXXTemporary *getTemporary() { return Temp; }
  const CXXTemporary *getTemporary() const { return Temp; }
  void setTemporary(CXXTemporary *T) { Temp = T; }

  const Expr *getSubExpr() const { return cast<Expr>(SubExpr); }
  Expr *getSubExpr() { return cast<Expr>(SubExpr); }
  void setSubExpr(Expr *E) { SubExpr = E; }

  SourceLocation getBeginLoc() const LLVM_READONLY {
    return SubExpr->getBeginLoc();
  }

  SourceLocation getEndLoc() const LLVM_READONLY {
    return SubExpr->getEndLoc();
  }

  // Implement isa/cast/dyncast/etc.
  static bool classof(const Stmt *T) {
    return T->getStmtClass() == CXXBindTemporaryExprClass;
  }

  // Iterators
  child_range children() { return child_range(&SubExpr, &SubExpr + 1); }
};

/// Represents a call to a C++ constructor.
class CXXConstructExpr : public Expr {
  friend class ASTStmtReader;

public:
  enum ConstructionKind {
    CK_Complete,
    CK_NonVirtualBase,
    CK_VirtualBase,
    CK_Delegating
  };

private:
  /// A pointer to the constructor which will be ultimately called.
  CXXConstructorDecl *Constructor;

  SourceRange ParenOrBraceRange;

  /// The number of arguments.
  unsigned NumArgs;

  // We would like to stash the arguments of the constructor call after
  // CXXConstructExpr. However CXXConstructExpr is used as a base class of
  // CXXTemporaryObjectExpr which makes the use of llvm::TrailingObjects
  // impossible.
  //
  // Instead we manually stash the trailing object after the full object
  // containing CXXConstructExpr (that is either CXXConstructExpr or
  // CXXTemporaryObjectExpr).
  //
  // The trailing objects are:
  //
  // * An array of getNumArgs() "Stmt *" for the arguments of the
  //   constructor call.

  /// Return a pointer to the start of the trailing arguments.
  /// Defined just after CXXTemporaryObjectExpr.
  inline Stmt **getTrailingArgs();
  const Stmt *const *getTrailingArgs() const {
    return const_cast<CXXConstructExpr *>(this)->getTrailingArgs();
  }

protected:
  /// Build a C++ construction expression.
  CXXConstructExpr(StmtClass SC, QualType Ty, SourceLocation Loc,
                   CXXConstructorDecl *Ctor, bool Elidable,
                   ArrayRef<Expr *> Args, bool HadMultipleCandidates,
                   bool ListInitialization, bool StdInitListInitialization,
                   bool ZeroInitialization, ConstructionKind ConstructKind,
                   SourceRange ParenOrBraceRange);

  /// Build an empty C++ construction expression.
  CXXConstructExpr(StmtClass SC, EmptyShell Empty, unsigned NumArgs);

  /// Return the size in bytes of the trailing objects. Used by
  /// CXXTemporaryObjectExpr to allocate the right amount of storage.
  static unsigned sizeOfTrailingObjects(unsigned NumArgs) {
    return NumArgs * sizeof(Stmt *);
  }

public:
  /// Create a C++ construction expression.
  static CXXConstructExpr *
  Create(const ASTContext &Ctx, QualType Ty, SourceLocation Loc,
         CXXConstructorDecl *Ctor, bool Elidable, ArrayRef<Expr *> Args,
         bool HadMultipleCandidates, bool ListInitialization,
         bool StdInitListInitialization, bool ZeroInitialization,
         ConstructionKind ConstructKind, SourceRange ParenOrBraceRange);

  /// Create an empty C++ construction expression.
  static CXXConstructExpr *CreateEmpty(const ASTContext &Ctx, unsigned NumArgs);

  /// Get the constructor that this expression will (ultimately) call.
  CXXConstructorDecl *getConstructor() const { return Constructor; }

  SourceLocation getLocation() const { return CXXConstructExprBits.Loc; }
  void setLocation(SourceLocation Loc) { CXXConstructExprBits.Loc = Loc; }

  /// Whether this construction is elidable.
  bool isElidable() const { return CXXConstructExprBits.Elidable; }
  void setElidable(bool E) { CXXConstructExprBits.Elidable = E; }

  /// Whether the referred constructor was resolved from
  /// an overloaded set having size greater than 1.
  bool hadMultipleCandidates() const {
    return CXXConstructExprBits.HadMultipleCandidates;
  }
  void setHadMultipleCandidates(bool V) {
    CXXConstructExprBits.HadMultipleCandidates = V;
  }

  /// Whether this constructor call was written as list-initialization.
  bool isListInitialization() const {
    return CXXConstructExprBits.ListInitialization;
  }
  void setListInitialization(bool V) {
    CXXConstructExprBits.ListInitialization = V;
  }

  /// Whether this constructor call was written as list-initialization,
  /// but was interpreted as forming a std::initializer_list<T> from the list
  /// and passing that as a single constructor argument.
  /// See C++11 [over.match.list]p1 bullet 1.
  bool isStdInitListInitialization() const {
    return CXXConstructExprBits.StdInitListInitialization;
  }
  void setStdInitListInitialization(bool V) {
    CXXConstructExprBits.StdInitListInitialization = V;
  }

  /// Whether this construction first requires
  /// zero-initialization before the initializer is called.
  bool requiresZeroInitialization() const {
    return CXXConstructExprBits.ZeroInitialization;
  }
  void setRequiresZeroInitialization(bool ZeroInit) {
    CXXConstructExprBits.ZeroInitialization = ZeroInit;
  }

  /// Determine whether this constructor is actually constructing
  /// a base class (rather than a complete object).
  ConstructionKind getConstructionKind() const {
    return static_cast<ConstructionKind>(CXXConstructExprBits.ConstructionKind);
  }
  void setConstructionKind(ConstructionKind CK) {
    CXXConstructExprBits.ConstructionKind = CK;
  }

  using arg_iterator = ExprIterator;
  using const_arg_iterator = ConstExprIterator;
  using arg_range = llvm::iterator_range<arg_iterator>;
  using const_arg_range = llvm::iterator_range<const_arg_iterator>;

  arg_range arguments() { return arg_range(arg_begin(), arg_end()); }
  const_arg_range arguments() const {
    return const_arg_range(arg_begin(), arg_end());
  }

  arg_iterator arg_begin() { return getTrailingArgs(); }
  arg_iterator arg_end() { return arg_begin() + getNumArgs(); }
  const_arg_iterator arg_begin() const { return getTrailingArgs(); }
  const_arg_iterator arg_end() const { return arg_begin() + getNumArgs(); }

  Expr **getArgs() { return reinterpret_cast<Expr **>(getTrailingArgs()); }
  const Expr *const *getArgs() const {
    return reinterpret_cast<const Expr *const *>(getTrailingArgs());
  }

  /// Return the number of arguments to the constructor call.
  unsigned getNumArgs() const { return NumArgs; }

  /// Return the specified argument.
  Expr *getArg(unsigned Arg) {
    assert(Arg < getNumArgs() && "Arg access out of range!");
    return getArgs()[Arg];
  }
  const Expr *getArg(unsigned Arg) const {
    assert(Arg < getNumArgs() && "Arg access out of range!");
    return getArgs()[Arg];
  }

  /// Set the specified argument.
  void setArg(unsigned Arg, Expr *ArgExpr) {
    assert(Arg < getNumArgs() && "Arg access out of range!");
    getArgs()[Arg] = ArgExpr;
  }

  SourceLocation getBeginLoc() const LLVM_READONLY;
  SourceLocation getEndLoc() const LLVM_READONLY;
  SourceRange getParenOrBraceRange() const { return ParenOrBraceRange; }
  void setParenOrBraceRange(SourceRange Range) { ParenOrBraceRange = Range; }

  static bool classof(const Stmt *T) {
    return T->getStmtClass() == CXXConstructExprClass ||
           T->getStmtClass() == CXXTemporaryObjectExprClass;
  }

  // Iterators
  child_range children() {
    return child_range(getTrailingArgs(), getTrailingArgs() + getNumArgs());
  }
};

/// Represents a call to an inherited base class constructor from an
/// inheriting constructor. This call implicitly forwards the arguments from
/// the enclosing context (an inheriting constructor) to the specified inherited
/// base class constructor.
class CXXInheritedCtorInitExpr : public Expr {
private:
  CXXConstructorDecl *Constructor = nullptr;

  /// The location of the using declaration.
  SourceLocation Loc;

  /// Whether this is the construction of a virtual base.
  unsigned ConstructsVirtualBase : 1;

  /// Whether the constructor is inherited from a virtual base class of the
  /// class that we construct.
  unsigned InheritedFromVirtualBase : 1;

public:
  friend class ASTStmtReader;

  /// Construct a C++ inheriting construction expression.
  CXXInheritedCtorInitExpr(SourceLocation Loc, QualType T,
                           CXXConstructorDecl *Ctor, bool ConstructsVirtualBase,
                           bool InheritedFromVirtualBase)
      : Expr(CXXInheritedCtorInitExprClass, T, VK_RValue, OK_Ordinary, false,
             false, false, false),
        Constructor(Ctor), Loc(Loc),
        ConstructsVirtualBase(ConstructsVirtualBase),
        InheritedFromVirtualBase(InheritedFromVirtualBase) {
    assert(!T->isDependentType());
  }

  /// Construct an empty C++ inheriting construction expression.
  explicit CXXInheritedCtorInitExpr(EmptyShell Empty)
      : Expr(CXXInheritedCtorInitExprClass, Empty),
        ConstructsVirtualBase(false), InheritedFromVirtualBase(false) {}

  /// Get the constructor that this expression will call.
  CXXConstructorDecl *getConstructor() const { return Constructor; }

  /// Determine whether this constructor is actually constructing
  /// a base class (rather than a complete object).
  bool constructsVBase() const { return ConstructsVirtualBase; }
  CXXConstructExpr::ConstructionKind getConstructionKind() const {
    return ConstructsVirtualBase ? CXXConstructExpr::CK_VirtualBase
                                 : CXXConstructExpr::CK_NonVirtualBase;
  }

  /// Determine whether the inherited constructor is inherited from a
  /// virtual base of the object we construct. If so, we are not responsible
  /// for calling the inherited constructor (the complete object constructor
  /// does that), and so we don't need to pass any arguments.
  bool inheritedFromVBase() const { return InheritedFromVirtualBase; }

  SourceLocation getLocation() const LLVM_READONLY { return Loc; }
  SourceLocation getBeginLoc() const LLVM_READONLY { return Loc; }
  SourceLocation getEndLoc() const LLVM_READONLY { return Loc; }

  static bool classof(const Stmt *T) {
    return T->getStmtClass() == CXXInheritedCtorInitExprClass;
  }

  child_range children() {
    return child_range(child_iterator(), child_iterator());
  }
};

/// Represents an explicit C++ type conversion that uses "functional"
/// notation (C++ [expr.type.conv]).
///
/// Example:
/// \code
///   x = int(0.5);
/// \endcode
class CXXFunctionalCastExpr final
    : public ExplicitCastExpr,
      private llvm::TrailingObjects<CXXFunctionalCastExpr, CXXBaseSpecifier *> {
  SourceLocation LParenLoc;
  SourceLocation RParenLoc;

  CXXFunctionalCastExpr(QualType ty, ExprValueKind VK,
                        TypeSourceInfo *writtenTy,
                        CastKind kind, Expr *castExpr, unsigned pathSize,
                        SourceLocation lParenLoc, SourceLocation rParenLoc)
      : ExplicitCastExpr(CXXFunctionalCastExprClass, ty, VK, kind,
                         castExpr, pathSize, writtenTy),
        LParenLoc(lParenLoc), RParenLoc(rParenLoc) {}

  explicit CXXFunctionalCastExpr(EmptyShell Shell, unsigned PathSize)
      : ExplicitCastExpr(CXXFunctionalCastExprClass, Shell, PathSize) {}

public:
  friend class CastExpr;
  friend TrailingObjects;

  static CXXFunctionalCastExpr *Create(const ASTContext &Context, QualType T,
                                       ExprValueKind VK,
                                       TypeSourceInfo *Written,
                                       CastKind Kind, Expr *Op,
                                       const CXXCastPath *Path,
                                       SourceLocation LPLoc,
                                       SourceLocation RPLoc);
  static CXXFunctionalCastExpr *CreateEmpty(const ASTContext &Context,
                                            unsigned PathSize);

  SourceLocation getLParenLoc() const { return LParenLoc; }
  void setLParenLoc(SourceLocation L) { LParenLoc = L; }
  SourceLocation getRParenLoc() const { return RParenLoc; }
  void setRParenLoc(SourceLocation L) { RParenLoc = L; }

  /// Determine whether this expression models list-initialization.
  bool isListInitialization() const { return LParenLoc.isInvalid(); }

  SourceLocation getBeginLoc() const LLVM_READONLY;
  SourceLocation getEndLoc() const LLVM_READONLY;

  static bool classof(const Stmt *T) {
    return T->getStmtClass() == CXXFunctionalCastExprClass;
  }
};

/// Represents a C++ functional cast expression that builds a
/// temporary object.
///
/// This expression type represents a C++ "functional" cast
/// (C++[expr.type.conv]) with N != 1 arguments that invokes a
/// constructor to build a temporary object. With N == 1 arguments the
/// functional cast expression will be represented by CXXFunctionalCastExpr.
/// Example:
/// \code
/// struct X { X(int, float); }
///
/// X create_X() {
///   return X(1, 3.14f); // creates a CXXTemporaryObjectExpr
/// };
/// \endcode
class CXXTemporaryObjectExpr final : public CXXConstructExpr {
  friend class ASTStmtReader;

  // CXXTemporaryObjectExpr has some trailing objects belonging
  // to CXXConstructExpr. See the comment inside CXXConstructExpr
  // for more details.

  TypeSourceInfo *TSI;

  CXXTemporaryObjectExpr(CXXConstructorDecl *Cons, QualType Ty,
                         TypeSourceInfo *TSI, ArrayRef<Expr *> Args,
                         SourceRange ParenOrBraceRange,
                         bool HadMultipleCandidates, bool ListInitialization,
                         bool StdInitListInitialization,
                         bool ZeroInitialization);

  CXXTemporaryObjectExpr(EmptyShell Empty, unsigned NumArgs);

public:
  static CXXTemporaryObjectExpr *
  Create(const ASTContext &Ctx, CXXConstructorDecl *Cons, QualType Ty,
         TypeSourceInfo *TSI, ArrayRef<Expr *> Args,
         SourceRange ParenOrBraceRange, bool HadMultipleCandidates,
         bool ListInitialization, bool StdInitListInitialization,
         bool ZeroInitialization);

  static CXXTemporaryObjectExpr *CreateEmpty(const ASTContext &Ctx,
                                             unsigned NumArgs);

  TypeSourceInfo *getTypeSourceInfo() const { return TSI; }

  SourceLocation getBeginLoc() const LLVM_READONLY;
  SourceLocation getEndLoc() const LLVM_READONLY;

  static bool classof(const Stmt *T) {
    return T->getStmtClass() == CXXTemporaryObjectExprClass;
  }
};

Stmt **CXXConstructExpr::getTrailingArgs() {
  if (auto *E = dyn_cast<CXXTemporaryObjectExpr>(this))
    return reinterpret_cast<Stmt **>(E + 1);
  assert((getStmtClass() == CXXConstructExprClass) &&
         "Unexpected class deriving from CXXConstructExpr!");
  return reinterpret_cast<Stmt **>(this + 1);
}

/// A C++ lambda expression, which produces a function object
/// (of unspecified type) that can be invoked later.
///
/// Example:
/// \code
/// void low_pass_filter(std::vector<double> &values, double cutoff) {
///   values.erase(std::remove_if(values.begin(), values.end(),
///                               [=](double value) { return value > cutoff; });
/// }
/// \endcode
///
/// C++11 lambda expressions can capture local variables, either by copying
/// the values of those local variables at the time the function
/// object is constructed (not when it is called!) or by holding a
/// reference to the local variable. These captures can occur either
/// implicitly or can be written explicitly between the square
/// brackets ([...]) that start the lambda expression.
///
/// C++1y introduces a new form of "capture" called an init-capture that
/// includes an initializing expression (rather than capturing a variable),
/// and which can never occur implicitly.
class LambdaExpr final : public Expr,
                         private llvm::TrailingObjects<LambdaExpr, Stmt *> {
  /// The source range that covers the lambda introducer ([...]).
  SourceRange IntroducerRange;

  /// The source location of this lambda's capture-default ('=' or '&').
  SourceLocation CaptureDefaultLoc;

  /// The number of captures.
  unsigned NumCaptures : 16;

  /// The default capture kind, which is a value of type
  /// LambdaCaptureDefault.
  unsigned CaptureDefault : 2;

  /// Whether this lambda had an explicit parameter list vs. an
  /// implicit (and empty) parameter list.
  unsigned ExplicitParams : 1;

  /// Whether this lambda had the result type explicitly specified.
  unsigned ExplicitResultType : 1;

  /// The location of the closing brace ('}') that completes
  /// the lambda.
  ///
  /// The location of the brace is also available by looking up the
  /// function call operator in the lambda class. However, it is
  /// stored here to improve the performance of getSourceRange(), and
  /// to avoid having to deserialize the function call operator from a
  /// module file just to determine the source range.
  SourceLocation ClosingBrace;

  /// Construct a lambda expression.
  LambdaExpr(QualType T, SourceRange IntroducerRange,
             LambdaCaptureDefault CaptureDefault,
             SourceLocation CaptureDefaultLoc, ArrayRef<LambdaCapture> Captures,
             bool ExplicitParams, bool ExplicitResultType,
             ArrayRef<Expr *> CaptureInits, SourceLocation ClosingBrace,
             bool ContainsUnexpandedParameterPack);

  /// Construct an empty lambda expression.
  LambdaExpr(EmptyShell Empty, unsigned NumCaptures)
      : Expr(LambdaExprClass, Empty), NumCaptures(NumCaptures),
        CaptureDefault(LCD_None), ExplicitParams(false),
        ExplicitResultType(false) {
    getStoredStmts()[NumCaptures] = nullptr;
  }

  Stmt **getStoredStmts() { return getTrailingObjects<Stmt *>(); }

  Stmt *const *getStoredStmts() const { return getTrailingObjects<Stmt *>(); }

public:
  friend class ASTStmtReader;
  friend class ASTStmtWriter;
  friend TrailingObjects;

  /// Construct a new lambda expression.
  static LambdaExpr *
  Create(const ASTContext &C, CXXRecordDecl *Class, SourceRange IntroducerRange,
         LambdaCaptureDefault CaptureDefault, SourceLocation CaptureDefaultLoc,
         ArrayRef<LambdaCapture> Captures, bool ExplicitParams,
         bool ExplicitResultType, ArrayRef<Expr *> CaptureInits,
         SourceLocation ClosingBrace, bool ContainsUnexpandedParameterPack);

  /// Construct a new lambda expression that will be deserialized from
  /// an external source.
  static LambdaExpr *CreateDeserialized(const ASTContext &C,
                                        unsigned NumCaptures);

  /// Determine the default capture kind for this lambda.
  LambdaCaptureDefault getCaptureDefault() const {
    return static_cast<LambdaCaptureDefault>(CaptureDefault);
  }

  /// Retrieve the location of this lambda's capture-default, if any.
  SourceLocation getCaptureDefaultLoc() const {
    return CaptureDefaultLoc;
  }

  /// Determine whether one of this lambda's captures is an init-capture.
  bool isInitCapture(const LambdaCapture *Capture) const;

  /// An iterator that walks over the captures of the lambda,
  /// both implicit and explicit.
  using capture_iterator = const LambdaCapture *;

  /// An iterator over a range of lambda captures.
  using capture_range = llvm::iterator_range<capture_iterator>;

  /// Retrieve this lambda's captures.
  capture_range captures() const;

  /// Retrieve an iterator pointing to the first lambda capture.
  capture_iterator capture_begin() const;

  /// Retrieve an iterator pointing past the end of the
  /// sequence of lambda captures.
  capture_iterator capture_end() const;

  /// Determine the number of captures in this lambda.
  unsigned capture_size() const { return NumCaptures; }

  /// Retrieve this lambda's explicit captures.
  capture_range explicit_captures() const;

  /// Retrieve an iterator pointing to the first explicit
  /// lambda capture.
  capture_iterator explicit_capture_begin() const;

  /// Retrieve an iterator pointing past the end of the sequence of
  /// explicit lambda captures.
  capture_iterator explicit_capture_end() const;

  /// Retrieve this lambda's implicit captures.
  capture_range implicit_captures() const;

  /// Retrieve an iterator pointing to the first implicit
  /// lambda capture.
  capture_iterator implicit_capture_begin() const;

  /// Retrieve an iterator pointing past the end of the sequence of
  /// implicit lambda captures.
  capture_iterator implicit_capture_end() const;

  /// Iterator that walks over the capture initialization
  /// arguments.
  using capture_init_iterator = Expr **;

  /// Const iterator that walks over the capture initialization
  /// arguments.
  using const_capture_init_iterator = Expr *const *;

  /// Retrieve the initialization expressions for this lambda's captures.
  llvm::iterator_range<capture_init_iterator> capture_inits() {
    return llvm::make_range(capture_init_begin(), capture_init_end());
  }

  /// Retrieve the initialization expressions for this lambda's captures.
  llvm::iterator_range<const_capture_init_iterator> capture_inits() const {
    return llvm::make_range(capture_init_begin(), capture_init_end());
  }

  /// Retrieve the first initialization argument for this
  /// lambda expression (which initializes the first capture field).
  capture_init_iterator capture_init_begin() {
    return reinterpret_cast<Expr **>(getStoredStmts());
  }

  /// Retrieve the first initialization argument for this
  /// lambda expression (which initializes the first capture field).
  const_capture_init_iterator capture_init_begin() const {
    return reinterpret_cast<Expr *const *>(getStoredStmts());
  }

  /// Retrieve the iterator pointing one past the last
  /// initialization argument for this lambda expression.
  capture_init_iterator capture_init_end() {
    return capture_init_begin() + NumCaptures;
  }

  /// Retrieve the iterator pointing one past the last
  /// initialization argument for this lambda expression.
  const_capture_init_iterator capture_init_end() const {
    return capture_init_begin() + NumCaptures;
  }

  /// Retrieve the source range covering the lambda introducer,
  /// which contains the explicit capture list surrounded by square
  /// brackets ([...]).
  SourceRange getIntroducerRange() const { return IntroducerRange; }

  /// Retrieve the class that corresponds to the lambda.
  ///
  /// This is the "closure type" (C++1y [expr.prim.lambda]), and stores the
  /// captures in its fields and provides the various operations permitted
  /// on a lambda (copying, calling).
  CXXRecordDecl *getLambdaClass() const;

  /// Retrieve the function call operator associated with this
  /// lambda expression.
  CXXMethodDecl *getCallOperator() const;

  /// If this is a generic lambda expression, retrieve the template
  /// parameter list associated with it, or else return null.
  TemplateParameterList *getTemplateParameterList() const;

  /// Whether this is a generic lambda.
  bool isGenericLambda() const { return getTemplateParameterList(); }

  /// Retrieve the body of the lambda.
  CompoundStmt *getBody() const;

  /// Determine whether the lambda is mutable, meaning that any
  /// captures values can be modified.
  bool isMutable() const;

  /// Determine whether this lambda has an explicit parameter
  /// list vs. an implicit (empty) parameter list.
  bool hasExplicitParameters() const { return ExplicitParams; }

  /// Whether this lambda had its result type explicitly specified.
  bool hasExplicitResultType() const { return ExplicitResultType; }

  static bool classof(const Stmt *T) {
    return T->getStmtClass() == LambdaExprClass;
  }

  SourceLocation getBeginLoc() const LLVM_READONLY {
    return IntroducerRange.getBegin();
  }

  SourceLocation getEndLoc() const LLVM_READONLY { return ClosingBrace; }

  child_range children() {
    // Includes initialization exprs plus body stmt
    return child_range(getStoredStmts(), getStoredStmts() + NumCaptures + 1);
  }
};

/// An expression "T()" which creates a value-initialized rvalue of type
/// T, which is a non-class type.  See (C++98 [5.2.3p2]).
class CXXScalarValueInitExpr : public Expr {
  friend class ASTStmtReader;

  TypeSourceInfo *TypeInfo;

public:
  /// Create an explicitly-written scalar-value initialization
  /// expression.
  CXXScalarValueInitExpr(QualType Type, TypeSourceInfo *TypeInfo,
                         SourceLocation RParenLoc)
      : Expr(CXXScalarValueInitExprClass, Type, VK_RValue, OK_Ordinary, false,
             false, Type->isInstantiationDependentType(),
             Type->containsUnexpandedParameterPack()),
        TypeInfo(TypeInfo) {
    CXXScalarValueInitExprBits.RParenLoc = RParenLoc;
  }

  explicit CXXScalarValueInitExpr(EmptyShell Shell)
      : Expr(CXXScalarValueInitExprClass, Shell) {}

  TypeSourceInfo *getTypeSourceInfo() const {
    return TypeInfo;
  }

  SourceLocation getRParenLoc() const {
    return CXXScalarValueInitExprBits.RParenLoc;
  }

  SourceLocation getBeginLoc() const LLVM_READONLY;
  SourceLocation getEndLoc() const { return getRParenLoc(); }

  static bool classof(const Stmt *T) {
    return T->getStmtClass() == CXXScalarValueInitExprClass;
  }

  // Iterators
  child_range children() {
    return child_range(child_iterator(), child_iterator());
  }
};

/// Represents a new-expression for memory allocation and constructor
/// calls, e.g: "new CXXNewExpr(foo)".
class CXXNewExpr final
    : public Expr,
      private llvm::TrailingObjects<CXXNewExpr, Stmt *, SourceRange> {
  friend class ASTStmtReader;
  friend class ASTStmtWriter;
  friend TrailingObjects;

  /// Points to the allocation function used.
  FunctionDecl *OperatorNew;

  /// Points to the deallocation function used in case of error. May be null.
  FunctionDecl *OperatorDelete;

  /// The allocated type-source information, as written in the source.
  TypeSourceInfo *AllocatedTypeInfo;

  /// Range of the entire new expression.
  SourceRange Range;

  /// Source-range of a paren-delimited initializer.
  SourceRange DirectInitRange;

  // CXXNewExpr is followed by several optional trailing objects.
  // They are in order:
  //
  // * An optional "Stmt *" for the array size expression.
  //    Present if and ony if isArray().
  //
  // * An optional "Stmt *" for the init expression.
  //    Present if and only if hasInitializer().
  //
  // * An array of getNumPlacementArgs() "Stmt *" for the placement new
  //   arguments, if any.
  //
  // * An optional SourceRange for the range covering the parenthesized type-id
  //    if the allocated type was expressed as a parenthesized type-id.
  //    Present if and only if isParenTypeId().
  unsigned arraySizeOffset() const { return 0; }
  unsigned initExprOffset() const { return arraySizeOffset() + isArray(); }
  unsigned placementNewArgsOffset() const {
    return initExprOffset() + hasInitializer();
  }

  unsigned numTrailingObjects(OverloadToken<Stmt *>) const {
    return isArray() + hasInitializer() + getNumPlacementArgs();
  }

  unsigned numTrailingObjects(OverloadToken<SourceRange>) const {
    return isParenTypeId();
  }

public:
  enum InitializationStyle {
    /// New-expression has no initializer as written.
    NoInit,

    /// New-expression has a C++98 paren-delimited initializer.
    CallInit,

    /// New-expression has a C++11 list-initializer.
    ListInit
  };

private:
  /// Build a c++ new expression.
  CXXNewExpr(bool IsGlobalNew, FunctionDecl *OperatorNew,
             FunctionDecl *OperatorDelete, bool ShouldPassAlignment,
             bool UsualArrayDeleteWantsSize, ArrayRef<Expr *> PlacementArgs,
             SourceRange TypeIdParens, Expr *ArraySize,
             InitializationStyle InitializationStyle, Expr *Initializer,
             QualType Ty, TypeSourceInfo *AllocatedTypeInfo, SourceRange Range,
             SourceRange DirectInitRange);

  /// Build an empty c++ new expression.
  CXXNewExpr(EmptyShell Empty, bool IsArray, unsigned NumPlacementArgs,
             bool IsParenTypeId);

public:
  /// Create a c++ new expression.
  static CXXNewExpr *
  Create(const ASTContext &Ctx, bool IsGlobalNew, FunctionDecl *OperatorNew,
         FunctionDecl *OperatorDelete, bool ShouldPassAlignment,
         bool UsualArrayDeleteWantsSize, ArrayRef<Expr *> PlacementArgs,
         SourceRange TypeIdParens, Expr *ArraySize,
         InitializationStyle InitializationStyle, Expr *Initializer,
         QualType Ty, TypeSourceInfo *AllocatedTypeInfo, SourceRange Range,
         SourceRange DirectInitRange);

  /// Create an empty c++ new expression.
  static CXXNewExpr *CreateEmpty(const ASTContext &Ctx, bool IsArray,
                                 bool HasInit, unsigned NumPlacementArgs,
                                 bool IsParenTypeId);

  QualType getAllocatedType() const {
    assert(getType()->isPointerType());
    return getType()->getAs<PointerType>()->getPointeeType();
  }

  TypeSourceInfo *getAllocatedTypeSourceInfo() const {
    return AllocatedTypeInfo;
  }

  /// True if the allocation result needs to be null-checked.
  ///
  /// C++11 [expr.new]p13:
  ///   If the allocation function returns null, initialization shall
  ///   not be done, the deallocation function shall not be called,
  ///   and the value of the new-expression shall be null.
  ///
  /// C++ DR1748:
  ///   If the allocation function is a reserved placement allocation
  ///   function that returns null, the behavior is undefined.
  ///
  /// An allocation function is not allowed to return null unless it
  /// has a non-throwing exception-specification.  The '03 rule is
  /// identical except that the definition of a non-throwing
  /// exception specification is just "is it throw()?".
  bool shouldNullCheckAllocation() const;

  FunctionDecl *getOperatorNew() const { return OperatorNew; }
  void setOperatorNew(FunctionDecl *D) { OperatorNew = D; }
  FunctionDecl *getOperatorDelete() const { return OperatorDelete; }
  void setOperatorDelete(FunctionDecl *D) { OperatorDelete = D; }

  bool isArray() const { return CXXNewExprBits.IsArray; }

  Expr *getArraySize() {
    return isArray()
               ? cast<Expr>(getTrailingObjects<Stmt *>()[arraySizeOffset()])
               : nullptr;
  }
  const Expr *getArraySize() const {
    return isArray()
               ? cast<Expr>(getTrailingObjects<Stmt *>()[arraySizeOffset()])
               : nullptr;
  }

  unsigned getNumPlacementArgs() const {
    return CXXNewExprBits.NumPlacementArgs;
  }

  Expr **getPlacementArgs() {
    return reinterpret_cast<Expr **>(getTrailingObjects<Stmt *>() +
                                     placementNewArgsOffset());
  }

  Expr *getPlacementArg(unsigned I) {
    assert((I < getNumPlacementArgs()) && "Index out of range!");
    return getPlacementArgs()[I];
  }
  const Expr *getPlacementArg(unsigned I) const {
    return const_cast<CXXNewExpr *>(this)->getPlacementArg(I);
  }

  bool isParenTypeId() const { return CXXNewExprBits.IsParenTypeId; }
  SourceRange getTypeIdParens() const {
    return isParenTypeId() ? getTrailingObjects<SourceRange>()[0]
                           : SourceRange();
  }

  bool isGlobalNew() const { return CXXNewExprBits.IsGlobalNew; }

  /// Whether this new-expression has any initializer at all.
  bool hasInitializer() const {
    return CXXNewExprBits.StoredInitializationStyle > 0;
  }

  /// The kind of initializer this new-expression has.
  InitializationStyle getInitializationStyle() const {
    if (CXXNewExprBits.StoredInitializationStyle == 0)
      return NoInit;
    return static_cast<InitializationStyle>(
        CXXNewExprBits.StoredInitializationStyle - 1);
  }

  /// The initializer of this new-expression.
  Expr *getInitializer() {
    return hasInitializer()
               ? cast<Expr>(getTrailingObjects<Stmt *>()[initExprOffset()])
               : nullptr;
  }
  const Expr *getInitializer() const {
    return hasInitializer()
               ? cast<Expr>(getTrailingObjects<Stmt *>()[initExprOffset()])
               : nullptr;
  }

  /// Returns the CXXConstructExpr from this new-expression, or null.
  const CXXConstructExpr *getConstructExpr() const {
    return dyn_cast_or_null<CXXConstructExpr>(getInitializer());
  }

  /// Indicates whether the required alignment should be implicitly passed to
  /// the allocation function.
  bool passAlignment() const { return CXXNewExprBits.ShouldPassAlignment; }

  /// Answers whether the usual array deallocation function for the
  /// allocated type expects the size of the allocation as a
  /// parameter.
  bool doesUsualArrayDeleteWantSize() const {
    return CXXNewExprBits.UsualArrayDeleteWantsSize;
  }

  using arg_iterator = ExprIterator;
  using const_arg_iterator = ConstExprIterator;

  llvm::iterator_range<arg_iterator> placement_arguments() {
    return llvm::make_range(placement_arg_begin(), placement_arg_end());
  }

  llvm::iterator_range<const_arg_iterator> placement_arguments() const {
    return llvm::make_range(placement_arg_begin(), placement_arg_end());
  }

  arg_iterator placement_arg_begin() {
    return getTrailingObjects<Stmt *>() + placementNewArgsOffset();
  }
  arg_iterator placement_arg_end() {
    return placement_arg_begin() + getNumPlacementArgs();
  }
  const_arg_iterator placement_arg_begin() const {
    return getTrailingObjects<Stmt *>() + placementNewArgsOffset();
  }
  const_arg_iterator placement_arg_end() const {
    return placement_arg_begin() + getNumPlacementArgs();
  }

  using raw_arg_iterator = Stmt **;

  raw_arg_iterator raw_arg_begin() { return getTrailingObjects<Stmt *>(); }
  raw_arg_iterator raw_arg_end() {
    return raw_arg_begin() + numTrailingObjects(OverloadToken<Stmt *>());
  }
  const_arg_iterator raw_arg_begin() const {
    return getTrailingObjects<Stmt *>();
  }
  const_arg_iterator raw_arg_end() const {
    return raw_arg_begin() + numTrailingObjects(OverloadToken<Stmt *>());
  }

  SourceLocation getBeginLoc() const { return Range.getBegin(); }
  SourceLocation getEndLoc() const { return Range.getEnd(); }

  SourceRange getDirectInitRange() const { return DirectInitRange; }
  SourceRange getSourceRange() const { return Range; }

  static bool classof(const Stmt *T) {
    return T->getStmtClass() == CXXNewExprClass;
  }

  // Iterators
  child_range children() { return child_range(raw_arg_begin(), raw_arg_end()); }
};

/// Represents a \c delete expression for memory deallocation and
/// destructor calls, e.g. "delete[] pArray".
class CXXDeleteExpr : public Expr {
  friend class ASTStmtReader;

  /// Points to the operator delete overload that is used. Could be a member.
  FunctionDecl *OperatorDelete = nullptr;

  /// The pointer expression to be deleted.
  Stmt *Argument = nullptr;

public:
  CXXDeleteExpr(QualType Ty, bool GlobalDelete, bool ArrayForm,
                bool ArrayFormAsWritten, bool UsualArrayDeleteWantsSize,
                FunctionDecl *OperatorDelete, Expr *Arg, SourceLocation Loc)
      : Expr(CXXDeleteExprClass, Ty, VK_RValue, OK_Ordinary, false, false,
             Arg->isInstantiationDependent(),
             Arg->containsUnexpandedParameterPack()),
        OperatorDelete(OperatorDelete), Argument(Arg) {
    CXXDeleteExprBits.GlobalDelete = GlobalDelete;
    CXXDeleteExprBits.ArrayForm = ArrayForm;
    CXXDeleteExprBits.ArrayFormAsWritten = ArrayFormAsWritten;
    CXXDeleteExprBits.UsualArrayDeleteWantsSize = UsualArrayDeleteWantsSize;
    CXXDeleteExprBits.Loc = Loc;
  }

  explicit CXXDeleteExpr(EmptyShell Shell) : Expr(CXXDeleteExprClass, Shell) {}

  bool isGlobalDelete() const { return CXXDeleteExprBits.GlobalDelete; }
  bool isArrayForm() const { return CXXDeleteExprBits.ArrayForm; }
  bool isArrayFormAsWritten() const {
    return CXXDeleteExprBits.ArrayFormAsWritten;
  }

  /// Answers whether the usual array deallocation function for the
  /// allocated type expects the size of the allocation as a
  /// parameter.  This can be true even if the actual deallocation
  /// function that we're using doesn't want a size.
  bool doesUsualArrayDeleteWantSize() const {
    return CXXDeleteExprBits.UsualArrayDeleteWantsSize;
  }

  FunctionDecl *getOperatorDelete() const { return OperatorDelete; }

  Expr *getArgument() { return cast<Expr>(Argument); }
  const Expr *getArgument() const { return cast<Expr>(Argument); }

  /// Retrieve the type being destroyed.
  ///
  /// If the type being destroyed is a dependent type which may or may not
  /// be a pointer, return an invalid type.
  QualType getDestroyedType() const;

  SourceLocation getBeginLoc() const { return CXXDeleteExprBits.Loc; }
  SourceLocation getEndLoc() const LLVM_READONLY {
    return Argument->getEndLoc();
  }

  static bool classof(const Stmt *T) {
    return T->getStmtClass() == CXXDeleteExprClass;
  }

  // Iterators
  child_range children() { return child_range(&Argument, &Argument + 1); }
};

/// Stores the type being destroyed by a pseudo-destructor expression.
class PseudoDestructorTypeStorage {
  /// Either the type source information or the name of the type, if
  /// it couldn't be resolved due to type-dependence.
  llvm::PointerUnion<TypeSourceInfo *, IdentifierInfo *> Type;

  /// The starting source location of the pseudo-destructor type.
  SourceLocation Location;

public:
  PseudoDestructorTypeStorage() = default;

  PseudoDestructorTypeStorage(IdentifierInfo *II, SourceLocation Loc)
      : Type(II), Location(Loc) {}

  PseudoDestructorTypeStorage(TypeSourceInfo *Info);

  TypeSourceInfo *getTypeSourceInfo() const {
    return Type.dyn_cast<TypeSourceInfo *>();
  }

  IdentifierInfo *getIdentifier() const {
    return Type.dyn_cast<IdentifierInfo *>();
  }

  SourceLocation getLocation() const { return Location; }
};

/// Represents a C++ pseudo-destructor (C++ [expr.pseudo]).
///
/// A pseudo-destructor is an expression that looks like a member access to a
/// destructor of a scalar type, except that scalar types don't have
/// destructors. For example:
///
/// \code
/// typedef int T;
/// void f(int *p) {
///   p->T::~T();
/// }
/// \endcode
///
/// Pseudo-destructors typically occur when instantiating templates such as:
///
/// \code
/// template<typename T>
/// void destroy(T* ptr) {
///   ptr->T::~T();
/// }
/// \endcode
///
/// for scalar types. A pseudo-destructor expression has no run-time semantics
/// beyond evaluating the base expression.
class CXXPseudoDestructorExpr : public Expr {
  friend class ASTStmtReader;

  /// The base expression (that is being destroyed).
  Stmt *Base = nullptr;

  /// Whether the operator was an arrow ('->'); otherwise, it was a
  /// period ('.').
  bool IsArrow : 1;

  /// The location of the '.' or '->' operator.
  SourceLocation OperatorLoc;

  /// The nested-name-specifier that follows the operator, if present.
  NestedNameSpecifierLoc QualifierLoc;

  /// The type that precedes the '::' in a qualified pseudo-destructor
  /// expression.
  TypeSourceInfo *ScopeType = nullptr;

  /// The location of the '::' in a qualified pseudo-destructor
  /// expression.
  SourceLocation ColonColonLoc;

  /// The location of the '~'.
  SourceLocation TildeLoc;

  /// The type being destroyed, or its name if we were unable to
  /// resolve the name.
  PseudoDestructorTypeStorage DestroyedType;

public:
  CXXPseudoDestructorExpr(const ASTContext &Context,
                          Expr *Base, bool isArrow, SourceLocation OperatorLoc,
                          NestedNameSpecifierLoc QualifierLoc,
                          TypeSourceInfo *ScopeType,
                          SourceLocation ColonColonLoc,
                          SourceLocation TildeLoc,
                          PseudoDestructorTypeStorage DestroyedType);

  explicit CXXPseudoDestructorExpr(EmptyShell Shell)
      : Expr(CXXPseudoDestructorExprClass, Shell), IsArrow(false) {}

  Expr *getBase() const { return cast<Expr>(Base); }

  /// Determines whether this member expression actually had
  /// a C++ nested-name-specifier prior to the name of the member, e.g.,
  /// x->Base::foo.
  bool hasQualifier() const { return QualifierLoc.hasQualifier(); }

  /// Retrieves the nested-name-specifier that qualifies the type name,
  /// with source-location information.
  NestedNameSpecifierLoc getQualifierLoc() const { return QualifierLoc; }

  /// If the member name was qualified, retrieves the
  /// nested-name-specifier that precedes the member name. Otherwise, returns
  /// null.
  NestedNameSpecifier *getQualifier() const {
    return QualifierLoc.getNestedNameSpecifier();
  }

  /// Determine whether this pseudo-destructor expression was written
  /// using an '->' (otherwise, it used a '.').
  bool isArrow() const { return IsArrow; }

  /// Retrieve the location of the '.' or '->' operator.
  SourceLocation getOperatorLoc() const { return OperatorLoc; }

  /// Retrieve the scope type in a qualified pseudo-destructor
  /// expression.
  ///
  /// Pseudo-destructor expressions can have extra qualification within them
  /// that is not part of the nested-name-specifier, e.g., \c p->T::~T().
  /// Here, if the object type of the expression is (or may be) a scalar type,
  /// \p T may also be a scalar type and, therefore, cannot be part of a
  /// nested-name-specifier. It is stored as the "scope type" of the pseudo-
  /// destructor expression.
  TypeSourceInfo *getScopeTypeInfo() const { return ScopeType; }

  /// Retrieve the location of the '::' in a qualified pseudo-destructor
  /// expression.
  SourceLocation getColonColonLoc() const { return ColonColonLoc; }

  /// Retrieve the location of the '~'.
  SourceLocation getTildeLoc() const { return TildeLoc; }

  /// Retrieve the source location information for the type
  /// being destroyed.
  ///
  /// This type-source information is available for non-dependent
  /// pseudo-destructor expressions and some dependent pseudo-destructor
  /// expressions. Returns null if we only have the identifier for a
  /// dependent pseudo-destructor expression.
  TypeSourceInfo *getDestroyedTypeInfo() const {
    return DestroyedType.getTypeSourceInfo();
  }

  /// In a dependent pseudo-destructor expression for which we do not
  /// have full type information on the destroyed type, provides the name
  /// of the destroyed type.
  IdentifierInfo *getDestroyedTypeIdentifier() const {
    return DestroyedType.getIdentifier();
  }

  /// Retrieve the type being destroyed.
  QualType getDestroyedType() const;

  /// Retrieve the starting location of the type being destroyed.
  SourceLocation getDestroyedTypeLoc() const {
    return DestroyedType.getLocation();
  }

  /// Set the name of destroyed type for a dependent pseudo-destructor
  /// expression.
  void setDestroyedType(IdentifierInfo *II, SourceLocation Loc) {
    DestroyedType = PseudoDestructorTypeStorage(II, Loc);
  }

  /// Set the destroyed type.
  void setDestroyedType(TypeSourceInfo *Info) {
    DestroyedType = PseudoDestructorTypeStorage(Info);
  }

  SourceLocation getBeginLoc() const LLVM_READONLY {
    return Base->getBeginLoc();
  }
  SourceLocation getEndLoc() const LLVM_READONLY;

  static bool classof(const Stmt *T) {
    return T->getStmtClass() == CXXPseudoDestructorExprClass;
  }

  // Iterators
  child_range children() { return child_range(&Base, &Base + 1); }
};

/// A type trait used in the implementation of various C++11 and
/// Library TR1 trait templates.
///
/// \code
///   __is_pod(int) == true
///   __is_enum(std::string) == false
///   __is_trivially_constructible(vector<int>, int*, int*)
/// \endcode
class TypeTraitExpr final
    : public Expr,
      private llvm::TrailingObjects<TypeTraitExpr, TypeSourceInfo *> {
  /// The location of the type trait keyword.
  SourceLocation Loc;

  ///  The location of the closing parenthesis.
  SourceLocation RParenLoc;

  // Note: The TypeSourceInfos for the arguments are allocated after the
  // TypeTraitExpr.

  TypeTraitExpr(QualType T, SourceLocation Loc, TypeTrait Kind,
                ArrayRef<TypeSourceInfo *> Args,
                SourceLocation RParenLoc,
                bool Value);

  TypeTraitExpr(EmptyShell Empty) : Expr(TypeTraitExprClass, Empty) {}

  size_t numTrailingObjects(OverloadToken<TypeSourceInfo *>) const {
    return getNumArgs();
  }

public:
  friend class ASTStmtReader;
  friend class ASTStmtWriter;
  friend TrailingObjects;

  /// Create a new type trait expression.
  static TypeTraitExpr *Create(const ASTContext &C, QualType T,
                               SourceLocation Loc, TypeTrait Kind,
                               ArrayRef<TypeSourceInfo *> Args,
                               SourceLocation RParenLoc,
                               bool Value);

  static TypeTraitExpr *CreateDeserialized(const ASTContext &C,
                                           unsigned NumArgs);

  /// Determine which type trait this expression uses.
  TypeTrait getTrait() const {
    return static_cast<TypeTrait>(TypeTraitExprBits.Kind);
  }

  bool getValue() const {
    assert(!isValueDependent());
    return TypeTraitExprBits.Value;
  }

  /// Determine the number of arguments to this type trait.
  unsigned getNumArgs() const { return TypeTraitExprBits.NumArgs; }

  /// Retrieve the Ith argument.
  TypeSourceInfo *getArg(unsigned I) const {
    assert(I < getNumArgs() && "Argument out-of-range");
    return getArgs()[I];
  }

  /// Retrieve the argument types.
  ArrayRef<TypeSourceInfo *> getArgs() const {
    return llvm::makeArrayRef(getTrailingObjects<TypeSourceInfo *>(),
                              getNumArgs());
  }

  SourceLocation getBeginLoc() const LLVM_READONLY { return Loc; }
  SourceLocation getEndLoc() const LLVM_READONLY { return RParenLoc; }

  static bool classof(const Stmt *T) {
    return T->getStmtClass() == TypeTraitExprClass;
  }

  // Iterators
  child_range children() {
    return child_range(child_iterator(), child_iterator());
  }
};

/// An Embarcadero array type trait, as used in the implementation of
/// __array_rank and __array_extent.
///
/// Example:
/// \code
///   __array_rank(int[10][20]) == 2
///   __array_extent(int, 1)    == 20
/// \endcode
class ArrayTypeTraitExpr : public Expr {
  /// The trait. An ArrayTypeTrait enum in MSVC compat unsigned.
  unsigned ATT : 2;

  /// The value of the type trait. Unspecified if dependent.
  uint64_t Value = 0;

  /// The array dimension being queried, or -1 if not used.
  Expr *Dimension;

  /// The location of the type trait keyword.
  SourceLocation Loc;

  /// The location of the closing paren.
  SourceLocation RParen;

  /// The type being queried.
  TypeSourceInfo *QueriedType = nullptr;

public:
  friend class ASTStmtReader;

  ArrayTypeTraitExpr(SourceLocation loc, ArrayTypeTrait att,
                     TypeSourceInfo *queried, uint64_t value,
                     Expr *dimension, SourceLocation rparen, QualType ty)
      : Expr(ArrayTypeTraitExprClass, ty, VK_RValue, OK_Ordinary,
             false, queried->getType()->isDependentType(),
             (queried->getType()->isInstantiationDependentType() ||
              (dimension && dimension->isInstantiationDependent())),
             queried->getType()->containsUnexpandedParameterPack()),
        ATT(att), Value(value), Dimension(dimension),
        Loc(loc), RParen(rparen), QueriedType(queried) {}

  explicit ArrayTypeTraitExpr(EmptyShell Empty)
      : Expr(ArrayTypeTraitExprClass, Empty), ATT(0) {}

  SourceLocation getBeginLoc() const LLVM_READONLY { return Loc; }
  SourceLocation getEndLoc() const LLVM_READONLY { return RParen; }

  ArrayTypeTrait getTrait() const { return static_cast<ArrayTypeTrait>(ATT); }

  QualType getQueriedType() const { return QueriedType->getType(); }

  TypeSourceInfo *getQueriedTypeSourceInfo() const { return QueriedType; }

  uint64_t getValue() const { assert(!isTypeDependent()); return Value; }

  Expr *getDimensionExpression() const { return Dimension; }

  static bool classof(const Stmt *T) {
    return T->getStmtClass() == ArrayTypeTraitExprClass;
  }

  // Iterators
  child_range children() {
    return child_range(child_iterator(), child_iterator());
  }
};

/// An expression trait intrinsic.
///
/// Example:
/// \code
///   __is_lvalue_expr(std::cout) == true
///   __is_lvalue_expr(1) == false
/// \endcode
class ExpressionTraitExpr : public Expr {
  /// The trait. A ExpressionTrait enum in MSVC compatible unsigned.
  unsigned ET : 31;

  /// The value of the type trait. Unspecified if dependent.
  unsigned Value : 1;

  /// The location of the type trait keyword.
  SourceLocation Loc;

  /// The location of the closing paren.
  SourceLocation RParen;

  /// The expression being queried.
  Expr* QueriedExpression = nullptr;

public:
  friend class ASTStmtReader;

  ExpressionTraitExpr(SourceLocation loc, ExpressionTrait et,
                     Expr *queried, bool value,
                     SourceLocation rparen, QualType resultType)
      : Expr(ExpressionTraitExprClass, resultType, VK_RValue, OK_Ordinary,
             false, // Not type-dependent
             // Value-dependent if the argument is type-dependent.
             queried->isTypeDependent(),
             queried->isInstantiationDependent(),
             queried->containsUnexpandedParameterPack()),
        ET(et), Value(value), Loc(loc), RParen(rparen),
        QueriedExpression(queried) {}

  explicit ExpressionTraitExpr(EmptyShell Empty)
      : Expr(ExpressionTraitExprClass, Empty), ET(0), Value(false) {}

  SourceLocation getBeginLoc() const LLVM_READONLY { return Loc; }
  SourceLocation getEndLoc() const LLVM_READONLY { return RParen; }

  ExpressionTrait getTrait() const { return static_cast<ExpressionTrait>(ET); }

  Expr *getQueriedExpression() const { return QueriedExpression; }

  bool getValue() const { return Value; }

  static bool classof(const Stmt *T) {
    return T->getStmtClass() == ExpressionTraitExprClass;
  }

  // Iterators
  child_range children() {
    return child_range(child_iterator(), child_iterator());
  }
};

/// A reference to an overloaded function set, either an
/// \c UnresolvedLookupExpr or an \c UnresolvedMemberExpr.
class OverloadExpr : public Expr {
  friend class ASTStmtReader;
  friend class ASTStmtWriter;

  /// The common name of these declarations.
  DeclarationNameInfo NameInfo;

  /// The nested-name-specifier that qualifies the name, if any.
  NestedNameSpecifierLoc QualifierLoc;

protected:
  OverloadExpr(StmtClass SC, const ASTContext &Context,
               NestedNameSpecifierLoc QualifierLoc,
               SourceLocation TemplateKWLoc,
               const DeclarationNameInfo &NameInfo,
               const TemplateArgumentListInfo *TemplateArgs,
               UnresolvedSetIterator Begin, UnresolvedSetIterator End,
               bool KnownDependent, bool KnownInstantiationDependent,
               bool KnownContainsUnexpandedParameterPack);

  OverloadExpr(StmtClass SC, EmptyShell Empty, unsigned NumResults,
               bool HasTemplateKWAndArgsInfo);

  /// Return the results. Defined after UnresolvedMemberExpr.
  inline DeclAccessPair *getTrailingResults();
  const DeclAccessPair *getTrailingResults() const {
    return const_cast<OverloadExpr *>(this)->getTrailingResults();
  }

  /// Return the optional template keyword and arguments info.
  /// Defined after UnresolvedMemberExpr.
  inline ASTTemplateKWAndArgsInfo *getTrailingASTTemplateKWAndArgsInfo();
  const ASTTemplateKWAndArgsInfo *getTrailingASTTemplateKWAndArgsInfo() const {
    return const_cast<OverloadExpr *>(this)
        ->getTrailingASTTemplateKWAndArgsInfo();
  }

  /// Return the optional template arguments. Defined after
  /// UnresolvedMemberExpr.
  inline TemplateArgumentLoc *getTrailingTemplateArgumentLoc();
  const TemplateArgumentLoc *getTrailingTemplateArgumentLoc() const {
    return const_cast<OverloadExpr *>(this)->getTrailingTemplateArgumentLoc();
  }

  bool hasTemplateKWAndArgsInfo() const {
    return OverloadExprBits.HasTemplateKWAndArgsInfo;
  }

public:
  struct FindResult {
    OverloadExpr *Expression;
    bool IsAddressOfOperand;
    bool HasFormOfMemberPointer;
  };

  /// Finds the overloaded expression in the given expression \p E of
  /// OverloadTy.
  ///
  /// \return the expression (which must be there) and true if it has
  /// the particular form of a member pointer expression
  static FindResult find(Expr *E) {
    assert(E->getType()->isSpecificBuiltinType(BuiltinType::Overload));

    FindResult Result;

    E = E->IgnoreParens();
    if (isa<UnaryOperator>(E)) {
      assert(cast<UnaryOperator>(E)->getOpcode() == UO_AddrOf);
      E = cast<UnaryOperator>(E)->getSubExpr();
      auto *Ovl = cast<OverloadExpr>(E->IgnoreParens());

      Result.HasFormOfMemberPointer = (E == Ovl && Ovl->getQualifier());
      Result.IsAddressOfOperand = true;
      Result.Expression = Ovl;
    } else {
      Result.HasFormOfMemberPointer = false;
      Result.IsAddressOfOperand = false;
      Result.Expression = cast<OverloadExpr>(E);
    }

    return Result;
  }

  /// Gets the naming class of this lookup, if any.
  /// Defined after UnresolvedMemberExpr.
  inline CXXRecordDecl *getNamingClass();
  const CXXRecordDecl *getNamingClass() const {
    return const_cast<OverloadExpr *>(this)->getNamingClass();
  }

  using decls_iterator = UnresolvedSetImpl::iterator;

  decls_iterator decls_begin() const {
    return UnresolvedSetIterator(getTrailingResults());
  }
  decls_iterator decls_end() const {
    return UnresolvedSetIterator(getTrailingResults() + getNumDecls());
  }
  llvm::iterator_range<decls_iterator> decls() const {
    return llvm::make_range(decls_begin(), decls_end());
  }

  /// Gets the number of declarations in the unresolved set.
  unsigned getNumDecls() const { return OverloadExprBits.NumResults; }

  /// Gets the full name info.
  const DeclarationNameInfo &getNameInfo() const { return NameInfo; }

  /// Gets the name looked up.
  DeclarationName getName() const { return NameInfo.getName(); }

  /// Gets the location of the name.
  SourceLocation getNameLoc() const { return NameInfo.getLoc(); }

  /// Fetches the nested-name qualifier, if one was given.
  NestedNameSpecifier *getQualifier() const {
    return QualifierLoc.getNestedNameSpecifier();
  }

  /// Fetches the nested-name qualifier with source-location
  /// information, if one was given.
  NestedNameSpecifierLoc getQualifierLoc() const { return QualifierLoc; }

  /// Retrieve the location of the template keyword preceding
  /// this name, if any.
  SourceLocation getTemplateKeywordLoc() const {
    if (!hasTemplateKWAndArgsInfo())
      return SourceLocation();
    return getTrailingASTTemplateKWAndArgsInfo()->TemplateKWLoc;
  }

  /// Retrieve the location of the left angle bracket starting the
  /// explicit template argument list following the name, if any.
  SourceLocation getLAngleLoc() const {
    if (!hasTemplateKWAndArgsInfo())
      return SourceLocation();
    return getTrailingASTTemplateKWAndArgsInfo()->LAngleLoc;
  }

  /// Retrieve the location of the right angle bracket ending the
  /// explicit template argument list following the name, if any.
  SourceLocation getRAngleLoc() const {
    if (!hasTemplateKWAndArgsInfo())
      return SourceLocation();
    return getTrailingASTTemplateKWAndArgsInfo()->RAngleLoc;
  }

  /// Determines whether the name was preceded by the template keyword.
  bool hasTemplateKeyword() const { return getTemplateKeywordLoc().isValid(); }

  /// Determines whether this expression had explicit template arguments.
  bool hasExplicitTemplateArgs() const { return getLAngleLoc().isValid(); }

  TemplateArgumentLoc const *getTemplateArgs() const {
    if (!hasExplicitTemplateArgs())
      return nullptr;
    return const_cast<OverloadExpr *>(this)->getTrailingTemplateArgumentLoc();
  }

  unsigned getNumTemplateArgs() const {
    if (!hasExplicitTemplateArgs())
      return 0;

    return getTrailingASTTemplateKWAndArgsInfo()->NumTemplateArgs;
  }

  ArrayRef<TemplateArgumentLoc> template_arguments() const {
    return {getTemplateArgs(), getNumTemplateArgs()};
  }

  /// Copies the template arguments into the given structure.
  void copyTemplateArgumentsInto(TemplateArgumentListInfo &List) const {
    if (hasExplicitTemplateArgs())
      getTrailingASTTemplateKWAndArgsInfo()->copyInto(getTemplateArgs(), List);
  }

  static bool classof(const Stmt *T) {
    return T->getStmtClass() == UnresolvedLookupExprClass ||
           T->getStmtClass() == UnresolvedMemberExprClass;
  }
};

/// A reference to a name which we were able to look up during
/// parsing but could not resolve to a specific declaration.
///
/// This arises in several ways:
///   * we might be waiting for argument-dependent lookup;
///   * the name might resolve to an overloaded function;
/// and eventually:
///   * the lookup might have included a function template.
///
/// These never include UnresolvedUsingValueDecls, which are always class
/// members and therefore appear only in UnresolvedMemberLookupExprs.
class UnresolvedLookupExpr final
    : public OverloadExpr,
      private llvm::TrailingObjects<UnresolvedLookupExpr, DeclAccessPair,
                                    ASTTemplateKWAndArgsInfo,
                                    TemplateArgumentLoc> {
  friend class ASTStmtReader;
  friend class OverloadExpr;
  friend TrailingObjects;

  /// The naming class (C++ [class.access.base]p5) of the lookup, if
  /// any.  This can generally be recalculated from the context chain,
  /// but that can be fairly expensive for unqualified lookups.
  CXXRecordDecl *NamingClass;

  // UnresolvedLookupExpr is followed by several trailing objects.
  // They are in order:
  //
  // * An array of getNumResults() DeclAccessPair for the results. These are
  //   undesugared, which is to say, they may include UsingShadowDecls.
  //   Access is relative to the naming class.
  //
  // * An optional ASTTemplateKWAndArgsInfo for the explicitly specified
  //   template keyword and arguments. Present if and only if
  //   hasTemplateKWAndArgsInfo().
  //
  // * An array of getNumTemplateArgs() TemplateArgumentLoc containing
  //   location information for the explicitly specified template arguments.

  UnresolvedLookupExpr(const ASTContext &Context, CXXRecordDecl *NamingClass,
                       NestedNameSpecifierLoc QualifierLoc,
                       SourceLocation TemplateKWLoc,
                       const DeclarationNameInfo &NameInfo, bool RequiresADL,
                       bool Overloaded,
                       const TemplateArgumentListInfo *TemplateArgs,
                       UnresolvedSetIterator Begin, UnresolvedSetIterator End);

  UnresolvedLookupExpr(EmptyShell Empty, unsigned NumResults,
                       bool HasTemplateKWAndArgsInfo);

  unsigned numTrailingObjects(OverloadToken<DeclAccessPair>) const {
    return getNumDecls();
  }

  unsigned numTrailingObjects(OverloadToken<ASTTemplateKWAndArgsInfo>) const {
    return hasTemplateKWAndArgsInfo();
  }

public:
<<<<<<< HEAD
  static UnresolvedLookupExpr *Create(const ASTContext &C,
                                      CXXRecordDecl *NamingClass,
                                      NestedNameSpecifierLoc QualifierLoc,
                                      const DeclarationNameInfo &NameInfo,
                                      bool ADL, bool Overloaded,
                                      UnresolvedSetIterator Begin,
                                      UnresolvedSetIterator End) {
    return new(C) UnresolvedLookupExpr(C, NamingClass, QualifierLoc,
                                       SourceLocation(), NameInfo,
                                       ADL, Overloaded, nullptr,
                                       Begin, End);
  }

  static UnresolvedLookupExpr *Create(const ASTContext &C,
                                      CXXRecordDecl *NamingClass,
                                      NestedNameSpecifierLoc QualifierLoc,
                                      SourceLocation TemplateKWLoc,
                                      const DeclarationNameInfo &NameInfo,
                                      bool ADL,
                                      const TemplateArgumentListInfo *Args,
                                      UnresolvedSetIterator Begin,
                                      UnresolvedSetIterator End);

  static UnresolvedLookupExpr *CreateEmpty(const ASTContext &C,
=======
  static UnresolvedLookupExpr *
  Create(const ASTContext &Context, CXXRecordDecl *NamingClass,
         NestedNameSpecifierLoc QualifierLoc,
         const DeclarationNameInfo &NameInfo, bool RequiresADL, bool Overloaded,
         UnresolvedSetIterator Begin, UnresolvedSetIterator End);

  static UnresolvedLookupExpr *
  Create(const ASTContext &Context, CXXRecordDecl *NamingClass,
         NestedNameSpecifierLoc QualifierLoc, SourceLocation TemplateKWLoc,
         const DeclarationNameInfo &NameInfo, bool RequiresADL,
         const TemplateArgumentListInfo *Args, UnresolvedSetIterator Begin,
         UnresolvedSetIterator End);

  static UnresolvedLookupExpr *CreateEmpty(const ASTContext &Context,
                                           unsigned NumResults,
>>>>>>> c8402336
                                           bool HasTemplateKWAndArgsInfo,
                                           unsigned NumTemplateArgs);

  /// True if this declaration should be extended by
  /// argument-dependent lookup.
  bool requiresADL() const { return UnresolvedLookupExprBits.RequiresADL; }

  /// True if this lookup is overloaded.
  bool isOverloaded() const { return UnresolvedLookupExprBits.Overloaded; }

  /// Gets the 'naming class' (in the sense of C++0x
  /// [class.access.base]p5) of the lookup.  This is the scope
  /// that was looked in to find these results.
  CXXRecordDecl *getNamingClass() { return NamingClass; }
  const CXXRecordDecl *getNamingClass() const { return NamingClass; }

  SourceLocation getBeginLoc() const LLVM_READONLY {
    if (NestedNameSpecifierLoc l = getQualifierLoc())
      return l.getBeginLoc();
    return getNameInfo().getBeginLoc();
  }

  SourceLocation getEndLoc() const LLVM_READONLY {
    if (hasExplicitTemplateArgs())
      return getRAngleLoc();
    return getNameInfo().getEndLoc();
  }

  child_range children() {
    return child_range(child_iterator(), child_iterator());
  }

  static bool classof(const Stmt *T) {
    return T->getStmtClass() == UnresolvedLookupExprClass;
  }
};

/// A qualified reference to a name whose declaration cannot
/// yet be resolved.
///
/// DependentScopeDeclRefExpr is similar to DeclRefExpr in that
/// it expresses a reference to a declaration such as
/// X<T>::value. The difference, however, is that an
/// DependentScopeDeclRefExpr node is used only within C++ templates when
/// the qualification (e.g., X<T>::) refers to a dependent type. In
/// this case, X<T>::value cannot resolve to a declaration because the
/// declaration will differ from one instantiation of X<T> to the
/// next. Therefore, DependentScopeDeclRefExpr keeps track of the
/// qualifier (X<T>::) and the name of the entity being referenced
/// ("value"). Such expressions will instantiate to a DeclRefExpr once the
/// declaration can be found.
class DependentScopeDeclRefExpr final
    : public Expr,
      private llvm::TrailingObjects<DependentScopeDeclRefExpr,
                                    ASTTemplateKWAndArgsInfo,
                                    TemplateArgumentLoc> {
  friend class ASTStmtReader;
  friend class ASTStmtWriter;
  friend TrailingObjects;

  /// The nested-name-specifier that qualifies this unresolved
  /// declaration name.
  NestedNameSpecifierLoc QualifierLoc;

  /// The name of the entity we will be referencing.
  DeclarationNameInfo NameInfo;

  DependentScopeDeclRefExpr(QualType Ty, NestedNameSpecifierLoc QualifierLoc,
                            SourceLocation TemplateKWLoc,
                            const DeclarationNameInfo &NameInfo,
                            const TemplateArgumentListInfo *Args);

  size_t numTrailingObjects(OverloadToken<ASTTemplateKWAndArgsInfo>) const {
    return hasTemplateKWAndArgsInfo();
  }

  bool hasTemplateKWAndArgsInfo() const {
    return DependentScopeDeclRefExprBits.HasTemplateKWAndArgsInfo;
  }

public:
  static DependentScopeDeclRefExpr *
  Create(const ASTContext &Context, NestedNameSpecifierLoc QualifierLoc,
         SourceLocation TemplateKWLoc, const DeclarationNameInfo &NameInfo,
         const TemplateArgumentListInfo *TemplateArgs);

  static DependentScopeDeclRefExpr *CreateEmpty(const ASTContext &Context,
                                                bool HasTemplateKWAndArgsInfo,
                                                unsigned NumTemplateArgs);

  /// Retrieve the name that this expression refers to.
  const DeclarationNameInfo &getNameInfo() const { return NameInfo; }

  /// Retrieve the name that this expression refers to.
  DeclarationName getDeclName() const { return NameInfo.getName(); }

  /// Retrieve the location of the name within the expression.
  ///
  /// For example, in "X<T>::value" this is the location of "value".
  SourceLocation getLocation() const { return NameInfo.getLoc(); }

  /// Retrieve the nested-name-specifier that qualifies the
  /// name, with source location information.
  NestedNameSpecifierLoc getQualifierLoc() const { return QualifierLoc; }

  /// Retrieve the nested-name-specifier that qualifies this
  /// declaration.
  NestedNameSpecifier *getQualifier() const {
    return QualifierLoc.getNestedNameSpecifier();
  }

  /// Retrieve the location of the template keyword preceding
  /// this name, if any.
  SourceLocation getTemplateKeywordLoc() const {
    if (!hasTemplateKWAndArgsInfo())
      return SourceLocation();
    return getTrailingObjects<ASTTemplateKWAndArgsInfo>()->TemplateKWLoc;
  }

  /// Retrieve the location of the left angle bracket starting the
  /// explicit template argument list following the name, if any.
  SourceLocation getLAngleLoc() const {
    if (!hasTemplateKWAndArgsInfo())
      return SourceLocation();
    return getTrailingObjects<ASTTemplateKWAndArgsInfo>()->LAngleLoc;
  }

  /// Retrieve the location of the right angle bracket ending the
  /// explicit template argument list following the name, if any.
  SourceLocation getRAngleLoc() const {
    if (!hasTemplateKWAndArgsInfo())
      return SourceLocation();
    return getTrailingObjects<ASTTemplateKWAndArgsInfo>()->RAngleLoc;
  }

  /// Determines whether the name was preceded by the template keyword.
  bool hasTemplateKeyword() const { return getTemplateKeywordLoc().isValid(); }

  /// Determines whether this lookup had explicit template arguments.
  bool hasExplicitTemplateArgs() const { return getLAngleLoc().isValid(); }

  /// Copies the template arguments (if present) into the given
  /// structure.
  void copyTemplateArgumentsInto(TemplateArgumentListInfo &List) const {
    if (hasExplicitTemplateArgs())
      getTrailingObjects<ASTTemplateKWAndArgsInfo>()->copyInto(
          getTrailingObjects<TemplateArgumentLoc>(), List);
  }

  TemplateArgumentLoc const *getTemplateArgs() const {
    if (!hasExplicitTemplateArgs())
      return nullptr;

    return getTrailingObjects<TemplateArgumentLoc>();
  }

  unsigned getNumTemplateArgs() const {
    if (!hasExplicitTemplateArgs())
      return 0;

    return getTrailingObjects<ASTTemplateKWAndArgsInfo>()->NumTemplateArgs;
  }

  ArrayRef<TemplateArgumentLoc> template_arguments() const {
    return {getTemplateArgs(), getNumTemplateArgs()};
  }

  /// Note: getBeginLoc() is the start of the whole DependentScopeDeclRefExpr,
  /// and differs from getLocation().getStart().
  SourceLocation getBeginLoc() const LLVM_READONLY {
    return QualifierLoc.getBeginLoc();
  }

  SourceLocation getEndLoc() const LLVM_READONLY {
    if (hasExplicitTemplateArgs())
      return getRAngleLoc();
    return getLocation();
  }

  static bool classof(const Stmt *T) {
    return T->getStmtClass() == DependentScopeDeclRefExprClass;
  }

  child_range children() {
    return child_range(child_iterator(), child_iterator());
  }
};

/// Represents an expression -- generally a full-expression -- that
/// introduces cleanups to be run at the end of the sub-expression's
/// evaluation.  The most common source of expression-introduced
/// cleanups is temporary objects in C++, but several other kinds of
/// expressions can create cleanups, including basically every
/// call in ARC that returns an Objective-C pointer.
///
/// This expression also tracks whether the sub-expression contains a
/// potentially-evaluated block literal.  The lifetime of a block
/// literal is the extent of the enclosing scope.
class ExprWithCleanups final
    : public FullExpr,
      private llvm::TrailingObjects<ExprWithCleanups, BlockDecl *> {
public:
  /// The type of objects that are kept in the cleanup.
  /// It's useful to remember the set of blocks;  we could also
  /// remember the set of temporaries, but there's currently
  /// no need.
  using CleanupObject = BlockDecl *;

private:
  friend class ASTStmtReader;
  friend TrailingObjects;

  ExprWithCleanups(EmptyShell, unsigned NumObjects);
  ExprWithCleanups(Expr *SubExpr, bool CleanupsHaveSideEffects,
                   ArrayRef<CleanupObject> Objects);

public:
  static ExprWithCleanups *Create(const ASTContext &C, EmptyShell empty,
                                  unsigned numObjects);

  static ExprWithCleanups *Create(const ASTContext &C, Expr *subexpr,
                                  bool CleanupsHaveSideEffects,
                                  ArrayRef<CleanupObject> objects);

  ArrayRef<CleanupObject> getObjects() const {
    return llvm::makeArrayRef(getTrailingObjects<CleanupObject>(),
                              getNumObjects());
  }

  unsigned getNumObjects() const { return ExprWithCleanupsBits.NumObjects; }

  CleanupObject getObject(unsigned i) const {
    assert(i < getNumObjects() && "Index out of range");
    return getObjects()[i];
  }

  bool cleanupsHaveSideEffects() const {
    return ExprWithCleanupsBits.CleanupsHaveSideEffects;
  }

  SourceLocation getBeginLoc() const LLVM_READONLY {
    return SubExpr->getBeginLoc();
  }

  SourceLocation getEndLoc() const LLVM_READONLY {
    return SubExpr->getEndLoc();
  }

  // Implement isa/cast/dyncast/etc.
  static bool classof(const Stmt *T) {
    return T->getStmtClass() == ExprWithCleanupsClass;
  }

  // Iterators
  child_range children() { return child_range(&SubExpr, &SubExpr + 1); }
};

/// Describes an explicit type conversion that uses functional
/// notion but could not be resolved because one or more arguments are
/// type-dependent.
///
/// The explicit type conversions expressed by
/// CXXUnresolvedConstructExpr have the form <tt>T(a1, a2, ..., aN)</tt>,
/// where \c T is some type and \c a1, \c a2, ..., \c aN are values, and
/// either \c T is a dependent type or one or more of the <tt>a</tt>'s is
/// type-dependent. For example, this would occur in a template such
/// as:
///
/// \code
///   template<typename T, typename A1>
///   inline T make_a(const A1& a1) {
///     return T(a1);
///   }
/// \endcode
///
/// When the returned expression is instantiated, it may resolve to a
/// constructor call, conversion function call, or some kind of type
/// conversion.
class CXXUnresolvedConstructExpr final
    : public Expr,
      private llvm::TrailingObjects<CXXUnresolvedConstructExpr, Expr *> {
  friend class ASTStmtReader;
  friend TrailingObjects;

  /// The type being constructed.
  TypeSourceInfo *TSI;

  /// The location of the left parentheses ('(').
  SourceLocation LParenLoc;

  /// The location of the right parentheses (')').
  SourceLocation RParenLoc;

  CXXUnresolvedConstructExpr(TypeSourceInfo *TSI, SourceLocation LParenLoc,
                             ArrayRef<Expr *> Args, SourceLocation RParenLoc);

  CXXUnresolvedConstructExpr(EmptyShell Empty, unsigned NumArgs)
      : Expr(CXXUnresolvedConstructExprClass, Empty) {
    CXXUnresolvedConstructExprBits.NumArgs = NumArgs;
  }

public:
  static CXXUnresolvedConstructExpr *Create(const ASTContext &Context,
                                            TypeSourceInfo *Type,
                                            SourceLocation LParenLoc,
                                            ArrayRef<Expr *> Args,
                                            SourceLocation RParenLoc);

  static CXXUnresolvedConstructExpr *CreateEmpty(const ASTContext &Context,
                                                 unsigned NumArgs);

  /// Retrieve the type that is being constructed, as specified
  /// in the source code.
  QualType getTypeAsWritten() const { return TSI->getType(); }

  /// Retrieve the type source information for the type being
  /// constructed.
  TypeSourceInfo *getTypeSourceInfo() const { return TSI; }

  /// Retrieve the location of the left parentheses ('(') that
  /// precedes the argument list.
  SourceLocation getLParenLoc() const { return LParenLoc; }
  void setLParenLoc(SourceLocation L) { LParenLoc = L; }

  /// Retrieve the location of the right parentheses (')') that
  /// follows the argument list.
  SourceLocation getRParenLoc() const { return RParenLoc; }
  void setRParenLoc(SourceLocation L) { RParenLoc = L; }

  /// Determine whether this expression models list-initialization.
  /// If so, there will be exactly one subexpression, which will be
  /// an InitListExpr.
  bool isListInitialization() const { return LParenLoc.isInvalid(); }

  /// Retrieve the number of arguments.
  unsigned arg_size() const { return CXXUnresolvedConstructExprBits.NumArgs; }

  using arg_iterator = Expr **;
  using arg_range = llvm::iterator_range<arg_iterator>;

  arg_iterator arg_begin() { return getTrailingObjects<Expr *>(); }
  arg_iterator arg_end() { return arg_begin() + arg_size(); }
  arg_range arguments() { return arg_range(arg_begin(), arg_end()); }

  using const_arg_iterator = const Expr* const *;
  using const_arg_range = llvm::iterator_range<const_arg_iterator>;

  const_arg_iterator arg_begin() const { return getTrailingObjects<Expr *>(); }
  const_arg_iterator arg_end() const { return arg_begin() + arg_size(); }
  const_arg_range arguments() const {
    return const_arg_range(arg_begin(), arg_end());
  }

  Expr *getArg(unsigned I) {
    assert(I < arg_size() && "Argument index out-of-range");
    return arg_begin()[I];
  }

  const Expr *getArg(unsigned I) const {
    assert(I < arg_size() && "Argument index out-of-range");
    return arg_begin()[I];
  }

  void setArg(unsigned I, Expr *E) {
    assert(I < arg_size() && "Argument index out-of-range");
    arg_begin()[I] = E;
  }

  SourceLocation getBeginLoc() const LLVM_READONLY;
  SourceLocation getEndLoc() const LLVM_READONLY {
    if (!RParenLoc.isValid() && arg_size() > 0)
      return getArg(arg_size() - 1)->getEndLoc();
    return RParenLoc;
  }

  static bool classof(const Stmt *T) {
    return T->getStmtClass() == CXXUnresolvedConstructExprClass;
  }

  // Iterators
  child_range children() {
    auto **begin = reinterpret_cast<Stmt **>(arg_begin());
    return child_range(begin, begin + arg_size());
  }
};

/// Represents a C++ member access expression where the actual
/// member referenced could not be resolved because the base
/// expression or the member name was dependent.
///
/// Like UnresolvedMemberExprs, these can be either implicit or
/// explicit accesses.  It is only possible to get one of these with
/// an implicit access if a qualifier is provided.
class CXXDependentScopeMemberExpr final
    : public Expr,
      private llvm::TrailingObjects<CXXDependentScopeMemberExpr,
                                    ASTTemplateKWAndArgsInfo,
                                    TemplateArgumentLoc, NamedDecl *> {
  friend class ASTStmtReader;
  friend class ASTStmtWriter;
  friend TrailingObjects;

  /// The expression for the base pointer or class reference,
  /// e.g., the \c x in x.f.  Can be null in implicit accesses.
  Stmt *Base;

  /// The type of the base expression.  Never null, even for
  /// implicit accesses.
  QualType BaseType;

  /// The nested-name-specifier that precedes the member name, if any.
  /// FIXME: This could be in principle store as a trailing object.
  /// However the performance impact of doing so should be investigated first.
  NestedNameSpecifierLoc QualifierLoc;

  /// The member to which this member expression refers, which
  /// can be name, overloaded operator, or destructor.
  ///
  /// FIXME: could also be a template-id
  DeclarationNameInfo MemberNameInfo;

<<<<<<< HEAD
  /// This is a hack which allows us to work in reflections to the existing
  /// structure.
  Expr *IdExpr;

  size_t numTrailingObjects(OverloadToken<ASTTemplateKWAndArgsInfo>) const {
    return HasTemplateKWAndArgsInfo ? 1 : 0;
=======
  // CXXDependentScopeMemberExpr is followed by several trailing objects,
  // some of which optional. They are in order:
  //
  // * An optional ASTTemplateKWAndArgsInfo for the explicitly specified
  //   template keyword and arguments. Present if and only if
  //   hasTemplateKWAndArgsInfo().
  //
  // * An array of getNumTemplateArgs() TemplateArgumentLoc containing location
  //   information for the explicitly specified template arguments.
  //
  // * An optional NamedDecl *. In a qualified member access expression such
  //   as t->Base::f, this member stores the resolves of name lookup in the
  //   context of the member access expression, to be used at instantiation
  //   time. Present if and only if hasFirstQualifierFoundInScope().

  bool hasTemplateKWAndArgsInfo() const {
    return CXXDependentScopeMemberExprBits.HasTemplateKWAndArgsInfo;
  }

  bool hasFirstQualifierFoundInScope() const {
    return CXXDependentScopeMemberExprBits.HasFirstQualifierFoundInScope;
  }

  unsigned numTrailingObjects(OverloadToken<ASTTemplateKWAndArgsInfo>) const {
    return hasTemplateKWAndArgsInfo();
  }

  unsigned numTrailingObjects(OverloadToken<TemplateArgumentLoc>) const {
    return getNumTemplateArgs();
  }

  unsigned numTrailingObjects(OverloadToken<NamedDecl *>) const {
    return hasFirstQualifierFoundInScope();
>>>>>>> c8402336
  }

  CXXDependentScopeMemberExpr(const ASTContext &Ctx, Expr *Base,
                              QualType BaseType, bool IsArrow,
                              SourceLocation OperatorLoc,
                              NestedNameSpecifierLoc QualifierLoc,
                              SourceLocation TemplateKWLoc,
                              NamedDecl *FirstQualifierFoundInScope,
                              DeclarationNameInfo MemberNameInfo,
                              const TemplateArgumentListInfo *TemplateArgs);

<<<<<<< HEAD
  CXXDependentScopeMemberExpr(const ASTContext &C, Expr *Base,
                              QualType BaseType, bool IsArrow,
                              SourceLocation OperatorLoc,
                              Expr *IdExpr);

public:
  friend class ASTStmtReader;
  friend class ASTStmtWriter;
  friend TrailingObjects;

  CXXDependentScopeMemberExpr(const ASTContext &C, Expr *Base,
                              QualType BaseType, bool IsArrow,
                              SourceLocation OperatorLoc,
                              NestedNameSpecifierLoc QualifierLoc,
                              NamedDecl *FirstQualifierFoundInScope,
                              DeclarationNameInfo MemberNameInfo);
=======
  CXXDependentScopeMemberExpr(EmptyShell Empty, bool HasTemplateKWAndArgsInfo,
                              bool HasFirstQualifierFoundInScope);
>>>>>>> c8402336

public:
  static CXXDependentScopeMemberExpr *
  Create(const ASTContext &Ctx, Expr *Base, QualType BaseType, bool IsArrow,
         SourceLocation OperatorLoc, NestedNameSpecifierLoc QualifierLoc,
         SourceLocation TemplateKWLoc, NamedDecl *FirstQualifierFoundInScope,
         DeclarationNameInfo MemberNameInfo,
         const TemplateArgumentListInfo *TemplateArgs);

  static CXXDependentScopeMemberExpr *
<<<<<<< HEAD
  Create(const ASTContext &C, Expr *Base, QualType BaseType, bool IsArrow,
         SourceLocation OperatorLoc, Expr *IdExpr);

  static CXXDependentScopeMemberExpr *
  CreateEmpty(const ASTContext &C, bool HasTemplateKWAndArgsInfo,
              unsigned NumTemplateArgs);
=======
  CreateEmpty(const ASTContext &Ctx, bool HasTemplateKWAndArgsInfo,
              unsigned NumTemplateArgs, bool HasFirstQualifierFoundInScope);
>>>>>>> c8402336

  /// True if this is an implicit access, i.e. one in which the
  /// member being accessed was not written in the source.  The source
  /// location of the operator is invalid in this case.
  bool isImplicitAccess() const {
    if (!Base)
      return true;
    return cast<Expr>(Base)->isImplicitCXXThis();
  }

  /// Retrieve the base object of this member expressions,
  /// e.g., the \c x in \c x.m.
  Expr *getBase() const {
    assert(!isImplicitAccess());
    return cast<Expr>(Base);
  }

  QualType getBaseType() const { return BaseType; }

  /// Determine whether this member expression used the '->'
  /// operator; otherwise, it used the '.' operator.
  bool isArrow() const { return CXXDependentScopeMemberExprBits.IsArrow; }

  /// Retrieve the location of the '->' or '.' operator.
  SourceLocation getOperatorLoc() const {
    return CXXDependentScopeMemberExprBits.OperatorLoc;
  }

  /// Retrieve the nested-name-specifier that qualifies the member name.
  NestedNameSpecifier *getQualifier() const {
    return QualifierLoc.getNestedNameSpecifier();
  }

  /// Retrieve the nested-name-specifier that qualifies the member
  /// name, with source location information.
  NestedNameSpecifierLoc getQualifierLoc() const { return QualifierLoc; }

  /// Retrieve the first part of the nested-name-specifier that was
  /// found in the scope of the member access expression when the member access
  /// was initially parsed.
  ///
  /// This function only returns a useful result when member access expression
  /// uses a qualified member name, e.g., "x.Base::f". Here, the declaration
  /// returned by this function describes what was found by unqualified name
  /// lookup for the identifier "Base" within the scope of the member access
  /// expression itself. At template instantiation time, this information is
  /// combined with the results of name lookup into the type of the object
  /// expression itself (the class type of x).
  NamedDecl *getFirstQualifierFoundInScope() const {
    if (!hasFirstQualifierFoundInScope())
      return nullptr;
    return *getTrailingObjects<NamedDecl *>();
  }

  /// Retrieve the name of the member that this expression refers to.
  const DeclarationNameInfo &getMemberNameInfo() const {
    return MemberNameInfo;
  }

  /// Retrieve the name of the member that this expression refers to.
  DeclarationName getMember() const { return MemberNameInfo.getName(); }

  // Retrieve the location of the name of the member that this
  // expression refers to.
  SourceLocation getMemberLoc() const { return MemberNameInfo.getLoc(); }

  /// Retrieve the location of the template keyword preceding the
  /// member name, if any.
  SourceLocation getTemplateKeywordLoc() const {
    if (!hasTemplateKWAndArgsInfo())
      return SourceLocation();
    return getTrailingObjects<ASTTemplateKWAndArgsInfo>()->TemplateKWLoc;
  }

  /// Retrieve the location of the left angle bracket starting the
  /// explicit template argument list following the member name, if any.
  SourceLocation getLAngleLoc() const {
    if (!hasTemplateKWAndArgsInfo())
      return SourceLocation();
    return getTrailingObjects<ASTTemplateKWAndArgsInfo>()->LAngleLoc;
  }

  /// Retrieve the location of the right angle bracket ending the
  /// explicit template argument list following the member name, if any.
  SourceLocation getRAngleLoc() const {
    if (!hasTemplateKWAndArgsInfo())
      return SourceLocation();
    return getTrailingObjects<ASTTemplateKWAndArgsInfo>()->RAngleLoc;
  }

  /// Determines whether the member name was preceded by the template keyword.
  bool hasTemplateKeyword() const { return getTemplateKeywordLoc().isValid(); }

  /// Determines whether this member expression actually had a C++
  /// template argument list explicitly specified, e.g., x.f<int>.
  bool hasExplicitTemplateArgs() const { return getLAngleLoc().isValid(); }

  /// Copies the template arguments (if present) into the given
  /// structure.
  void copyTemplateArgumentsInto(TemplateArgumentListInfo &List) const {
    if (hasExplicitTemplateArgs())
      getTrailingObjects<ASTTemplateKWAndArgsInfo>()->copyInto(
          getTrailingObjects<TemplateArgumentLoc>(), List);
  }

  /// Retrieve the template arguments provided as part of this
  /// template-id.
  const TemplateArgumentLoc *getTemplateArgs() const {
    if (!hasExplicitTemplateArgs())
      return nullptr;

    return getTrailingObjects<TemplateArgumentLoc>();
  }

  /// Retrieve the number of template arguments provided as part of this
  /// template-id.
  unsigned getNumTemplateArgs() const {
    if (!hasExplicitTemplateArgs())
      return 0;

    return getTrailingObjects<ASTTemplateKWAndArgsInfo>()->NumTemplateArgs;
  }

  ArrayRef<TemplateArgumentLoc> template_arguments() const {
    return {getTemplateArgs(), getNumTemplateArgs()};
  }

  Expr *getIdExpr() const {
    return IdExpr;
  }

  SourceLocation getBeginLoc() const LLVM_READONLY {
    if (!isImplicitAccess())
      return Base->getBeginLoc();
    if (getQualifier())
      return getQualifierLoc().getBeginLoc();
    return MemberNameInfo.getBeginLoc();
  }

  SourceLocation getEndLoc() const LLVM_READONLY {
    if (hasExplicitTemplateArgs())
      return getRAngleLoc();
    return MemberNameInfo.getEndLoc();
  }

  static bool classof(const Stmt *T) {
    return T->getStmtClass() == CXXDependentScopeMemberExprClass;
  }

  // Iterators
  child_range children() {
    if (isImplicitAccess())
      return child_range(child_iterator(), child_iterator());
    return child_range(&Base, &Base + 1);
  }
};

/// Represents a C++ member access expression for which lookup
/// produced a set of overloaded functions.
///
/// The member access may be explicit or implicit:
/// \code
///    struct A {
///      int a, b;
///      int explicitAccess() { return this->a + this->A::b; }
///      int implicitAccess() { return a + A::b; }
///    };
/// \endcode
///
/// In the final AST, an explicit access always becomes a MemberExpr.
/// An implicit access may become either a MemberExpr or a
/// DeclRefExpr, depending on whether the member is static.
class UnresolvedMemberExpr final
    : public OverloadExpr,
      private llvm::TrailingObjects<UnresolvedMemberExpr, DeclAccessPair,
                                    ASTTemplateKWAndArgsInfo,
                                    TemplateArgumentLoc> {
  friend class ASTStmtReader;
  friend class OverloadExpr;
  friend TrailingObjects;

  /// The expression for the base pointer or class reference,
  /// e.g., the \c x in x.f.
  ///
  /// This can be null if this is an 'unbased' member expression.
  Stmt *Base;

  /// The type of the base expression; never null.
  QualType BaseType;

  /// The location of the '->' or '.' operator.
  SourceLocation OperatorLoc;

  // UnresolvedMemberExpr is followed by several trailing objects.
  // They are in order:
  //
  // * An array of getNumResults() DeclAccessPair for the results. These are
  //   undesugared, which is to say, they may include UsingShadowDecls.
  //   Access is relative to the naming class.
  //
  // * An optional ASTTemplateKWAndArgsInfo for the explicitly specified
  //   template keyword and arguments. Present if and only if
  //   hasTemplateKWAndArgsInfo().
  //
  // * An array of getNumTemplateArgs() TemplateArgumentLoc containing
  //   location information for the explicitly specified template arguments.

  UnresolvedMemberExpr(const ASTContext &Context, bool HasUnresolvedUsing,
                       Expr *Base, QualType BaseType, bool IsArrow,
                       SourceLocation OperatorLoc,
                       NestedNameSpecifierLoc QualifierLoc,
                       SourceLocation TemplateKWLoc,
                       const DeclarationNameInfo &MemberNameInfo,
                       const TemplateArgumentListInfo *TemplateArgs,
                       UnresolvedSetIterator Begin, UnresolvedSetIterator End);

  UnresolvedMemberExpr(EmptyShell Empty, unsigned NumResults,
                       bool HasTemplateKWAndArgsInfo);

  unsigned numTrailingObjects(OverloadToken<DeclAccessPair>) const {
    return getNumDecls();
  }

  unsigned numTrailingObjects(OverloadToken<ASTTemplateKWAndArgsInfo>) const {
    return hasTemplateKWAndArgsInfo();
  }

public:
  static UnresolvedMemberExpr *
  Create(const ASTContext &Context, bool HasUnresolvedUsing, Expr *Base,
         QualType BaseType, bool IsArrow, SourceLocation OperatorLoc,
         NestedNameSpecifierLoc QualifierLoc, SourceLocation TemplateKWLoc,
         const DeclarationNameInfo &MemberNameInfo,
         const TemplateArgumentListInfo *TemplateArgs,
         UnresolvedSetIterator Begin, UnresolvedSetIterator End);

  static UnresolvedMemberExpr *CreateEmpty(const ASTContext &Context,
                                           unsigned NumResults,
                                           bool HasTemplateKWAndArgsInfo,
                                           unsigned NumTemplateArgs);

  /// True if this is an implicit access, i.e., one in which the
  /// member being accessed was not written in the source.
  ///
  /// The source location of the operator is invalid in this case.
  bool isImplicitAccess() const;

  /// Retrieve the base object of this member expressions,
  /// e.g., the \c x in \c x.m.
  Expr *getBase() {
    assert(!isImplicitAccess());
    return cast<Expr>(Base);
  }
  const Expr *getBase() const {
    assert(!isImplicitAccess());
    return cast<Expr>(Base);
  }

  QualType getBaseType() const { return BaseType; }

  /// Determine whether the lookup results contain an unresolved using
  /// declaration.
  bool hasUnresolvedUsing() const {
    return UnresolvedMemberExprBits.HasUnresolvedUsing;
  }

  /// Determine whether this member expression used the '->'
  /// operator; otherwise, it used the '.' operator.
  bool isArrow() const { return UnresolvedMemberExprBits.IsArrow; }

  /// Retrieve the location of the '->' or '.' operator.
  SourceLocation getOperatorLoc() const { return OperatorLoc; }

  /// Retrieve the naming class of this lookup.
  CXXRecordDecl *getNamingClass();
  const CXXRecordDecl *getNamingClass() const {
    return const_cast<UnresolvedMemberExpr *>(this)->getNamingClass();
  }

  /// Retrieve the full name info for the member that this expression
  /// refers to.
  const DeclarationNameInfo &getMemberNameInfo() const { return getNameInfo(); }

  /// Retrieve the name of the member that this expression refers to.
  DeclarationName getMemberName() const { return getName(); }

  /// Retrieve the location of the name of the member that this
  /// expression refers to.
  SourceLocation getMemberLoc() const { return getNameLoc(); }

  /// Return the preferred location (the member name) for the arrow when
  /// diagnosing a problem with this expression.
  SourceLocation getExprLoc() const LLVM_READONLY { return getMemberLoc(); }

  SourceLocation getBeginLoc() const LLVM_READONLY {
    if (!isImplicitAccess())
      return Base->getBeginLoc();
    if (NestedNameSpecifierLoc l = getQualifierLoc())
      return l.getBeginLoc();
    return getMemberNameInfo().getBeginLoc();
  }

  SourceLocation getEndLoc() const LLVM_READONLY {
    if (hasExplicitTemplateArgs())
      return getRAngleLoc();
    return getMemberNameInfo().getEndLoc();
  }

  static bool classof(const Stmt *T) {
    return T->getStmtClass() == UnresolvedMemberExprClass;
  }

  // Iterators
  child_range children() {
    if (isImplicitAccess())
      return child_range(child_iterator(), child_iterator());
    return child_range(&Base, &Base + 1);
  }
};

DeclAccessPair *OverloadExpr::getTrailingResults() {
  if (auto *ULE = dyn_cast<UnresolvedLookupExpr>(this))
    return ULE->getTrailingObjects<DeclAccessPair>();
  return cast<UnresolvedMemberExpr>(this)->getTrailingObjects<DeclAccessPair>();
}

ASTTemplateKWAndArgsInfo *OverloadExpr::getTrailingASTTemplateKWAndArgsInfo() {
  if (!hasTemplateKWAndArgsInfo())
    return nullptr;

  if (auto *ULE = dyn_cast<UnresolvedLookupExpr>(this))
    return ULE->getTrailingObjects<ASTTemplateKWAndArgsInfo>();
  return cast<UnresolvedMemberExpr>(this)
      ->getTrailingObjects<ASTTemplateKWAndArgsInfo>();
}

TemplateArgumentLoc *OverloadExpr::getTrailingTemplateArgumentLoc() {
  if (auto *ULE = dyn_cast<UnresolvedLookupExpr>(this))
    return ULE->getTrailingObjects<TemplateArgumentLoc>();
  return cast<UnresolvedMemberExpr>(this)
      ->getTrailingObjects<TemplateArgumentLoc>();
}

CXXRecordDecl *OverloadExpr::getNamingClass() {
  if (auto *ULE = dyn_cast<UnresolvedLookupExpr>(this))
    return ULE->getNamingClass();
  return cast<UnresolvedMemberExpr>(this)->getNamingClass();
}

/// Represents a C++11 noexcept expression (C++ [expr.unary.noexcept]).
///
/// The noexcept expression tests whether a given expression might throw. Its
/// result is a boolean constant.
class CXXNoexceptExpr : public Expr {
  friend class ASTStmtReader;

  Stmt *Operand;
  SourceRange Range;

public:
  CXXNoexceptExpr(QualType Ty, Expr *Operand, CanThrowResult Val,
                  SourceLocation Keyword, SourceLocation RParen)
      : Expr(CXXNoexceptExprClass, Ty, VK_RValue, OK_Ordinary,
             /*TypeDependent*/ false,
             /*ValueDependent*/ Val == CT_Dependent,
             Val == CT_Dependent || Operand->isInstantiationDependent(),
             Operand->containsUnexpandedParameterPack()),
        Operand(Operand), Range(Keyword, RParen) {
    CXXNoexceptExprBits.Value = Val == CT_Cannot;
  }

  CXXNoexceptExpr(EmptyShell Empty) : Expr(CXXNoexceptExprClass, Empty) {}

  Expr *getOperand() const { return static_cast<Expr *>(Operand); }

  SourceLocation getBeginLoc() const { return Range.getBegin(); }
  SourceLocation getEndLoc() const { return Range.getEnd(); }
  SourceRange getSourceRange() const { return Range; }

  bool getValue() const { return CXXNoexceptExprBits.Value; }

  static bool classof(const Stmt *T) {
    return T->getStmtClass() == CXXNoexceptExprClass;
  }

  // Iterators
  child_range children() { return child_range(&Operand, &Operand + 1); }
};

/// Represents a C++11 pack expansion that produces a sequence of
/// expressions.
///
/// A pack expansion expression contains a pattern (which itself is an
/// expression) followed by an ellipsis. For example:
///
/// \code
/// template<typename F, typename ...Types>
/// void forward(F f, Types &&...args) {
///   f(static_cast<Types&&>(args)...);
/// }
/// \endcode
///
/// Here, the argument to the function object \c f is a pack expansion whose
/// pattern is \c static_cast<Types&&>(args). When the \c forward function
/// template is instantiated, the pack expansion will instantiate to zero or
/// or more function arguments to the function object \c f.
class PackExpansionExpr : public Expr {
  friend class ASTStmtReader;
  friend class ASTStmtWriter;

  SourceLocation EllipsisLoc;

  /// The number of expansions that will be produced by this pack
  /// expansion expression, if known.
  ///
  /// When zero, the number of expansions is not known. Otherwise, this value
  /// is the number of expansions + 1.
  unsigned NumExpansions;

  Stmt *Pattern;

public:
  PackExpansionExpr(QualType T, Expr *Pattern, SourceLocation EllipsisLoc,
                    Optional<unsigned> NumExpansions)
      : Expr(PackExpansionExprClass, T, Pattern->getValueKind(),
             Pattern->getObjectKind(), /*TypeDependent=*/true,
             /*ValueDependent=*/true, /*InstantiationDependent=*/true,
             /*ContainsUnexpandedParameterPack=*/false),
        EllipsisLoc(EllipsisLoc),
        NumExpansions(NumExpansions ? *NumExpansions + 1 : 0),
        Pattern(Pattern) {}

  PackExpansionExpr(EmptyShell Empty) : Expr(PackExpansionExprClass, Empty) {}

  /// Retrieve the pattern of the pack expansion.
  Expr *getPattern() { return reinterpret_cast<Expr *>(Pattern); }

  /// Retrieve the pattern of the pack expansion.
  const Expr *getPattern() const { return reinterpret_cast<Expr *>(Pattern); }

  /// Retrieve the location of the ellipsis that describes this pack
  /// expansion.
  SourceLocation getEllipsisLoc() const { return EllipsisLoc; }

  /// Determine the number of expansions that will be produced when
  /// this pack expansion is instantiated, if already known.
  Optional<unsigned> getNumExpansions() const {
    if (NumExpansions)
      return NumExpansions - 1;

    return None;
  }

  SourceLocation getBeginLoc() const LLVM_READONLY {
    return Pattern->getBeginLoc();
  }

  SourceLocation getEndLoc() const LLVM_READONLY { return EllipsisLoc; }

  static bool classof(const Stmt *T) {
    return T->getStmtClass() == PackExpansionExprClass;
  }

  // Iterators
  child_range children() {
    return child_range(&Pattern, &Pattern + 1);
  }
};

/// Represents a C++11 pack selection that yields a single expression from
/// a parameter pack or destructurable class. 
///
/// This is used internally to define the bodies of expansion statements.
class PackSelectionExpr : public Expr {
  friend class ASTStmtReader;
  friend class ASTStmtWriter;

  SourceLocation SelectLoc;
  
  Stmt *Args[2];

public:
  PackSelectionExpr(QualType T, Expr *Pack, Expr *Sel, SourceLocation SelectLoc)
      : Expr(PackSelectionExprClass, T, Pack->getValueKind(),
             Pack->getObjectKind(), /*TypeDependent=*/true,
             /*ValueDependent=*/true, /*InstantiationDependent=*/true,
             /*ContainsUnexpandedParameterPack=*/false),
        SelectLoc(SelectLoc), Args{Pack, Sel} {}

  PackSelectionExpr(EmptyShell Empty) : Expr(PackSelectionExprClass, Empty) {}

  /// Retrieve the unexpanded pack or class object reference.
  const Expr *getPack() const { return reinterpret_cast<Expr *>(Args[0]); }
  Expr *getPack() { return reinterpret_cast<Expr *>(Args[0]); }

  /// Retrieve selector integral selector argument.
  const Expr *getSelector() const { return reinterpret_cast<Expr *>(Args[1]); }
  Expr *getSelector() { return reinterpret_cast<Expr *>(Args[1]); }

  /// Retrieve the location of the ellipsis that describes this pack
  /// expansion.
  SourceLocation getSelectLoc() const { return SelectLoc; }

  LLVM_ATTRIBUTE_DEPRECATED(SourceLocation getLocStart() const LLVM_READONLY,
                            "Use getBeginLoc instead") {
    return getBeginLoc();
  }
  SourceLocation getBeginLoc() const LLVM_READONLY {
    return SelectLoc;
  }

  LLVM_ATTRIBUTE_DEPRECATED(SourceLocation getLocEnd() const LLVM_READONLY,
                            "Use getEndLoc instead") {
    return getEndLoc();
  }
  SourceLocation getEndLoc() const LLVM_READONLY { return SelectLoc; }

  static bool classof(const Stmt *T) {
    return T->getStmtClass() == PackSelectionExprClass;
  }

  // Iterators
  child_range children() {
    return child_range(&Args[0], &Args[0] + 2);
  }
};

/// Represents an expression that computes the length of a parameter
/// pack.
///
/// \code
/// template<typename ...Types>
/// struct count {
///   static const unsigned value = sizeof...(Types);
/// };
/// \endcode
class SizeOfPackExpr final
    : public Expr,
      private llvm::TrailingObjects<SizeOfPackExpr, TemplateArgument> {
  friend class ASTStmtReader;
  friend class ASTStmtWriter;
  friend TrailingObjects;

  /// The location of the \c sizeof keyword.
  SourceLocation OperatorLoc;

  /// The location of the name of the parameter pack.
  SourceLocation PackLoc;

  /// The location of the closing parenthesis.
  SourceLocation RParenLoc;

  /// The length of the parameter pack, if known.
  ///
  /// When this expression is not value-dependent, this is the length of
  /// the pack. When the expression was parsed rather than instantiated
  /// (and thus is value-dependent), this is zero.
  ///
  /// After partial substitution into a sizeof...(X) expression (for instance,
  /// within an alias template or during function template argument deduction),
  /// we store a trailing array of partially-substituted TemplateArguments,
  /// and this is the length of that array.
  unsigned Length;

  /// The parameter pack.
  NamedDecl *Pack = nullptr;

  /// Create an expression that computes the length of
  /// the given parameter pack.
  SizeOfPackExpr(QualType SizeType, SourceLocation OperatorLoc, NamedDecl *Pack,
                 SourceLocation PackLoc, SourceLocation RParenLoc,
                 Optional<unsigned> Length, ArrayRef<TemplateArgument> PartialArgs)
      : Expr(SizeOfPackExprClass, SizeType, VK_RValue, OK_Ordinary,
             /*TypeDependent=*/false, /*ValueDependent=*/!Length,
             /*InstantiationDependent=*/!Length,
             /*ContainsUnexpandedParameterPack=*/false),
        OperatorLoc(OperatorLoc), PackLoc(PackLoc), RParenLoc(RParenLoc),
        Length(Length ? *Length : PartialArgs.size()), Pack(Pack) {
    assert((!Length || PartialArgs.empty()) &&
           "have partial args for non-dependent sizeof... expression");
    auto *Args = getTrailingObjects<TemplateArgument>();
    std::uninitialized_copy(PartialArgs.begin(), PartialArgs.end(), Args);
  }

  /// Create an empty expression.
  SizeOfPackExpr(EmptyShell Empty, unsigned NumPartialArgs)
      : Expr(SizeOfPackExprClass, Empty), Length(NumPartialArgs) {}

public:
  static SizeOfPackExpr *Create(ASTContext &Context, SourceLocation OperatorLoc,
                                NamedDecl *Pack, SourceLocation PackLoc,
                                SourceLocation RParenLoc,
                                Optional<unsigned> Length = None,
                                ArrayRef<TemplateArgument> PartialArgs = None);
  static SizeOfPackExpr *CreateDeserialized(ASTContext &Context,
                                            unsigned NumPartialArgs);

  /// Determine the location of the 'sizeof' keyword.
  SourceLocation getOperatorLoc() const { return OperatorLoc; }

  /// Determine the location of the parameter pack.
  SourceLocation getPackLoc() const { return PackLoc; }

  /// Determine the location of the right parenthesis.
  SourceLocation getRParenLoc() const { return RParenLoc; }

  /// Retrieve the parameter pack.
  NamedDecl *getPack() const { return Pack; }

  /// Retrieve the length of the parameter pack.
  ///
  /// This routine may only be invoked when the expression is not
  /// value-dependent.
  unsigned getPackLength() const {
    assert(!isValueDependent() &&
           "Cannot get the length of a value-dependent pack size expression");
    return Length;
  }

  /// Determine whether this represents a partially-substituted sizeof...
  /// expression, such as is produced for:
  ///
  ///   template<typename ...Ts> using X = int[sizeof...(Ts)];
  ///   template<typename ...Us> void f(X<Us..., 1, 2, 3, Us...>);
  bool isPartiallySubstituted() const {
    return isValueDependent() && Length;
  }

  /// Get
  ArrayRef<TemplateArgument> getPartialArguments() const {
    assert(isPartiallySubstituted());
    const auto *Args = getTrailingObjects<TemplateArgument>();
    return llvm::makeArrayRef(Args, Args + Length);
  }

  SourceLocation getBeginLoc() const LLVM_READONLY { return OperatorLoc; }
  SourceLocation getEndLoc() const LLVM_READONLY { return RParenLoc; }

  static bool classof(const Stmt *T) {
    return T->getStmtClass() == SizeOfPackExprClass;
  }

  // Iterators
  child_range children() {
    return child_range(child_iterator(), child_iterator());
  }
};

/// Represents a reference to a non-type template parameter
/// that has been substituted with a template argument.
class SubstNonTypeTemplateParmExpr : public Expr {
  friend class ASTReader;
  friend class ASTStmtReader;

  /// The replaced parameter.
  NonTypeTemplateParmDecl *Param;

  /// The replacement expression.
  Stmt *Replacement;

  explicit SubstNonTypeTemplateParmExpr(EmptyShell Empty)
      : Expr(SubstNonTypeTemplateParmExprClass, Empty) {}

public:
  SubstNonTypeTemplateParmExpr(QualType Ty, ExprValueKind ValueKind,
                               SourceLocation Loc,
                               NonTypeTemplateParmDecl *Param,
                               Expr *Replacement)
      : Expr(SubstNonTypeTemplateParmExprClass, Ty, ValueKind, OK_Ordinary,
             Replacement->isTypeDependent(), Replacement->isValueDependent(),
             Replacement->isInstantiationDependent(),
             Replacement->containsUnexpandedParameterPack()),
        Param(Param), Replacement(Replacement) {
    SubstNonTypeTemplateParmExprBits.NameLoc = Loc;
  }

  SourceLocation getNameLoc() const {
    return SubstNonTypeTemplateParmExprBits.NameLoc;
  }
  SourceLocation getBeginLoc() const { return getNameLoc(); }
  SourceLocation getEndLoc() const { return getNameLoc(); }

  Expr *getReplacement() const { return cast<Expr>(Replacement); }

  NonTypeTemplateParmDecl *getParameter() const { return Param; }

  static bool classof(const Stmt *s) {
    return s->getStmtClass() == SubstNonTypeTemplateParmExprClass;
  }

  // Iterators
  child_range children() { return child_range(&Replacement, &Replacement + 1); }
};

/// Represents a reference to a non-type template parameter pack that
/// has been substituted with a non-template argument pack.
///
/// When a pack expansion in the source code contains multiple parameter packs
/// and those parameter packs correspond to different levels of template
/// parameter lists, this node is used to represent a non-type template
/// parameter pack from an outer level, which has already had its argument pack
/// substituted but that still lives within a pack expansion that itself
/// could not be instantiated. When actually performing a substitution into
/// that pack expansion (e.g., when all template parameters have corresponding
/// arguments), this type will be replaced with the appropriate underlying
/// expression at the current pack substitution index.
class SubstNonTypeTemplateParmPackExpr : public Expr {
  friend class ASTReader;
  friend class ASTStmtReader;

  /// The non-type template parameter pack itself.
  NonTypeTemplateParmDecl *Param;

  /// A pointer to the set of template arguments that this
  /// parameter pack is instantiated with.
  const TemplateArgument *Arguments;

  /// The number of template arguments in \c Arguments.
  unsigned NumArguments;

  /// The location of the non-type template parameter pack reference.
  SourceLocation NameLoc;

  explicit SubstNonTypeTemplateParmPackExpr(EmptyShell Empty)
      : Expr(SubstNonTypeTemplateParmPackExprClass, Empty) {}

public:
  SubstNonTypeTemplateParmPackExpr(QualType T,
                                   ExprValueKind ValueKind,
                                   NonTypeTemplateParmDecl *Param,
                                   SourceLocation NameLoc,
                                   const TemplateArgument &ArgPack);

  /// Retrieve the non-type template parameter pack being substituted.
  NonTypeTemplateParmDecl *getParameterPack() const { return Param; }

  /// Retrieve the location of the parameter pack name.
  SourceLocation getParameterPackLocation() const { return NameLoc; }

  /// Retrieve the template argument pack containing the substituted
  /// template arguments.
  TemplateArgument getArgumentPack() const;

  SourceLocation getBeginLoc() const LLVM_READONLY { return NameLoc; }
  SourceLocation getEndLoc() const LLVM_READONLY { return NameLoc; }

  static bool classof(const Stmt *T) {
    return T->getStmtClass() == SubstNonTypeTemplateParmPackExprClass;
  }

  // Iterators
  child_range children() {
    return child_range(child_iterator(), child_iterator());
  }
};

/// Represents a reference to a function parameter pack that has been
/// substituted but not yet expanded.
///
/// When a pack expansion contains multiple parameter packs at different levels,
/// this node is used to represent a function parameter pack at an outer level
/// which we have already substituted to refer to expanded parameters, but where
/// the containing pack expansion cannot yet be expanded.
///
/// \code
/// template<typename...Ts> struct S {
///   template<typename...Us> auto f(Ts ...ts) -> decltype(g(Us(ts)...));
/// };
/// template struct S<int, int>;
/// \endcode
class FunctionParmPackExpr final
    : public Expr,
      private llvm::TrailingObjects<FunctionParmPackExpr, ParmVarDecl *> {
  friend class ASTReader;
  friend class ASTStmtReader;
  friend TrailingObjects;

  /// The function parameter pack which was referenced.
  ParmVarDecl *ParamPack;

  /// The location of the function parameter pack reference.
  SourceLocation NameLoc;

  /// The number of expansions of this pack.
  unsigned NumParameters;

  FunctionParmPackExpr(QualType T, ParmVarDecl *ParamPack,
                       SourceLocation NameLoc, unsigned NumParams,
                       ParmVarDecl *const *Params);

public:
  static FunctionParmPackExpr *Create(const ASTContext &Context, QualType T,
                                      ParmVarDecl *ParamPack,
                                      SourceLocation NameLoc,
                                      ArrayRef<ParmVarDecl *> Params);
  static FunctionParmPackExpr *CreateEmpty(const ASTContext &Context,
                                           unsigned NumParams);

  /// Get the parameter pack which this expression refers to.
  ParmVarDecl *getParameterPack() const { return ParamPack; }

  /// Get the location of the parameter pack.
  SourceLocation getParameterPackLocation() const { return NameLoc; }

  /// Iterators over the parameters which the parameter pack expanded
  /// into.
  using iterator = ParmVarDecl * const *;
  iterator begin() const { return getTrailingObjects<ParmVarDecl *>(); }
  iterator end() const { return begin() + NumParameters; }

  /// Get the number of parameters in this parameter pack.
  unsigned getNumExpansions() const { return NumParameters; }

  /// Get an expansion of the parameter pack by index.
  ParmVarDecl *getExpansion(unsigned I) const { return begin()[I]; }

  SourceLocation getBeginLoc() const LLVM_READONLY { return NameLoc; }
  SourceLocation getEndLoc() const LLVM_READONLY { return NameLoc; }

  static bool classof(const Stmt *T) {
    return T->getStmtClass() == FunctionParmPackExprClass;
  }

  child_range children() {
    return child_range(child_iterator(), child_iterator());
  }
};

/// Represents a prvalue temporary that is written into memory so that
/// a reference can bind to it.
///
/// Prvalue expressions are materialized when they need to have an address
/// in memory for a reference to bind to. This happens when binding a
/// reference to the result of a conversion, e.g.,
///
/// \code
/// const int &r = 1.0;
/// \endcode
///
/// Here, 1.0 is implicitly converted to an \c int. That resulting \c int is
/// then materialized via a \c MaterializeTemporaryExpr, and the reference
/// binds to the temporary. \c MaterializeTemporaryExprs are always glvalues
/// (either an lvalue or an xvalue, depending on the kind of reference binding
/// to it), maintaining the invariant that references always bind to glvalues.
///
/// Reference binding and copy-elision can both extend the lifetime of a
/// temporary. When either happens, the expression will also track the
/// declaration which is responsible for the lifetime extension.
class MaterializeTemporaryExpr : public Expr {
private:
  friend class ASTStmtReader;
  friend class ASTStmtWriter;

  struct ExtraState {
    /// The temporary-generating expression whose value will be
    /// materialized.
    Stmt *Temporary;

    /// The declaration which lifetime-extended this reference, if any.
    /// Either a VarDecl, or (for a ctor-initializer) a FieldDecl.
    const ValueDecl *ExtendingDecl;

    unsigned ManglingNumber;
  };
  llvm::PointerUnion<Stmt *, ExtraState *> State;

  void initializeExtraState(const ValueDecl *ExtendedBy,
                            unsigned ManglingNumber);

public:
  MaterializeTemporaryExpr(QualType T, Expr *Temporary,
                           bool BoundToLvalueReference)
      : Expr(MaterializeTemporaryExprClass, T,
             BoundToLvalueReference? VK_LValue : VK_XValue, OK_Ordinary,
             Temporary->isTypeDependent(), Temporary->isValueDependent(),
             Temporary->isInstantiationDependent(),
             Temporary->containsUnexpandedParameterPack()),
        State(Temporary) {}

  MaterializeTemporaryExpr(EmptyShell Empty)
      : Expr(MaterializeTemporaryExprClass, Empty) {}

  Stmt *getTemporary() const {
    return State.is<Stmt *>() ? State.get<Stmt *>()
                              : State.get<ExtraState *>()->Temporary;
  }

  /// Retrieve the temporary-generating subexpression whose value will
  /// be materialized into a glvalue.
  Expr *GetTemporaryExpr() const { return static_cast<Expr *>(getTemporary()); }

  /// Retrieve the storage duration for the materialized temporary.
  StorageDuration getStorageDuration() const {
    const ValueDecl *ExtendingDecl = getExtendingDecl();
    if (!ExtendingDecl)
      return SD_FullExpression;
    // FIXME: This is not necessarily correct for a temporary materialized
    // within a default initializer.
    if (isa<FieldDecl>(ExtendingDecl))
      return SD_Automatic;
    // FIXME: This only works because storage class specifiers are not allowed
    // on decomposition declarations.
    if (isa<BindingDecl>(ExtendingDecl))
      return ExtendingDecl->getDeclContext()->isFunctionOrMethod()
                 ? SD_Automatic
                 : SD_Static;
    return cast<VarDecl>(ExtendingDecl)->getStorageDuration();
  }

  /// Get the declaration which triggered the lifetime-extension of this
  /// temporary, if any.
  const ValueDecl *getExtendingDecl() const {
    return State.is<Stmt *>() ? nullptr
                              : State.get<ExtraState *>()->ExtendingDecl;
  }

  void setExtendingDecl(const ValueDecl *ExtendedBy, unsigned ManglingNumber);

  unsigned getManglingNumber() const {
    return State.is<Stmt *>() ? 0 : State.get<ExtraState *>()->ManglingNumber;
  }

  /// Determine whether this materialized temporary is bound to an
  /// lvalue reference; otherwise, it's bound to an rvalue reference.
  bool isBoundToLvalueReference() const {
    return getValueKind() == VK_LValue;
  }

  SourceLocation getBeginLoc() const LLVM_READONLY {
    return getTemporary()->getBeginLoc();
  }

  SourceLocation getEndLoc() const LLVM_READONLY {
    return getTemporary()->getEndLoc();
  }

  static bool classof(const Stmt *T) {
    return T->getStmtClass() == MaterializeTemporaryExprClass;
  }

  // Iterators
  child_range children() {
    if (State.is<Stmt *>())
      return child_range(State.getAddrOfPtr1(), State.getAddrOfPtr1() + 1);

    auto ES = State.get<ExtraState *>();
    return child_range(&ES->Temporary, &ES->Temporary + 1);
  }
};

/// Represents a folding of a pack over an operator.
///
/// This expression is always dependent and represents a pack expansion of the
/// forms:
///
///    ( expr op ... )
///    ( ... op expr )
///    ( expr op ... op expr )
class CXXFoldExpr : public Expr {
  friend class ASTStmtReader;
  friend class ASTStmtWriter;

  SourceLocation LParenLoc;
  SourceLocation EllipsisLoc;
  SourceLocation RParenLoc;
  Stmt *SubExprs[2];
  BinaryOperatorKind Opcode;

public:
  CXXFoldExpr(QualType T, SourceLocation LParenLoc, Expr *LHS,
              BinaryOperatorKind Opcode, SourceLocation EllipsisLoc, Expr *RHS,
              SourceLocation RParenLoc)
      : Expr(CXXFoldExprClass, T, VK_RValue, OK_Ordinary,
             /*Dependent*/ true, true, true,
             /*ContainsUnexpandedParameterPack*/ false),
        LParenLoc(LParenLoc), EllipsisLoc(EllipsisLoc), RParenLoc(RParenLoc),
        Opcode(Opcode) {
    SubExprs[0] = LHS;
    SubExprs[1] = RHS;
  }

  CXXFoldExpr(EmptyShell Empty) : Expr(CXXFoldExprClass, Empty) {}

  Expr *getLHS() const { return static_cast<Expr*>(SubExprs[0]); }
  Expr *getRHS() const { return static_cast<Expr*>(SubExprs[1]); }

  /// Does this produce a right-associated sequence of operators?
  bool isRightFold() const {
    return getLHS() && getLHS()->containsUnexpandedParameterPack();
  }

  /// Does this produce a left-associated sequence of operators?
  bool isLeftFold() const { return !isRightFold(); }

  /// Get the pattern, that is, the operand that contains an unexpanded pack.
  Expr *getPattern() const { return isLeftFold() ? getRHS() : getLHS(); }

  /// Get the operand that doesn't contain a pack, for a binary fold.
  Expr *getInit() const { return isLeftFold() ? getLHS() : getRHS(); }

  SourceLocation getEllipsisLoc() const { return EllipsisLoc; }
  BinaryOperatorKind getOperator() const { return Opcode; }

  SourceLocation getBeginLoc() const LLVM_READONLY { return LParenLoc; }

  SourceLocation getEndLoc() const LLVM_READONLY { return RParenLoc; }

  static bool classof(const Stmt *T) {
    return T->getStmtClass() == CXXFoldExprClass;
  }

  // Iterators
  child_range children() { return child_range(SubExprs, SubExprs + 2); }
};

/// Represents an expression that might suspend coroutine execution;
/// either a co_await or co_yield expression.
///
/// Evaluation of this expression first evaluates its 'ready' expression. If
/// that returns 'false':
///  -- execution of the coroutine is suspended
///  -- the 'suspend' expression is evaluated
///     -- if the 'suspend' expression returns 'false', the coroutine is
///        resumed
///     -- otherwise, control passes back to the resumer.
/// If the coroutine is not suspended, or when it is resumed, the 'resume'
/// expression is evaluated, and its result is the result of the overall
/// expression.
class CoroutineSuspendExpr : public Expr {
  friend class ASTStmtReader;

  SourceLocation KeywordLoc;

  enum SubExpr { Common, Ready, Suspend, Resume, Count };

  Stmt *SubExprs[SubExpr::Count];
  OpaqueValueExpr *OpaqueValue = nullptr;

public:
  CoroutineSuspendExpr(StmtClass SC, SourceLocation KeywordLoc, Expr *Common,
                       Expr *Ready, Expr *Suspend, Expr *Resume,
                       OpaqueValueExpr *OpaqueValue)
      : Expr(SC, Resume->getType(), Resume->getValueKind(),
             Resume->getObjectKind(), Resume->isTypeDependent(),
             Resume->isValueDependent(), Common->isInstantiationDependent(),
             Common->containsUnexpandedParameterPack()),
        KeywordLoc(KeywordLoc), OpaqueValue(OpaqueValue) {
    SubExprs[SubExpr::Common] = Common;
    SubExprs[SubExpr::Ready] = Ready;
    SubExprs[SubExpr::Suspend] = Suspend;
    SubExprs[SubExpr::Resume] = Resume;
  }

  CoroutineSuspendExpr(StmtClass SC, SourceLocation KeywordLoc, QualType Ty,
                       Expr *Common)
      : Expr(SC, Ty, VK_RValue, OK_Ordinary, true, true, true,
             Common->containsUnexpandedParameterPack()),
        KeywordLoc(KeywordLoc) {
    assert(Common->isTypeDependent() && Ty->isDependentType() &&
           "wrong constructor for non-dependent co_await/co_yield expression");
    SubExprs[SubExpr::Common] = Common;
    SubExprs[SubExpr::Ready] = nullptr;
    SubExprs[SubExpr::Suspend] = nullptr;
    SubExprs[SubExpr::Resume] = nullptr;
  }

  CoroutineSuspendExpr(StmtClass SC, EmptyShell Empty) : Expr(SC, Empty) {
    SubExprs[SubExpr::Common] = nullptr;
    SubExprs[SubExpr::Ready] = nullptr;
    SubExprs[SubExpr::Suspend] = nullptr;
    SubExprs[SubExpr::Resume] = nullptr;
  }

  SourceLocation getKeywordLoc() const { return KeywordLoc; }

  Expr *getCommonExpr() const {
    return static_cast<Expr*>(SubExprs[SubExpr::Common]);
  }

  /// getOpaqueValue - Return the opaque value placeholder.
  OpaqueValueExpr *getOpaqueValue() const { return OpaqueValue; }

  Expr *getReadyExpr() const {
    return static_cast<Expr*>(SubExprs[SubExpr::Ready]);
  }

  Expr *getSuspendExpr() const {
    return static_cast<Expr*>(SubExprs[SubExpr::Suspend]);
  }

  Expr *getResumeExpr() const {
    return static_cast<Expr*>(SubExprs[SubExpr::Resume]);
  }

  SourceLocation getBeginLoc() const LLVM_READONLY { return KeywordLoc; }

  SourceLocation getEndLoc() const LLVM_READONLY {
    return getCommonExpr()->getEndLoc();
  }

  child_range children() {
    return child_range(SubExprs, SubExprs + SubExpr::Count);
  }

  static bool classof(const Stmt *T) {
    return T->getStmtClass() == CoawaitExprClass ||
           T->getStmtClass() == CoyieldExprClass;
  }
};

/// Represents a 'co_await' expression.
class CoawaitExpr : public CoroutineSuspendExpr {
  friend class ASTStmtReader;

public:
  CoawaitExpr(SourceLocation CoawaitLoc, Expr *Operand, Expr *Ready,
              Expr *Suspend, Expr *Resume, OpaqueValueExpr *OpaqueValue,
              bool IsImplicit = false)
      : CoroutineSuspendExpr(CoawaitExprClass, CoawaitLoc, Operand, Ready,
                             Suspend, Resume, OpaqueValue) {
    CoawaitBits.IsImplicit = IsImplicit;
  }

  CoawaitExpr(SourceLocation CoawaitLoc, QualType Ty, Expr *Operand,
              bool IsImplicit = false)
      : CoroutineSuspendExpr(CoawaitExprClass, CoawaitLoc, Ty, Operand) {
    CoawaitBits.IsImplicit = IsImplicit;
  }

  CoawaitExpr(EmptyShell Empty)
      : CoroutineSuspendExpr(CoawaitExprClass, Empty) {}

  Expr *getOperand() const {
    // FIXME: Dig out the actual operand or store it.
    return getCommonExpr();
  }

  bool isImplicit() const { return CoawaitBits.IsImplicit; }
  void setIsImplicit(bool value = true) { CoawaitBits.IsImplicit = value; }

  static bool classof(const Stmt *T) {
    return T->getStmtClass() == CoawaitExprClass;
  }
};

/// Represents a 'co_await' expression while the type of the promise
/// is dependent.
class DependentCoawaitExpr : public Expr {
  friend class ASTStmtReader;

  SourceLocation KeywordLoc;
  Stmt *SubExprs[2];

public:
  DependentCoawaitExpr(SourceLocation KeywordLoc, QualType Ty, Expr *Op,
                       UnresolvedLookupExpr *OpCoawait)
      : Expr(DependentCoawaitExprClass, Ty, VK_RValue, OK_Ordinary,
             /*TypeDependent*/ true, /*ValueDependent*/ true,
             /*InstantiationDependent*/ true,
             Op->containsUnexpandedParameterPack()),
        KeywordLoc(KeywordLoc) {
    // NOTE: A co_await expression is dependent on the coroutines promise
    // type and may be dependent even when the `Op` expression is not.
    assert(Ty->isDependentType() &&
           "wrong constructor for non-dependent co_await/co_yield expression");
    SubExprs[0] = Op;
    SubExprs[1] = OpCoawait;
  }

  DependentCoawaitExpr(EmptyShell Empty)
      : Expr(DependentCoawaitExprClass, Empty) {}

  Expr *getOperand() const { return cast<Expr>(SubExprs[0]); }

  UnresolvedLookupExpr *getOperatorCoawaitLookup() const {
    return cast<UnresolvedLookupExpr>(SubExprs[1]);
  }

  SourceLocation getKeywordLoc() const { return KeywordLoc; }

  SourceLocation getBeginLoc() const LLVM_READONLY { return KeywordLoc; }

  SourceLocation getEndLoc() const LLVM_READONLY {
    return getOperand()->getEndLoc();
  }

  child_range children() { return child_range(SubExprs, SubExprs + 2); }

  static bool classof(const Stmt *T) {
    return T->getStmtClass() == DependentCoawaitExprClass;
  }
};

/// Represents a 'co_yield' expression.
class CoyieldExpr : public CoroutineSuspendExpr {
  friend class ASTStmtReader;

public:
  CoyieldExpr(SourceLocation CoyieldLoc, Expr *Operand, Expr *Ready,
              Expr *Suspend, Expr *Resume, OpaqueValueExpr *OpaqueValue)
      : CoroutineSuspendExpr(CoyieldExprClass, CoyieldLoc, Operand, Ready,
                             Suspend, Resume, OpaqueValue) {}
  CoyieldExpr(SourceLocation CoyieldLoc, QualType Ty, Expr *Operand)
      : CoroutineSuspendExpr(CoyieldExprClass, CoyieldLoc, Ty, Operand) {}
  CoyieldExpr(EmptyShell Empty)
      : CoroutineSuspendExpr(CoyieldExprClass, Empty) {}

  Expr *getOperand() const {
    // FIXME: Dig out the actual operand or store it.
    return getCommonExpr();
  }

  static bool classof(const Stmt *T) {
    return T->getStmtClass() == CoyieldExprClass;
  }
};

/// \brief Represents a compile-time value that was computed by a constant
//// expression.
class CXXConstantExpr : public Expr {
  /// \brief The source expression.
  Stmt *Source;

  /// \brief The computed value of the source expression.
  APValue Value;
public:
  CXXConstantExpr(Expr *E, APValue&& V)
    : Expr(CXXConstantExprClass, E->getType(), E->getValueKind(), 
           E->getObjectKind(), false, false, false, false), Source(E),
      Value(std::move(V)) { }

  CXXConstantExpr(EmptyShell Empty)
    : Expr(CXXConstantExprClass, Empty) { }

  /// \brief Returns the evaluated expression. 
  Expr *getExpression() const { return cast<Expr>(Source); }

  /// \brief Returns the computed value.
  const APValue& getValue() const { return Value; }

  SourceLocation getBeginLoc() const LLVM_READONLY { 
    return Source->getBeginLoc(); 
  }

  SourceLocation getEndLoc() const LLVM_READONLY {
    return Source->getEndLoc();
  }

  child_range children() { 
    return child_range(&Source, &Source + 1); 
  }

  const_child_range children() const { 
    return const_child_range(&Source, &Source + 1); 
  }
  
  static bool classof(const Stmt *T) {
    return T->getStmtClass() == CXXConstantExprClass;
  }
};

/// \brief Represents expressions of the form `reflexpr(x)`. 
///
/// The operand of the expression is either a type, an expression, a
/// template-name, or a namespace-name.
///
class CXXReflectExpr : public Expr {
  // The operand of the expression.
  ReflectionOperand Ref;

  // Source locations.
  SourceLocation KWLoc;
  SourceLocation LParenLoc;
  SourceLocation RParenLoc;

  CXXReflectExpr(QualType T);
  CXXReflectExpr(QualType T, QualType Arg);
  CXXReflectExpr(QualType T, TemplateName Arg);
  CXXReflectExpr(QualType T, NamespaceName Arg);
  CXXReflectExpr(QualType T, Expr *Arg);
  CXXReflectExpr(QualType T, Decl *Arg);
  CXXReflectExpr(QualType T, CXXBaseSpecifier *Arg);

  CXXReflectExpr(EmptyShell Empty)
    : Expr(CXXReflectExprClass, Empty) {}

public:
  static CXXReflectExpr *Create(ASTContext &C, QualType T,
                                SourceLocation KW, QualType Arg,
                                SourceLocation LP, SourceLocation RP);

  static CXXReflectExpr *Create(ASTContext &C, QualType T,
                                SourceLocation KW, TemplateName Arg,
                                SourceLocation LP, SourceLocation RP);

  static CXXReflectExpr *Create(ASTContext &C, QualType T,
                                SourceLocation KW, NamespaceName Arg,
                                SourceLocation LP, SourceLocation RP);

  static CXXReflectExpr *Create(ASTContext &C, QualType T,
                                SourceLocation KW, Expr *Arg,
                                SourceLocation LP, SourceLocation RP);

  static CXXReflectExpr *Create(ASTContext &C, QualType T,
                                SourceLocation KW, Decl *Arg,
                                SourceLocation LP, SourceLocation RP);

  static CXXReflectExpr *Create(ASTContext &C, QualType T,
                                SourceLocation KW, CXXBaseSpecifier *Arg,
                                SourceLocation LP, SourceLocation RP);

  static CXXReflectExpr *CreateInvalid(ASTContext &C, QualType T,
                                       SourceLocation KW,
                                       SourceLocation LP, SourceLocation RP);

  /// Returns the reflection operand.
  const ReflectionOperand &getOperand() const { return Ref; }

  SourceLocation getBeginLoc() const LLVM_READONLY {
    return KWLoc;
  }

  SourceLocation getEndLoc() const LLVM_READONLY {
    return RParenLoc;
  }

  /// Returns location of the `reflexpr` keyword.
  SourceLocation getKeywordLoc() const { return KWLoc; }

  /// Returns the location of the '(' token.
  SourceLocation getLParenLoc() const { return LParenLoc; }

  /// Returns the location of the ')' token.
  SourceLocation getRParenLoc() const { return RParenLoc; }

  /// Sets the location of the `reflexpr` keyword.
  void setKeywordLoc(SourceLocation L) { KWLoc = L; }

  /// Sets the location of the `(` token.
  void setLParenLoc(SourceLocation L) { LParenLoc = L; }

  /// Sets the location of the `)` token.
  void setRParenLoc(SourceLocation L) { RParenLoc = L; }

  child_range children() {
    return child_range(child_iterator(), child_iterator());
  }

  const_child_range children() const {
    return const_child_range(const_child_iterator(), const_child_iterator());
  }

  static bool classof(const Stmt *T) {
    return T->getStmtClass() == CXXReflectExprClass;
  }
};

/// \brief A reflection trait intrinsic.
/// 
/// A reflection trait is a query of an AST node. All traits accept a sequence
/// of arguments (expressions), the first of which is the encoded value of
/// the AST node.
class CXXReflectionTraitExpr : public Expr {
protected:
  ReflectionQuery Query;
  unsigned NumArgs;
  Expr **Args;
  SourceLocation KeywordLoc;
  SourceLocation LParenLoc;
  SourceLocation RParenLoc;

public:
  CXXReflectionTraitExpr(ASTContext &C, QualType T, ReflectionQuery Q,
                         ArrayRef<Expr *> Args,
                         SourceLocation KeywordLoc,
                         SourceLocation LParenLoc,
                         SourceLocation RParenLoc);

  CXXReflectionTraitExpr(StmtClass SC, EmptyShell Empty) : Expr(SC, Empty) {}

  /// Returns the trait's query value.
  ReflectionQuery getQuery() const { return Query; }

  /// Returns the arity of the trait.
  unsigned getNumArgs() const { return NumArgs; }

  /// Returns the ith argument of the reflection trait.
  Expr *getArg(unsigned I) const {
    assert(I < NumArgs && "Argument out-of-range");
    return cast<Expr>(Args[I]);
  }

  /// \brief Returns the array of arguments.
  Expr **getArgs() const { return Args; }

  /// Returns the source code location of the trait keyword.
  SourceLocation getKeywordLoc() const { return KeywordLoc; }

  /// Returns the source code location of the left parenthesis.
  SourceLocation getLParenLoc() const { return LParenLoc; }

  /// Returns the source code location of the right parenthesis.
  SourceLocation getRParenLoc() const { return RParenLoc; }

  SourceLocation getBeginLoc() const { return KeywordLoc; }

  SourceLocation getEndLoc() const { return RParenLoc; }

  child_range children() {
    return child_range(reinterpret_cast<Stmt **>(&Args[0]),
                       reinterpret_cast<Stmt **>(&Args[0] + NumArgs));
  }
  const_child_range children() const {
    return const_child_range(reinterpret_cast<Stmt **>(&Args[0]),
                             reinterpret_cast<Stmt **>(&Args[0] + NumArgs));
  }
};

/// \brief A reflection printing intrinsic for integer and string values.
class CXXReflectPrintLiteralExpr : public Expr {
  unsigned NumArgs;
  Expr **Args;
  SourceLocation KeywordLoc;
  SourceLocation LParenLoc;
  SourceLocation RParenLoc;

public:
  CXXReflectPrintLiteralExpr(ASTContext &C, QualType T, ArrayRef<Expr *> Args,
                             SourceLocation KeywordLoc,
                             SourceLocation LParenLoc,
                             SourceLocation RParenLoc);

  CXXReflectPrintLiteralExpr(StmtClass SC, EmptyShell Empty)
    : Expr(SC, Empty) {}

  /// Returns the arity of the trait.
  unsigned getNumArgs() const { return NumArgs; }

  /// Returns the ith argument of the reflection trait.
  Expr *getArg(unsigned I) const {
    assert(I < NumArgs && "Argument out-of-range");
    return cast<Expr>(Args[I]);
  }

  /// \brief Returns the array of arguments.
  Expr **getArgs() const { return Args; }

  /// Returns the source code location of the trait keyword.
  SourceLocation getKeywordLoc() const { return KeywordLoc; }

  /// Returns the source code location of the left parenthesis.
  SourceLocation getLParenLoc() const { return LParenLoc; }

  /// Returns the source code location of the right parenthesis.
  SourceLocation getRParenLoc() const { return RParenLoc; }

  SourceLocation getBeginLoc() const { return KeywordLoc; }

  SourceLocation getEndLoc() const { return RParenLoc; }

  child_range children() {
    return child_range(reinterpret_cast<Stmt **>(&Args[0]),
                       reinterpret_cast<Stmt **>(&Args[0] + NumArgs));
  }
  const_child_range children() const {
    return const_child_range(reinterpret_cast<Stmt **>(&Args[0]),
                             reinterpret_cast<Stmt **>(&Args[0] + NumArgs));
  }

  static bool classof(const Stmt *T) {
    return T->getStmtClass() == CXXReflectPrintLiteralExprClass;
  }
};

/// \brief A reflection printing intrinsic for reflections.
class CXXReflectPrintReflectionExpr : public Expr {
  Expr *Reflection;
  SourceLocation KeywordLoc;
  SourceLocation LParenLoc;
  SourceLocation RParenLoc;

public:
  CXXReflectPrintReflectionExpr(ASTContext &C, QualType T, Expr* Reflection,
                                SourceLocation KeywordLoc,
                                SourceLocation LParenLoc,
                                SourceLocation RParenLoc)
    : Expr(CXXReflectPrintReflectionExprClass, T, VK_RValue, OK_Ordinary,
           Reflection->isTypeDependent(),
           Reflection->isValueDependent(),
           Reflection->isInstantiationDependent(),
           Reflection->containsUnexpandedParameterPack()),
      Reflection(Reflection), KeywordLoc(KeywordLoc),
      LParenLoc(LParenLoc), RParenLoc(RParenLoc) {}

  CXXReflectPrintReflectionExpr(StmtClass SC, EmptyShell Empty)
    : Expr(SC, Empty) {}

  /// Returns the reflection to be printed.
  Expr *getReflection() const { return Reflection; }

  /// Returns the source code location of the trait keyword.
  SourceLocation getKeywordLoc() const { return KeywordLoc; }

  /// Returns the source code location of the left parenthesis.
  SourceLocation getLParenLoc() const { return LParenLoc; }

  /// Returns the source code location of the right parenthesis.
  SourceLocation getRParenLoc() const { return RParenLoc; }

  SourceLocation getBeginLoc() const { return KeywordLoc; }

  SourceLocation getEndLoc() const { return RParenLoc; }

  child_range children() {
    return child_range(child_iterator(), child_iterator());
  }

  const_child_range children() const {
    return const_child_range(const_child_iterator(), const_child_iterator());
  }

  static bool classof(const Stmt *T) {
    return T->getStmtClass() == CXXReflectPrintReflectionExprClass;
  }
};

/// \brief A reflection dumping intrinsic for reflections.
class CXXReflectDumpReflectionExpr : public Expr {
  Expr *Reflection;
  SourceLocation KeywordLoc;
  SourceLocation LParenLoc;
  SourceLocation RParenLoc;

public:
  CXXReflectDumpReflectionExpr(ASTContext &C, QualType T, Expr* Reflection,
                               SourceLocation KeywordLoc,
                               SourceLocation LParenLoc,
                               SourceLocation RParenLoc)
    : Expr(CXXReflectDumpReflectionExprClass, T, VK_RValue, OK_Ordinary,
           Reflection->isTypeDependent(),
           Reflection->isValueDependent(),
           Reflection->isInstantiationDependent(),
           Reflection->containsUnexpandedParameterPack()),
      Reflection(Reflection), KeywordLoc(KeywordLoc),
      LParenLoc(LParenLoc), RParenLoc(RParenLoc) {}

  CXXReflectDumpReflectionExpr(StmtClass SC, EmptyShell Empty)
    : Expr(SC, Empty) {}

  /// Returns the reflection to be printed.
  Expr *getReflection() const { return Reflection; }

  /// Returns the source code location of the trait keyword.
  SourceLocation getKeywordLoc() const { return KeywordLoc; }

  /// Returns the source code location of the left parenthesis.
  SourceLocation getLParenLoc() const { return LParenLoc; }

  /// Returns the source code location of the right parenthesis.
  SourceLocation getRParenLoc() const { return RParenLoc; }

  SourceLocation getBeginLoc() const { return KeywordLoc; }

  SourceLocation getEndLoc() const { return RParenLoc; }

  child_range children() {
    return child_range(child_iterator(), child_iterator());
  }

  const_child_range children() const {
    return const_child_range(const_child_iterator(), const_child_iterator());
  }

  static bool classof(const Stmt *T) {
    return T->getStmtClass() == CXXReflectDumpReflectionExprClass;
  }
};


/// Represents a call to the builtin function \c __compiler_error.
///
/// This AST node provides support for issuing a compile-time error. It takes a
/// single constant string argument. Its effect is similar to that of an \c
/// \#error directive or a failed static assertion: the program becomes
/// ill-formed, and the text of the given string is included in the resulting
/// diagnostic message.
class CXXCompilerErrorExpr : public Expr {
  Stmt *Message;
  SourceLocation BuiltinLoc, RParenLoc;

  CXXCompilerErrorExpr(QualType Type, Expr *Message, SourceLocation BuiltinLoc,
                    SourceLocation RParenLoc)
      : Expr(CXXCompilerErrorExprClass, Type, VK_RValue, OK_Ordinary, false,
             Message->isTypeDependent() || Message->isValueDependent(),
             Message->isInstantiationDependent(),
             Message->containsUnexpandedParameterPack()),
        Message(Message), BuiltinLoc(BuiltinLoc), RParenLoc(RParenLoc) {}

  explicit CXXCompilerErrorExpr(EmptyShell Empty)
      : Expr(CXXCompilerErrorExprClass, Empty) {}

public:
  /// Construct a \c __compiler_error expression.
  static CXXCompilerErrorExpr *Create(const ASTContext &C, QualType Type,
                                      Expr *Message, SourceLocation BuiltinLoc,
                                      SourceLocation RParenLoc);

  /// Construct an empty \c __compiler_error expression.
  static CXXCompilerErrorExpr *CreateEmpty(const ASTContext &C,
                                           EmptyShell Empty);

  /// Return the string to be included in the diagnostic message.
  Expr *getMessage() { return cast<Expr>(Message); }

  /// Return the string to be included in the diagnostic message.
  const Expr *getMessage() const { return cast<Expr>(Message); }

  /// Set the string to be included in the diagnostic message.
  void setMessage(Expr *M) { Message = M; }

  /// Return the location of the \c __compiler_error token.
  SourceLocation getBuiltinLoc() const { return BuiltinLoc; }

  /// Set the location of the \c __compiler_error token.
  void setBuiltinLoc(SourceLocation L) { BuiltinLoc = L; }

  /// Return the location of final right parenthesis.
  SourceLocation getRParenLoc() const { return RParenLoc; }

  /// Set the location of final right parenthesis.
  void setRParenLoc(SourceLocation L) { RParenLoc = L; }

  SourceLocation getBeginLoc() const LLVM_READONLY { return BuiltinLoc; }
  SourceLocation getEndLoc() const LLVM_READONLY { return RParenLoc; }

  static bool classof(const Stmt *T) {
    return T->getStmtClass() == CXXCompilerErrorExprClass;
  }

  // Iterators
  child_range children() { return child_range(&Message, &Message + 1); }
};

class CXXUnreflexprExpr : public Expr {
  Expr *ReflectedDeclExpr;

  /// The location of the unreflexpr operator.
  SourceLocation OpLoc;

  /// The location of the right paren
  SourceLocation RParenLoc;
public:
  CXXUnreflexprExpr(Expr *ReflectedDeclExpr, QualType T,
                    ExprValueKind VK, ExprObjectKind OK, SourceLocation OpLoc,
                    SourceLocation RParenLoc)
    : Expr(CXXUnreflexprExprClass, T, VK, OK,
           ReflectedDeclExpr->isTypeDependent(),
           ReflectedDeclExpr->isValueDependent(),
           ReflectedDeclExpr->isInstantiationDependent(),
           ReflectedDeclExpr->containsUnexpandedParameterPack()),
      ReflectedDeclExpr(ReflectedDeclExpr),
      OpLoc(OpLoc), RParenLoc(RParenLoc) {}

  CXXUnreflexprExpr(EmptyShell Empty)
    : Expr(CXXUnreflexprExprClass, Empty) {}

  Expr *getReflectedDeclExpr() const { return ReflectedDeclExpr; }

  SourceLocation getBeginLoc() const LLVM_READONLY {
    return OpLoc;
  }

  SourceLocation getEndLoc() const LLVM_READONLY {
    return RParenLoc;
  }

  child_range children() {
    return child_range(child_iterator(), child_iterator());
  }

  const_child_range children() const {
    return const_child_range(const_child_iterator(), const_child_iterator());
  }

  static bool classof(const Stmt *T) {
    return T->getStmtClass() == CXXUnreflexprExprClass;
  }
};

class CXXIdExprExpr : public Expr {
  Expr *Reflection;

  SourceLocation KeywordLoc;
  SourceLocation LParenLoc;
  SourceLocation RParenLoc;
public:
  CXXIdExprExpr(QualType T, Expr *Reflection,
                SourceLocation KeywordLoc,
                SourceLocation LParenLoc, SourceLocation RParenLoc)
    : Expr(CXXIdExprExprClass, T, VK_RValue, OK_Ordinary,
           Reflection->isTypeDependent(),
           Reflection->isValueDependent(),
           Reflection->isInstantiationDependent(),
           Reflection->containsUnexpandedParameterPack()),
      Reflection(Reflection),
      KeywordLoc(KeywordLoc), LParenLoc(LParenLoc), RParenLoc(RParenLoc) {}

  CXXIdExprExpr(EmptyShell Empty)
    : Expr(CXXIdExprExprClass, Empty) {}

  /// Returns the reflection operand.
  Expr *getReflection() const { return Reflection; }

  /// Returns the source code location of the trait keyword.
  SourceLocation getKeywordLoc() const { return KeywordLoc; }

  /// Returns the source code location of the left parenthesis.
  SourceLocation getLParenLoc() const { return LParenLoc; }

  /// Returns the source code location of the right parenthesis.
  SourceLocation getRParenLoc() const { return RParenLoc; }

  SourceLocation getBeginLoc() const { return KeywordLoc; }

  SourceLocation getEndLoc() const { return RParenLoc; }

  child_range children() {
    return child_range(child_iterator(), child_iterator());
  }

  const_child_range children() const {
    return const_child_range(const_child_iterator(), const_child_iterator());
  }

  static bool classof(const Stmt *T) {
    return T->getStmtClass() == CXXIdExprExprClass;
  }
};

class CXXDependentVariadicReifierExpr : public Expr {

  Expr *Range;

  SourceLocation KeywordLoc;
  IdentifierInfo *Keyword;

  SourceLocation LParenLoc;
  SourceLocation RParenLoc;
  SourceLocation EllipsisLoc;
public:
  CXXDependentVariadicReifierExpr(QualType DependentTy,
                                  Expr *Range,
                                  SourceLocation KeywordLoc,
                                  IdentifierInfo *Keyword,
                                  SourceLocation LParenLoc,
                                  SourceLocation RParenLoc,
                                  SourceLocation EllipsisLoc)
    : Expr(CXXDependentVariadicReifierExprClass, DependentTy, VK_RValue,
           OK_Ordinary, Range->isTypeDependent(), Range->isValueDependent(),
           Range->isInstantiationDependent(),
           Range->containsUnexpandedParameterPack()),
      Range(Range), KeywordLoc(KeywordLoc), Keyword(Keyword),
      LParenLoc(LParenLoc), RParenLoc(RParenLoc), EllipsisLoc(EllipsisLoc) {}

  CXXDependentVariadicReifierExpr(EmptyShell Empty)
    : Expr(CXXDependentVariadicReifierExprClass, Empty) {}

  /// Returns the source code location of the (optional) ellipsis.
  SourceLocation getEllipsisLoc() const { return EllipsisLoc; }

  tok::TokenKind getKeywordId() const { return Keyword->getTokenID(); }

  Expr *getRange() const { return Range; }

  SourceLocation getBeginLoc() const { return KeywordLoc; }

  SourceLocation getEndLoc() const { return RParenLoc; }

  child_range children() {
    return child_range(child_iterator(), child_iterator());
  }

  const_child_range children() const {
    return const_child_range(const_child_iterator(), const_child_iterator());
  }

  static bool classof(const Stmt *T) {
    return T->getStmtClass() == CXXDependentVariadicReifierExprClass;
  }
};

/// Represents a reflected id-expression of the form '(. args .)'.
/// Some of the arguments in args are dependent.
class CXXReflectedIdExpr final
    : public Expr,
      private llvm::TrailingObjects<
          CXXReflectedIdExpr, ASTTemplateKWAndArgsInfo, TemplateArgumentLoc> {
  friend TrailingObjects;

  DeclarationNameInfo NameInfo;

  const CXXScopeSpec SS;
  bool TrailingLParen;
  bool AddressOfOperand;

  /// Whether the name includes info for explicit template
  /// keyword and arguments.
  bool HasTemplateKWAndArgsInfo = false;

  size_t numTrailingObjects(OverloadToken<ASTTemplateKWAndArgsInfo>) const {
    return HasTemplateKWAndArgsInfo ? 1 : 0;
  }

  CXXReflectedIdExpr(DeclarationNameInfo DNI, QualType T,
                     const CXXScopeSpec &SS,
                     SourceLocation TemplateKWLoc,
                     bool TrailingLParen, bool AddressOfOperand,
                     const TemplateArgumentListInfo *TemplateArgs);

  CXXReflectedIdExpr(EmptyShell Empty)
    : Expr(CXXReflectedIdExprClass, Empty) { }

public:
  static CXXReflectedIdExpr *Create(
      const ASTContext &C, DeclarationNameInfo DNI, QualType T,
      const CXXScopeSpec &SS, SourceLocation TemplateKWLoc, bool TrailingLParen,
      bool AddressOfOperand, const TemplateArgumentListInfo *TemplateArgs);

  static CXXReflectedIdExpr *CreateEmpty(const ASTContext &C,
                                         EmptyShell Empty);

  /// Returns the evaluated expression.
  DeclarationNameInfo getNameInfo() const { return NameInfo; }

  CXXScopeSpec getScopeSpecifier() const { return SS; }

  bool HasTrailingLParen() const { return TrailingLParen; }

  bool IsAddressOfOperand() const { return AddressOfOperand; }

  ASTTemplateKWAndArgsInfo *getTrailingASTTemplateKWAndArgsInfo() {
    if (!HasTemplateKWAndArgsInfo)
      return nullptr;

    return getTrailingObjects<ASTTemplateKWAndArgsInfo>();
  }

  TemplateArgumentLoc *getTrailingTemplateArgumentLoc() {
    return getTrailingObjects<TemplateArgumentLoc>();
  }

  /// Retrieve the location of the left angle bracket starting the
  /// explicit template argument list following the member name, if any.
  SourceLocation getLAngleLoc() const {
    if (!HasTemplateKWAndArgsInfo) return SourceLocation();
    return getTrailingObjects<ASTTemplateKWAndArgsInfo>()->LAngleLoc;
  }

  /// Retrieve the location of the right angle bracket ending the
  /// explicit template argument list following the member name, if any.
  SourceLocation getRAngleLoc() const {
    if (!HasTemplateKWAndArgsInfo) return SourceLocation();
    return getTrailingObjects<ASTTemplateKWAndArgsInfo>()->RAngleLoc;
  }

  /// Determines whether this member expression actually had a C++
  /// template argument list explicitly specified, e.g., x.f<int>.
  bool hasExplicitTemplateArgs() const { return getLAngleLoc().isValid(); }

  /// Retrieve the template arguments provided as part of this
  /// template-id.
  const TemplateArgumentLoc *getTemplateArgs() const {
    if (!hasExplicitTemplateArgs())
      return nullptr;

    return getTrailingObjects<TemplateArgumentLoc>();
  }

  /// Retrieve the number of template arguments provided as part of this
  /// template-id.
  unsigned getNumTemplateArgs() const {
    if (!hasExplicitTemplateArgs())
      return 0;

    return getTrailingObjects<ASTTemplateKWAndArgsInfo>()->NumTemplateArgs;
  }

  SourceRange getSourceRange() const {
    return NameInfo.getCXXReflectedIdNameRange();
  }

  SourceLocation getBeginLoc() const { return getSourceRange().getBegin(); }
  SourceLocation getEndLoc() const { return getSourceRange().getEnd(); }

  child_range children() {
    return child_range(child_iterator(), child_iterator());
  }

  const_child_range children() const {
    return const_child_range(const_child_iterator(), const_child_iterator());
  }

  static bool classof(const Stmt *T) {
    return T->getStmtClass() == CXXReflectedIdExprClass;
  }
};

class CXXValueOfExpr : public Expr {
  Expr *Reflection;

  SourceLocation KeywordLoc;
  SourceLocation LParenLoc;
  SourceLocation EllipsisLoc;
  SourceLocation RParenLoc;
public:
  CXXValueOfExpr(QualType T, Expr *Reflection,
                 SourceLocation KeywordLoc,
                 SourceLocation LParenLoc,
                 SourceLocation RParenLoc,
                 SourceLocation EllipsisLoc = SourceLocation())
    : Expr(CXXValueOfExprClass, T, VK_RValue, OK_Ordinary,
           Reflection->isValueDependent() || Reflection->isTypeDependent(),
           Reflection->isValueDependent(),
           Reflection->isInstantiationDependent(),
           Reflection->containsUnexpandedParameterPack()),
      Reflection(Reflection),
      KeywordLoc(KeywordLoc), LParenLoc(LParenLoc),
      EllipsisLoc(EllipsisLoc), RParenLoc(RParenLoc) {}

  CXXValueOfExpr(EmptyShell Empty)
    : Expr(CXXValueOfExprClass, Empty) {}

  /// Returns the reflection operand.
  Expr *getReflection() const { return Reflection; }

  /// Returns the source code location of the trait keyword.
  SourceLocation getKeywordLoc() const { return KeywordLoc; }

  /// Returns the source code location of the left parenthesis.
  SourceLocation getLParenLoc() const { return LParenLoc; }

  /// Returns the source code location of the right parenthesis.
  SourceLocation getRParenLoc() const { return RParenLoc; }

  SourceLocation getBeginLoc() const { return KeywordLoc; }

  SourceLocation getEndLoc() const { return RParenLoc; }

  child_range children() {
    return child_range(child_iterator(), child_iterator());
  }

  const_child_range children() const {
    return const_child_range(const_child_iterator(), const_child_iterator());
  }

  static bool classof(const Stmt *T) {
    return T->getStmtClass() == CXXValueOfExprClass;
  }
};

/// Represents the expression __concatenate(...)
class CXXConcatenateExpr : public Expr {
  /// The location of the introducer token.
  SourceLocation Loc;

  /// The number operands of the expression.
  std::size_t NumOperands;

  /// The operands of the expression.
  Stmt **Operands;

public:
  CXXConcatenateExpr(ASTContext &Ctx, QualType T, SourceLocation Loc,
                     ArrayRef<Expr *> Parts);

  explicit CXXConcatenateExpr(EmptyShell Empty)
      : Expr(CXXConcatenateExprClass, Empty), Loc(), NumOperands(),
        Operands() {}

  /// The number of captured declarations.
  std::size_t getNumOperands() const { return NumOperands; }

  /// The Ith capture of the injection statement.
  const Expr *getOperand(std::size_t I) const { return (Expr *)Operands[I]; }
  Expr *getOperand(std::size_t I) { return (Expr *)Operands[I]; }

  child_range children() {
    return child_range(Operands, Operands + NumOperands);
  }

  const_child_range children() const {
    return const_child_range(Operands, Operands + NumOperands);
  }

  /// The location of the introducer token.
  SourceLocation getIntroLoc() const { return Loc; }

  SourceLocation getBeginLoc() const { return Loc; }
  SourceLocation getEndLoc() const { return Loc; }

  static bool classof(const Stmt *T) {
    return T->getStmtClass() == CXXConcatenateExprClass;
  }
};

} // namespace clang

#endif // LLVM_CLANG_AST_EXPRCXX_H<|MERGE_RESOLUTION|>--- conflicted
+++ resolved
@@ -2873,32 +2873,6 @@
   }
 
 public:
-<<<<<<< HEAD
-  static UnresolvedLookupExpr *Create(const ASTContext &C,
-                                      CXXRecordDecl *NamingClass,
-                                      NestedNameSpecifierLoc QualifierLoc,
-                                      const DeclarationNameInfo &NameInfo,
-                                      bool ADL, bool Overloaded,
-                                      UnresolvedSetIterator Begin,
-                                      UnresolvedSetIterator End) {
-    return new(C) UnresolvedLookupExpr(C, NamingClass, QualifierLoc,
-                                       SourceLocation(), NameInfo,
-                                       ADL, Overloaded, nullptr,
-                                       Begin, End);
-  }
-
-  static UnresolvedLookupExpr *Create(const ASTContext &C,
-                                      CXXRecordDecl *NamingClass,
-                                      NestedNameSpecifierLoc QualifierLoc,
-                                      SourceLocation TemplateKWLoc,
-                                      const DeclarationNameInfo &NameInfo,
-                                      bool ADL,
-                                      const TemplateArgumentListInfo *Args,
-                                      UnresolvedSetIterator Begin,
-                                      UnresolvedSetIterator End);
-
-  static UnresolvedLookupExpr *CreateEmpty(const ASTContext &C,
-=======
   static UnresolvedLookupExpr *
   Create(const ASTContext &Context, CXXRecordDecl *NamingClass,
          NestedNameSpecifierLoc QualifierLoc,
@@ -2914,7 +2888,6 @@
 
   static UnresolvedLookupExpr *CreateEmpty(const ASTContext &Context,
                                            unsigned NumResults,
->>>>>>> c8402336
                                            bool HasTemplateKWAndArgsInfo,
                                            unsigned NumTemplateArgs);
 
@@ -3336,14 +3309,10 @@
   /// FIXME: could also be a template-id
   DeclarationNameInfo MemberNameInfo;
 
-<<<<<<< HEAD
   /// This is a hack which allows us to work in reflections to the existing
   /// structure.
   Expr *IdExpr;
 
-  size_t numTrailingObjects(OverloadToken<ASTTemplateKWAndArgsInfo>) const {
-    return HasTemplateKWAndArgsInfo ? 1 : 0;
-=======
   // CXXDependentScopeMemberExpr is followed by several trailing objects,
   // some of which optional. They are in order:
   //
@@ -3377,7 +3346,6 @@
 
   unsigned numTrailingObjects(OverloadToken<NamedDecl *>) const {
     return hasFirstQualifierFoundInScope();
->>>>>>> c8402336
   }
 
   CXXDependentScopeMemberExpr(const ASTContext &Ctx, Expr *Base,
@@ -3389,27 +3357,13 @@
                               DeclarationNameInfo MemberNameInfo,
                               const TemplateArgumentListInfo *TemplateArgs);
 
-<<<<<<< HEAD
   CXXDependentScopeMemberExpr(const ASTContext &C, Expr *Base,
                               QualType BaseType, bool IsArrow,
                               SourceLocation OperatorLoc,
                               Expr *IdExpr);
 
-public:
-  friend class ASTStmtReader;
-  friend class ASTStmtWriter;
-  friend TrailingObjects;
-
-  CXXDependentScopeMemberExpr(const ASTContext &C, Expr *Base,
-                              QualType BaseType, bool IsArrow,
-                              SourceLocation OperatorLoc,
-                              NestedNameSpecifierLoc QualifierLoc,
-                              NamedDecl *FirstQualifierFoundInScope,
-                              DeclarationNameInfo MemberNameInfo);
-=======
   CXXDependentScopeMemberExpr(EmptyShell Empty, bool HasTemplateKWAndArgsInfo,
                               bool HasFirstQualifierFoundInScope);
->>>>>>> c8402336
 
 public:
   static CXXDependentScopeMemberExpr *
@@ -3420,17 +3374,12 @@
          const TemplateArgumentListInfo *TemplateArgs);
 
   static CXXDependentScopeMemberExpr *
-<<<<<<< HEAD
   Create(const ASTContext &C, Expr *Base, QualType BaseType, bool IsArrow,
          SourceLocation OperatorLoc, Expr *IdExpr);
 
   static CXXDependentScopeMemberExpr *
-  CreateEmpty(const ASTContext &C, bool HasTemplateKWAndArgsInfo,
-              unsigned NumTemplateArgs);
-=======
   CreateEmpty(const ASTContext &Ctx, bool HasTemplateKWAndArgsInfo,
               unsigned NumTemplateArgs, bool HasFirstQualifierFoundInScope);
->>>>>>> c8402336
 
   /// True if this is an implicit access, i.e. one in which the
   /// member being accessed was not written in the source.  The source
