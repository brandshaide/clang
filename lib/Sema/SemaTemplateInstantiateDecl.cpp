//===--- SemaTemplateInstantiateDecl.cpp - C++ Template Decl Instantiation ===/
//
// Part of the LLVM Project, under the Apache License v2.0 with LLVM Exceptions.
// See https://llvm.org/LICENSE.txt for license information.
// SPDX-License-Identifier: Apache-2.0 WITH LLVM-exception
//===----------------------------------------------------------------------===/
//
//  This file implements C++ template instantiation for declarations.
//
//===----------------------------------------------------------------------===/
#include "clang/Sema/SemaInternal.h"
#include "clang/AST/ASTConsumer.h"
#include "clang/AST/ASTContext.h"
#include "clang/AST/ASTMutationListener.h"
#include "clang/AST/DeclTemplate.h"
#include "clang/AST/DeclVisitor.h"
#include "clang/AST/DependentDiagnostic.h"
#include "clang/AST/Expr.h"
#include "clang/AST/ExprCXX.h"
#include "clang/AST/PrettyDeclStackTrace.h"
#include "clang/AST/TypeLoc.h"
#include "clang/Sema/Initialization.h"
#include "clang/Sema/Lookup.h"
#include "clang/Sema/Template.h"
#include "clang/Sema/TemplateInstCallback.h"
#include "llvm/Support/TimeProfiler.h"

using namespace clang;

static bool isDeclWithinFunction(const Decl *D) {
  const DeclContext *DC = D->getDeclContext();
  if (DC->isFunctionOrMethod())
    return true;

  if (DC->isRecord())
    return cast<CXXRecordDecl>(DC)->isLocalClass();

  return false;
}

template<typename DeclT>
static bool SubstQualifier(Sema &SemaRef, const DeclT *OldDecl, DeclT *NewDecl,
                           const MultiLevelTemplateArgumentList &TemplateArgs) {
  if (!OldDecl->getQualifierLoc())
    return false;

  assert((NewDecl->getFriendObjectKind() ||
          !OldDecl->getLexicalDeclContext()->isDependentContext()) &&
         "non-friend with qualified name defined in dependent context");
  Sema::ContextRAII SavedContext(
      SemaRef,
      const_cast<DeclContext *>(NewDecl->getFriendObjectKind()
                                    ? NewDecl->getLexicalDeclContext()
                                    : OldDecl->getLexicalDeclContext()));

  NestedNameSpecifierLoc NewQualifierLoc
      = SemaRef.SubstNestedNameSpecifierLoc(OldDecl->getQualifierLoc(),
                                            TemplateArgs);

  if (!NewQualifierLoc)
    return true;

  NewDecl->setQualifierInfo(NewQualifierLoc);
  return false;
}

bool TemplateDeclInstantiator::SubstQualifier(const DeclaratorDecl *OldDecl,
                                              DeclaratorDecl *NewDecl) {
  return ::SubstQualifier(SemaRef, OldDecl, NewDecl, TemplateArgs);
}

bool TemplateDeclInstantiator::SubstQualifier(const TagDecl *OldDecl,
                                              TagDecl *NewDecl) {
  return ::SubstQualifier(SemaRef, OldDecl, NewDecl, TemplateArgs);
}

// Include attribute instantiation code.
#include "clang/Sema/AttrTemplateInstantiate.inc"

static void instantiateDependentAlignedAttr(
    Sema &S, const MultiLevelTemplateArgumentList &TemplateArgs,
    const AlignedAttr *Aligned, Decl *New, bool IsPackExpansion) {
  if (Aligned->isAlignmentExpr()) {
    // The alignment expression is a constant expression.
    EnterExpressionEvaluationContext Unevaluated(
        S, Sema::ExpressionEvaluationContext::ConstantEvaluated);
    ExprResult Result = S.SubstExpr(Aligned->getAlignmentExpr(), TemplateArgs);
    if (!Result.isInvalid())
      S.AddAlignedAttr(Aligned->getLocation(), New, Result.getAs<Expr>(),
                       Aligned->getSpellingListIndex(), IsPackExpansion);
  } else {
    TypeSourceInfo *Result = S.SubstType(Aligned->getAlignmentType(),
                                         TemplateArgs, Aligned->getLocation(),
                                         DeclarationName());
    if (Result)
      S.AddAlignedAttr(Aligned->getLocation(), New, Result,
                       Aligned->getSpellingListIndex(), IsPackExpansion);
  }
}

static void instantiateDependentAlignedAttr(
    Sema &S, const MultiLevelTemplateArgumentList &TemplateArgs,
    const AlignedAttr *Aligned, Decl *New) {
  if (!Aligned->isPackExpansion()) {
    instantiateDependentAlignedAttr(S, TemplateArgs, Aligned, New, false);
    return;
  }

  SmallVector<UnexpandedParameterPack, 2> Unexpanded;
  if (Aligned->isAlignmentExpr())
    S.collectUnexpandedParameterPacks(
        TemplateArgument(Aligned->getAlignmentExpr(),
                         TemplateArgument::Expression),
        Unexpanded);
  else
    S.collectUnexpandedParameterPacks(Aligned->getAlignmentType()->getTypeLoc(),
                                      Unexpanded);
  assert(!Unexpanded.empty() && "Pack expansion without parameter packs?");

  // Determine whether we can expand this attribute pack yet.
  bool Expand = true, RetainExpansion = false;
  Optional<unsigned> NumExpansions;
  // FIXME: Use the actual location of the ellipsis.
  SourceLocation EllipsisLoc = Aligned->getLocation();
  if (S.CheckParameterPacksForExpansion(EllipsisLoc, Aligned->getRange(),
                                        Unexpanded, TemplateArgs, Expand,
                                        RetainExpansion, NumExpansions))
    return;

  if (!Expand) {
    Sema::ArgumentPackSubstitutionIndexRAII SubstIndex(S, -1);
    instantiateDependentAlignedAttr(S, TemplateArgs, Aligned, New, true);
  } else {
    for (unsigned I = 0; I != *NumExpansions; ++I) {
      Sema::ArgumentPackSubstitutionIndexRAII SubstIndex(S, I);
      instantiateDependentAlignedAttr(S, TemplateArgs, Aligned, New, false);
    }
  }
}

static void instantiateDependentAssumeAlignedAttr(
    Sema &S, const MultiLevelTemplateArgumentList &TemplateArgs,
    const AssumeAlignedAttr *Aligned, Decl *New) {
  // The alignment expression is a constant expression.
  EnterExpressionEvaluationContext Unevaluated(
      S, Sema::ExpressionEvaluationContext::ConstantEvaluated);

  Expr *E, *OE = nullptr;
  ExprResult Result = S.SubstExpr(Aligned->getAlignment(), TemplateArgs);
  if (Result.isInvalid())
    return;
  E = Result.getAs<Expr>();

  if (Aligned->getOffset()) {
    Result = S.SubstExpr(Aligned->getOffset(), TemplateArgs);
    if (Result.isInvalid())
      return;
    OE = Result.getAs<Expr>();
  }

  S.AddAssumeAlignedAttr(Aligned->getLocation(), New, E, OE,
                         Aligned->getSpellingListIndex());
}

static void instantiateDependentAlignValueAttr(
    Sema &S, const MultiLevelTemplateArgumentList &TemplateArgs,
    const AlignValueAttr *Aligned, Decl *New) {
  // The alignment expression is a constant expression.
  EnterExpressionEvaluationContext Unevaluated(
      S, Sema::ExpressionEvaluationContext::ConstantEvaluated);
  ExprResult Result = S.SubstExpr(Aligned->getAlignment(), TemplateArgs);
  if (!Result.isInvalid())
    S.AddAlignValueAttr(Aligned->getLocation(), New, Result.getAs<Expr>(),
                        Aligned->getSpellingListIndex());
}

static void instantiateDependentAllocAlignAttr(
    Sema &S, const MultiLevelTemplateArgumentList &TemplateArgs,
    const AllocAlignAttr *Align, Decl *New) {
  Expr *Param = IntegerLiteral::Create(
      S.getASTContext(),
      llvm::APInt(64, Align->getParamIndex().getSourceIndex()),
      S.getASTContext().UnsignedLongLongTy, Align->getLocation());
  S.AddAllocAlignAttr(Align->getLocation(), New, Param,
                      Align->getSpellingListIndex());
}

static Expr *instantiateDependentFunctionAttrCondition(
    Sema &S, const MultiLevelTemplateArgumentList &TemplateArgs,
    const Attr *A, Expr *OldCond, const Decl *Tmpl, FunctionDecl *New) {
  Expr *Cond = nullptr;
  {
    Sema::ContextRAII SwitchContext(S, New);
    EnterExpressionEvaluationContext Unevaluated(
        S, Sema::ExpressionEvaluationContext::ConstantEvaluated);
    ExprResult Result = S.SubstExpr(OldCond, TemplateArgs);
    if (Result.isInvalid())
      return nullptr;
    Cond = Result.getAs<Expr>();
  }
  if (!Cond->isTypeDependent()) {
    ExprResult Converted = S.PerformContextuallyConvertToBool(Cond);
    if (Converted.isInvalid())
      return nullptr;
    Cond = Converted.get();
  }

  SmallVector<PartialDiagnosticAt, 8> Diags;
  if (OldCond->isValueDependent() && !Cond->isValueDependent() &&
      !Expr::isPotentialConstantExprUnevaluated(Cond, New, Diags)) {
    S.Diag(A->getLocation(), diag::err_attr_cond_never_constant_expr) << A;
    for (const auto &P : Diags)
      S.Diag(P.first, P.second);
    return nullptr;
  }
  return Cond;
}

static void instantiateDependentEnableIfAttr(
    Sema &S, const MultiLevelTemplateArgumentList &TemplateArgs,
    const EnableIfAttr *EIA, const Decl *Tmpl, FunctionDecl *New) {
  Expr *Cond = instantiateDependentFunctionAttrCondition(
      S, TemplateArgs, EIA, EIA->getCond(), Tmpl, New);

  if (Cond)
    New->addAttr(new (S.getASTContext()) EnableIfAttr(
        EIA->getLocation(), S.getASTContext(), Cond, EIA->getMessage(),
        EIA->getSpellingListIndex()));
}

static void instantiateDependentDiagnoseIfAttr(
    Sema &S, const MultiLevelTemplateArgumentList &TemplateArgs,
    const DiagnoseIfAttr *DIA, const Decl *Tmpl, FunctionDecl *New) {
  Expr *Cond = instantiateDependentFunctionAttrCondition(
      S, TemplateArgs, DIA, DIA->getCond(), Tmpl, New);

  if (Cond)
    New->addAttr(new (S.getASTContext()) DiagnoseIfAttr(
        DIA->getLocation(), S.getASTContext(), Cond, DIA->getMessage(),
        DIA->getDiagnosticType(), DIA->getArgDependent(), New,
        DIA->getSpellingListIndex()));
}

// Constructs and adds to New a new instance of CUDALaunchBoundsAttr using
// template A as the base and arguments from TemplateArgs.
static void instantiateDependentCUDALaunchBoundsAttr(
    Sema &S, const MultiLevelTemplateArgumentList &TemplateArgs,
    const CUDALaunchBoundsAttr &Attr, Decl *New) {
  // The alignment expression is a constant expression.
  EnterExpressionEvaluationContext Unevaluated(
      S, Sema::ExpressionEvaluationContext::ConstantEvaluated);

  ExprResult Result = S.SubstExpr(Attr.getMaxThreads(), TemplateArgs);
  if (Result.isInvalid())
    return;
  Expr *MaxThreads = Result.getAs<Expr>();

  Expr *MinBlocks = nullptr;
  if (Attr.getMinBlocks()) {
    Result = S.SubstExpr(Attr.getMinBlocks(), TemplateArgs);
    if (Result.isInvalid())
      return;
    MinBlocks = Result.getAs<Expr>();
  }

  S.AddLaunchBoundsAttr(Attr.getLocation(), New, MaxThreads, MinBlocks,
                        Attr.getSpellingListIndex());
}

static void
instantiateDependentModeAttr(Sema &S,
                             const MultiLevelTemplateArgumentList &TemplateArgs,
                             const ModeAttr &Attr, Decl *New) {
  S.AddModeAttr(Attr.getRange(), New, Attr.getMode(),
                Attr.getSpellingListIndex(), /*InInstantiation=*/true);
}

/// Instantiation of 'declare simd' attribute and its arguments.
static void instantiateOMPDeclareSimdDeclAttr(
    Sema &S, const MultiLevelTemplateArgumentList &TemplateArgs,
    const OMPDeclareSimdDeclAttr &Attr, Decl *New) {
  // Allow 'this' in clauses with varlists.
  if (auto *FTD = dyn_cast<FunctionTemplateDecl>(New))
    New = FTD->getTemplatedDecl();
  auto *FD = cast<FunctionDecl>(New);
  auto *ThisContext = dyn_cast_or_null<CXXRecordDecl>(FD->getDeclContext());
  SmallVector<Expr *, 4> Uniforms, Aligneds, Alignments, Linears, Steps;
  SmallVector<unsigned, 4> LinModifiers;

  auto &&Subst = [&](Expr *E) -> ExprResult {
    if (auto *DRE = dyn_cast<DeclRefExpr>(E->IgnoreParenImpCasts()))
      if (auto *PVD = dyn_cast<ParmVarDecl>(DRE->getDecl())) {
        Sema::ContextRAII SavedContext(S, FD);
        LocalInstantiationScope Local(S);
        if (FD->getNumParams() > PVD->getFunctionScopeIndex())
          Local.InstantiatedLocal(
              PVD, FD->getParamDecl(PVD->getFunctionScopeIndex()));
        return S.SubstExpr(E, TemplateArgs);
      }
    Sema::CXXThisScopeRAII ThisScope(S, ThisContext, Qualifiers(),
                                     FD->isCXXInstanceMember());
    return S.SubstExpr(E, TemplateArgs);
  };

  ExprResult Simdlen;
  if (auto *E = Attr.getSimdlen())
    Simdlen = Subst(E);

  if (Attr.uniforms_size() > 0) {
    for(auto *E : Attr.uniforms()) {
      ExprResult Inst = Subst(E);
      if (Inst.isInvalid())
        continue;
      Uniforms.push_back(Inst.get());
    }
  }

  auto AI = Attr.alignments_begin();
  for (auto *E : Attr.aligneds()) {
    ExprResult Inst = Subst(E);
    if (Inst.isInvalid())
      continue;
    Aligneds.push_back(Inst.get());
    Inst = ExprEmpty();
    if (*AI)
      Inst = S.SubstExpr(*AI, TemplateArgs);
    Alignments.push_back(Inst.get());
    ++AI;
  }

  auto SI = Attr.steps_begin();
  for (auto *E : Attr.linears()) {
    ExprResult Inst = Subst(E);
    if (Inst.isInvalid())
      continue;
    Linears.push_back(Inst.get());
    Inst = ExprEmpty();
    if (*SI)
      Inst = S.SubstExpr(*SI, TemplateArgs);
    Steps.push_back(Inst.get());
    ++SI;
  }
  LinModifiers.append(Attr.modifiers_begin(), Attr.modifiers_end());
  (void)S.ActOnOpenMPDeclareSimdDirective(
      S.ConvertDeclToDeclGroup(New), Attr.getBranchState(), Simdlen.get(),
      Uniforms, Aligneds, Alignments, Linears, LinModifiers, Steps,
      Attr.getRange());
}

static void instantiateDependentAMDGPUFlatWorkGroupSizeAttr(
    Sema &S, const MultiLevelTemplateArgumentList &TemplateArgs,
    const AMDGPUFlatWorkGroupSizeAttr &Attr, Decl *New) {
  // Both min and max expression are constant expressions.
  EnterExpressionEvaluationContext Unevaluated(
      S, Sema::ExpressionEvaluationContext::ConstantEvaluated);

  ExprResult Result = S.SubstExpr(Attr.getMin(), TemplateArgs);
  if (Result.isInvalid())
    return;
  Expr *MinExpr = Result.getAs<Expr>();

  Result = S.SubstExpr(Attr.getMax(), TemplateArgs);
  if (Result.isInvalid())
    return;
  Expr *MaxExpr = Result.getAs<Expr>();

  S.addAMDGPUFlatWorkGroupSizeAttr(Attr.getLocation(), New, MinExpr, MaxExpr,
                                   Attr.getSpellingListIndex());
}

static void instantiateDependentAMDGPUWavesPerEUAttr(
    Sema &S, const MultiLevelTemplateArgumentList &TemplateArgs,
    const AMDGPUWavesPerEUAttr &Attr, Decl *New) {
  // Both min and max expression are constant expressions.
  EnterExpressionEvaluationContext Unevaluated(
      S, Sema::ExpressionEvaluationContext::ConstantEvaluated);

  ExprResult Result = S.SubstExpr(Attr.getMin(), TemplateArgs);
  if (Result.isInvalid())
    return;
  Expr *MinExpr = Result.getAs<Expr>();

  Expr *MaxExpr = nullptr;
  if (auto Max = Attr.getMax()) {
    Result = S.SubstExpr(Max, TemplateArgs);
    if (Result.isInvalid())
      return;
    MaxExpr = Result.getAs<Expr>();
  }

  S.addAMDGPUWavesPerEUAttr(Attr.getLocation(), New, MinExpr, MaxExpr,
                            Attr.getSpellingListIndex());
}

void Sema::InstantiateAttrsForDecl(
    const MultiLevelTemplateArgumentList &TemplateArgs, const Decl *Tmpl,
    Decl *New, LateInstantiatedAttrVec *LateAttrs,
    LocalInstantiationScope *OuterMostScope) {
  if (NamedDecl *ND = dyn_cast<NamedDecl>(New)) {
    for (const auto *TmplAttr : Tmpl->attrs()) {
      // FIXME: If any of the special case versions from InstantiateAttrs become
      // applicable to template declaration, we'll need to add them here.
      CXXThisScopeRAII ThisScope(
          *this, dyn_cast_or_null<CXXRecordDecl>(ND->getDeclContext()),
          Qualifiers(), ND->isCXXInstanceMember());

      Attr *NewAttr = sema::instantiateTemplateAttributeForDecl(
          TmplAttr, Context, *this, TemplateArgs);
      if (NewAttr)
        New->addAttr(NewAttr);
    }
  }
}

static Sema::RetainOwnershipKind
attrToRetainOwnershipKind(const Attr *A) {
  switch (A->getKind()) {
  case clang::attr::CFConsumed:
    return Sema::RetainOwnershipKind::CF;
  case clang::attr::OSConsumed:
    return Sema::RetainOwnershipKind::OS;
  case clang::attr::NSConsumed:
    return Sema::RetainOwnershipKind::NS;
  default:
    llvm_unreachable("Wrong argument supplied");
  }
}

void Sema::InstantiateAttrs(const MultiLevelTemplateArgumentList &TemplateArgs,
                            const Decl *Tmpl, Decl *New,
                            LateInstantiatedAttrVec *LateAttrs,
                            LocalInstantiationScope *OuterMostScope) {
  for (const auto *TmplAttr : Tmpl->attrs()) {
    // FIXME: This should be generalized to more than just the AlignedAttr.
    const AlignedAttr *Aligned = dyn_cast<AlignedAttr>(TmplAttr);
    if (Aligned && Aligned->isAlignmentDependent()) {
      instantiateDependentAlignedAttr(*this, TemplateArgs, Aligned, New);
      continue;
    }

    const AssumeAlignedAttr *AssumeAligned = dyn_cast<AssumeAlignedAttr>(TmplAttr);
    if (AssumeAligned) {
      instantiateDependentAssumeAlignedAttr(*this, TemplateArgs, AssumeAligned, New);
      continue;
    }

    const AlignValueAttr *AlignValue = dyn_cast<AlignValueAttr>(TmplAttr);
    if (AlignValue) {
      instantiateDependentAlignValueAttr(*this, TemplateArgs, AlignValue, New);
      continue;
    }

    if (const auto *AllocAlign = dyn_cast<AllocAlignAttr>(TmplAttr)) {
      instantiateDependentAllocAlignAttr(*this, TemplateArgs, AllocAlign, New);
      continue;
    }


    if (const auto *EnableIf = dyn_cast<EnableIfAttr>(TmplAttr)) {
      instantiateDependentEnableIfAttr(*this, TemplateArgs, EnableIf, Tmpl,
                                       cast<FunctionDecl>(New));
      continue;
    }

    if (const auto *DiagnoseIf = dyn_cast<DiagnoseIfAttr>(TmplAttr)) {
      instantiateDependentDiagnoseIfAttr(*this, TemplateArgs, DiagnoseIf, Tmpl,
                                         cast<FunctionDecl>(New));
      continue;
    }

    if (const CUDALaunchBoundsAttr *CUDALaunchBounds =
            dyn_cast<CUDALaunchBoundsAttr>(TmplAttr)) {
      instantiateDependentCUDALaunchBoundsAttr(*this, TemplateArgs,
                                               *CUDALaunchBounds, New);
      continue;
    }

    if (const ModeAttr *Mode = dyn_cast<ModeAttr>(TmplAttr)) {
      instantiateDependentModeAttr(*this, TemplateArgs, *Mode, New);
      continue;
    }

    if (const auto *OMPAttr = dyn_cast<OMPDeclareSimdDeclAttr>(TmplAttr)) {
      instantiateOMPDeclareSimdDeclAttr(*this, TemplateArgs, *OMPAttr, New);
      continue;
    }

    if (const AMDGPUFlatWorkGroupSizeAttr *AMDGPUFlatWorkGroupSize =
            dyn_cast<AMDGPUFlatWorkGroupSizeAttr>(TmplAttr)) {
      instantiateDependentAMDGPUFlatWorkGroupSizeAttr(
          *this, TemplateArgs, *AMDGPUFlatWorkGroupSize, New);
    }

    if (const AMDGPUWavesPerEUAttr *AMDGPUFlatWorkGroupSize =
            dyn_cast<AMDGPUWavesPerEUAttr>(TmplAttr)) {
      instantiateDependentAMDGPUWavesPerEUAttr(*this, TemplateArgs,
                                               *AMDGPUFlatWorkGroupSize, New);
    }

    // Existing DLL attribute on the instantiation takes precedence.
    if (TmplAttr->getKind() == attr::DLLExport ||
        TmplAttr->getKind() == attr::DLLImport) {
      if (New->hasAttr<DLLExportAttr>() || New->hasAttr<DLLImportAttr>()) {
        continue;
      }
    }

    if (auto ABIAttr = dyn_cast<ParameterABIAttr>(TmplAttr)) {
      AddParameterABIAttr(ABIAttr->getRange(), New, ABIAttr->getABI(),
                          ABIAttr->getSpellingListIndex());
      continue;
    }

    if (isa<NSConsumedAttr>(TmplAttr) || isa<OSConsumedAttr>(TmplAttr) ||
        isa<CFConsumedAttr>(TmplAttr)) {
      AddXConsumedAttr(New, TmplAttr->getRange(),
                       TmplAttr->getSpellingListIndex(),
                       attrToRetainOwnershipKind(TmplAttr),
                       /*template instantiation=*/true);
      continue;
    }

    assert(!TmplAttr->isPackExpansion());
    if (TmplAttr->isLateParsed() && LateAttrs) {
      // Late parsed attributes must be instantiated and attached after the
      // enclosing class has been instantiated.  See Sema::InstantiateClass.
      LocalInstantiationScope *Saved = nullptr;
      if (CurrentInstantiationScope)
        Saved = CurrentInstantiationScope->cloneScopes(OuterMostScope);
      LateAttrs->push_back(LateInstantiatedAttribute(TmplAttr, Saved, New));
    } else {
      // Allow 'this' within late-parsed attributes.
      NamedDecl *ND = dyn_cast<NamedDecl>(New);
      CXXRecordDecl *ThisContext =
          dyn_cast_or_null<CXXRecordDecl>(ND->getDeclContext());
      CXXThisScopeRAII ThisScope(*this, ThisContext, Qualifiers(),
                                 ND && ND->isCXXInstanceMember());

      Attr *NewAttr = sema::instantiateTemplateAttribute(TmplAttr, Context,
                                                         *this, TemplateArgs);
      if (NewAttr)
        New->addAttr(NewAttr);
    }
  }
}

/// Get the previous declaration of a declaration for the purposes of template
/// instantiation. If this finds a previous declaration, then the previous
/// declaration of the instantiation of D should be an instantiation of the
/// result of this function.
template<typename DeclT>
static DeclT *getPreviousDeclForInstantiation(DeclT *D) {
  DeclT *Result = D->getPreviousDecl();

  // If the declaration is within a class, and the previous declaration was
  // merged from a different definition of that class, then we don't have a
  // previous declaration for the purpose of template instantiation.
  if (Result && isa<CXXRecordDecl>(D->getDeclContext()) &&
      D->getLexicalDeclContext() != Result->getLexicalDeclContext())
    return nullptr;

  return Result;
}

Decl *
TemplateDeclInstantiator::VisitTranslationUnitDecl(TranslationUnitDecl *D) {
  llvm_unreachable("Translation units cannot be instantiated");
}

Decl *
TemplateDeclInstantiator::VisitPragmaCommentDecl(PragmaCommentDecl *D) {
  llvm_unreachable("pragma comment cannot be instantiated");
}

Decl *TemplateDeclInstantiator::VisitPragmaDetectMismatchDecl(
    PragmaDetectMismatchDecl *D) {
  llvm_unreachable("pragma comment cannot be instantiated");
}

Decl *
TemplateDeclInstantiator::VisitExternCContextDecl(ExternCContextDecl *D) {
  llvm_unreachable("extern \"C\" context cannot be instantiated");
}

Decl *
TemplateDeclInstantiator::VisitLabelDecl(LabelDecl *D) {
  LabelDecl *Inst = LabelDecl::Create(SemaRef.Context, Owner, D->getLocation(),
                                      D->getIdentifier());
  Owner->addDecl(Inst);
  return Inst;
}

Decl *
TemplateDeclInstantiator::VisitNamespaceDecl(NamespaceDecl *D) {
  llvm_unreachable("Namespaces cannot be instantiated");
}

Decl *
TemplateDeclInstantiator::VisitNamespaceAliasDecl(NamespaceAliasDecl *D) {
  NamespaceAliasDecl *Inst
    = NamespaceAliasDecl::Create(SemaRef.Context, Owner,
                                 D->getNamespaceLoc(),
                                 D->getAliasLoc(),
                                 D->getIdentifier(),
                                 D->getQualifierLoc(),
                                 D->getTargetNameLoc(),
                                 D->getNamespace());
  Owner->addDecl(Inst);
  return Inst;
}

Decl *TemplateDeclInstantiator::InstantiateTypedefNameDecl(TypedefNameDecl *D,
                                                           bool IsTypeAlias) {
  bool Invalid = false;
  TypeSourceInfo *DI = D->getTypeSourceInfo();
  if (DI->getType()->isInstantiationDependentType() ||
      DI->getType()->isVariablyModifiedType()) {
    DI = SemaRef.SubstType(DI, TemplateArgs,
                           D->getLocation(), D->getDeclName());
    if (!DI) {
      Invalid = true;
      DI = SemaRef.Context.getTrivialTypeSourceInfo(SemaRef.Context.IntTy);
    }
  } else {
    SemaRef.MarkDeclarationsReferencedInType(D->getLocation(), DI->getType());
  }

  // HACK: g++ has a bug where it gets the value kind of ?: wrong.
  // libstdc++ relies upon this bug in its implementation of common_type.
  // If we happen to be processing that implementation, fake up the g++ ?:
  // semantics. See LWG issue 2141 for more information on the bug.
  const DecltypeType *DT = DI->getType()->getAs<DecltypeType>();
  CXXRecordDecl *RD = dyn_cast<CXXRecordDecl>(D->getDeclContext());
  if (DT && RD && isa<ConditionalOperator>(DT->getUnderlyingExpr()) &&
      DT->isReferenceType() &&
      RD->getEnclosingNamespaceContext() == SemaRef.getStdNamespace() &&
      RD->getIdentifier() && RD->getIdentifier()->isStr("common_type") &&
      D->getIdentifier() && D->getIdentifier()->isStr("type") &&
      SemaRef.getSourceManager().isInSystemHeader(D->getBeginLoc()))
    // Fold it to the (non-reference) type which g++ would have produced.
    DI = SemaRef.Context.getTrivialTypeSourceInfo(
      DI->getType().getNonReferenceType());

  // Create the new typedef
  TypedefNameDecl *Typedef;
  if (IsTypeAlias)
    Typedef = TypeAliasDecl::Create(SemaRef.Context, Owner, D->getBeginLoc(),
                                    D->getLocation(), D->getIdentifier(), DI);
  else
    Typedef = TypedefDecl::Create(SemaRef.Context, Owner, D->getBeginLoc(),
                                  D->getLocation(), D->getIdentifier(), DI);
  if (Invalid)
    Typedef->setInvalidDecl();

  // If the old typedef was the name for linkage purposes of an anonymous
  // tag decl, re-establish that relationship for the new typedef.
  if (const TagType *oldTagType = D->getUnderlyingType()->getAs<TagType>()) {
    TagDecl *oldTag = oldTagType->getDecl();
    if (oldTag->getTypedefNameForAnonDecl() == D && !Invalid) {
      TagDecl *newTag = DI->getType()->castAs<TagType>()->getDecl();
      assert(!newTag->hasNameForLinkage());
      newTag->setTypedefNameForAnonDecl(Typedef);
    }
  }

  if (TypedefNameDecl *Prev = getPreviousDeclForInstantiation(D)) {
    NamedDecl *InstPrev = SemaRef.FindInstantiatedDecl(D->getLocation(), Prev,
                                                       TemplateArgs);
    if (!InstPrev)
      return nullptr;

    TypedefNameDecl *InstPrevTypedef = cast<TypedefNameDecl>(InstPrev);

    // If the typedef types are not identical, reject them.
    SemaRef.isIncompatibleTypedef(InstPrevTypedef, Typedef);

    Typedef->setPreviousDecl(InstPrevTypedef);
  }

  SemaRef.InstantiateAttrs(TemplateArgs, D, Typedef);

  Typedef->setAccess(D->getAccess());

  return Typedef;
}

Decl *TemplateDeclInstantiator::VisitTypedefDecl(TypedefDecl *D) {
  Decl *Typedef = InstantiateTypedefNameDecl(D, /*IsTypeAlias=*/false);
  if (Typedef)
    Owner->addDecl(Typedef);
  return Typedef;
}

Decl *TemplateDeclInstantiator::VisitTypeAliasDecl(TypeAliasDecl *D) {
  Decl *Typedef = InstantiateTypedefNameDecl(D, /*IsTypeAlias=*/true);
  if (Typedef)
    Owner->addDecl(Typedef);
  return Typedef;
}

Decl *
TemplateDeclInstantiator::VisitTypeAliasTemplateDecl(TypeAliasTemplateDecl *D) {
  // Create a local instantiation scope for this type alias template, which
  // will contain the instantiations of the template parameters.
  LocalInstantiationScope Scope(SemaRef);

  TemplateParameterList *TempParams = D->getTemplateParameters();
  TemplateParameterList *InstParams = SubstTemplateParams(TempParams);
  if (!InstParams)
    return nullptr;

  TypeAliasDecl *Pattern = D->getTemplatedDecl();

  TypeAliasTemplateDecl *PrevAliasTemplate = nullptr;
  if (getPreviousDeclForInstantiation<TypedefNameDecl>(Pattern)) {
    DeclContext::lookup_result Found = Owner->lookup(Pattern->getDeclName());
    if (!Found.empty()) {
      PrevAliasTemplate = dyn_cast<TypeAliasTemplateDecl>(Found.front());
    }
  }

  TypeAliasDecl *AliasInst = cast_or_null<TypeAliasDecl>(
    InstantiateTypedefNameDecl(Pattern, /*IsTypeAlias=*/true));
  if (!AliasInst)
    return nullptr;

  TypeAliasTemplateDecl *Inst
    = TypeAliasTemplateDecl::Create(SemaRef.Context, Owner, D->getLocation(),
                                    D->getDeclName(), InstParams, AliasInst);
  AliasInst->setDescribedAliasTemplate(Inst);
  if (PrevAliasTemplate)
    Inst->setPreviousDecl(PrevAliasTemplate);

  Inst->setAccess(D->getAccess());

  if (!PrevAliasTemplate)
    Inst->setInstantiatedFromMemberTemplate(D);

  Owner->addDecl(Inst);

  return Inst;
}

Decl *TemplateDeclInstantiator::VisitBindingDecl(BindingDecl *D) {
  auto *NewBD = BindingDecl::Create(SemaRef.Context, Owner, D->getLocation(),
                                    D->getIdentifier());
  NewBD->setReferenced(D->isReferenced());
  SemaRef.CurrentInstantiationScope->InstantiatedLocal(D, NewBD);
  return NewBD;
}

Decl *TemplateDeclInstantiator::VisitDecompositionDecl(DecompositionDecl *D) {
  // Transform the bindings first.
  SmallVector<BindingDecl*, 16> NewBindings;
  for (auto *OldBD : D->bindings())
    NewBindings.push_back(cast<BindingDecl>(VisitBindingDecl(OldBD)));
  ArrayRef<BindingDecl*> NewBindingArray = NewBindings;

  auto *NewDD = cast_or_null<DecompositionDecl>(
      VisitVarDecl(D, /*InstantiatingVarTemplate=*/false, &NewBindingArray));

  if (!NewDD || NewDD->isInvalidDecl())
    for (auto *NewBD : NewBindings)
      NewBD->setInvalidDecl();

  return NewDD;
}

Decl *TemplateDeclInstantiator::VisitVarDecl(VarDecl *D) {
  return VisitVarDecl(D, /*InstantiatingVarTemplate=*/false);
}

Decl *TemplateDeclInstantiator::VisitVarDecl(VarDecl *D,
                                             bool InstantiatingVarTemplate,
                                             ArrayRef<BindingDecl*> *Bindings) {

  // Do substitution on the type of the declaration
  TypeSourceInfo *DI = SemaRef.SubstType(
      D->getTypeSourceInfo(), TemplateArgs, D->getTypeSpecStartLoc(),
      D->getDeclName(), /*AllowDeducedTST*/true);
  if (!DI)
    return nullptr;

  if (DI->getType()->isFunctionType()) {
    SemaRef.Diag(D->getLocation(), diag::err_variable_instantiates_to_function)
      << D->isStaticDataMember() << DI->getType();
    return nullptr;
  }

  DeclContext *DC = Owner;
  if (D->isLocalExternDecl())
    SemaRef.adjustContextForLocalExternDecl(DC);

  // Build the instantiated declaration.
  VarDecl *Var;
  if (Bindings)
    Var = DecompositionDecl::Create(SemaRef.Context, DC, D->getInnerLocStart(),
                                    D->getLocation(), DI->getType(), DI,
                                    D->getStorageClass(), *Bindings);
  else
    Var = VarDecl::Create(SemaRef.Context, DC, D->getInnerLocStart(),
                          D->getLocation(), D->getIdentifier(), DI->getType(),
                          DI, D->getStorageClass());

  // In ARC, infer 'retaining' for variables of retainable type.
  if (SemaRef.getLangOpts().ObjCAutoRefCount &&
      SemaRef.inferObjCARCLifetime(Var))
    Var->setInvalidDecl();

  // Substitute the nested name specifier, if any.
  if (SubstQualifier(D, Var))
    return nullptr;

  SemaRef.BuildVariableInstantiation(Var, D, TemplateArgs, LateAttrs, Owner,
                                     StartingScope, InstantiatingVarTemplate);

  if (D->isNRVOVariable()) {
    QualType ReturnType = cast<FunctionDecl>(DC)->getReturnType();
    if (SemaRef.isCopyElisionCandidate(ReturnType, Var, Sema::CES_Strict))
      Var->setNRVOVariable(true);
  }

  Var->setImplicit(D->isImplicit());

  if (Var->isStaticLocal())
    SemaRef.CheckStaticLocalForDllExport(Var);

  return Var;
}

Decl *TemplateDeclInstantiator::VisitAccessSpecDecl(AccessSpecDecl *D) {
  AccessSpecDecl* AD
    = AccessSpecDecl::Create(SemaRef.Context, D->getAccess(), Owner,
                             D->getAccessSpecifierLoc(), D->getColonLoc());
  Owner->addHiddenDecl(AD);
  return AD;
}

Decl *TemplateDeclInstantiator::VisitFieldDecl(FieldDecl *D) {
  bool Invalid = false;
  TypeSourceInfo *DI = D->getTypeSourceInfo();
  if (DI->getType()->isInstantiationDependentType() ||
      DI->getType()->isVariablyModifiedType())  {
    DI = SemaRef.SubstType(DI, TemplateArgs,
                           D->getLocation(), D->getDeclName());
    if (!DI) {
      DI = D->getTypeSourceInfo();
      Invalid = true;
    } else if (DI->getType()->isFunctionType()) {
      // C++ [temp.arg.type]p3:
      //   If a declaration acquires a function type through a type
      //   dependent on a template-parameter and this causes a
      //   declaration that does not use the syntactic form of a
      //   function declarator to have function type, the program is
      //   ill-formed.
      SemaRef.Diag(D->getLocation(), diag::err_field_instantiates_to_function)
        << DI->getType();
      Invalid = true;
    }
  } else {
    SemaRef.MarkDeclarationsReferencedInType(D->getLocation(), DI->getType());
  }

  Expr *BitWidth = D->getBitWidth();
  if (Invalid)
    BitWidth = nullptr;
  else if (BitWidth) {
    // The bit-width expression is a constant expression.
    EnterExpressionEvaluationContext Unevaluated(
        SemaRef, Sema::ExpressionEvaluationContext::ConstantEvaluated);

    ExprResult InstantiatedBitWidth
      = SemaRef.SubstExpr(BitWidth, TemplateArgs);
    if (InstantiatedBitWidth.isInvalid()) {
      Invalid = true;
      BitWidth = nullptr;
    } else
      BitWidth = InstantiatedBitWidth.getAs<Expr>();
  }

  FieldDecl *Field = SemaRef.CheckFieldDecl(D->getDeclName(),
                                            DI->getType(), DI,
                                            cast<RecordDecl>(Owner),
                                            D->getLocation(),
                                            D->isMutable(),
                                            BitWidth,
                                            D->getInClassInitStyle(),
                                            D->getInnerLocStart(),
                                            D->getAccess(),
                                            nullptr);
  if (!Field) {
    cast<Decl>(Owner)->setInvalidDecl();
    return nullptr;
  }

  SemaRef.InstantiateAttrs(TemplateArgs, D, Field, LateAttrs, StartingScope);

  if (Field->hasAttrs())
    SemaRef.CheckAlignasUnderalignment(Field);

  if (Invalid)
    Field->setInvalidDecl();

  if (!Field->getDeclName()) {
    // Keep track of where this decl came from.
    SemaRef.Context.setInstantiatedFromUnnamedFieldDecl(Field, D);
  }
  if (CXXRecordDecl *Parent= dyn_cast<CXXRecordDecl>(Field->getDeclContext())) {
    if (Parent->isAnonymousStructOrUnion() &&
        Parent->getRedeclContext()->isFunctionOrMethod())
      SemaRef.CurrentInstantiationScope->InstantiatedLocal(D, Field);
  }

  Field->setImplicit(D->isImplicit());
  Field->setAccess(D->getAccess());
  Owner->addDecl(Field);

  return Field;
}

Decl *TemplateDeclInstantiator::VisitMSPropertyDecl(MSPropertyDecl *D) {
  bool Invalid = false;
  TypeSourceInfo *DI = D->getTypeSourceInfo();

  if (DI->getType()->isVariablyModifiedType()) {
    SemaRef.Diag(D->getLocation(), diag::err_property_is_variably_modified)
      << D;
    Invalid = true;
  } else if (DI->getType()->isInstantiationDependentType())  {
    DI = SemaRef.SubstType(DI, TemplateArgs,
                           D->getLocation(), D->getDeclName());
    if (!DI) {
      DI = D->getTypeSourceInfo();
      Invalid = true;
    } else if (DI->getType()->isFunctionType()) {
      // C++ [temp.arg.type]p3:
      //   If a declaration acquires a function type through a type
      //   dependent on a template-parameter and this causes a
      //   declaration that does not use the syntactic form of a
      //   function declarator to have function type, the program is
      //   ill-formed.
      SemaRef.Diag(D->getLocation(), diag::err_field_instantiates_to_function)
      << DI->getType();
      Invalid = true;
    }
  } else {
    SemaRef.MarkDeclarationsReferencedInType(D->getLocation(), DI->getType());
  }

  MSPropertyDecl *Property = MSPropertyDecl::Create(
      SemaRef.Context, Owner, D->getLocation(), D->getDeclName(), DI->getType(),
      DI, D->getBeginLoc(), D->getGetterId(), D->getSetterId());

  SemaRef.InstantiateAttrs(TemplateArgs, D, Property, LateAttrs,
                           StartingScope);

  if (Invalid)
    Property->setInvalidDecl();

  Property->setAccess(D->getAccess());
  Owner->addDecl(Property);

  return Property;
}

Decl *TemplateDeclInstantiator::VisitIndirectFieldDecl(IndirectFieldDecl *D) {
  NamedDecl **NamedChain =
    new (SemaRef.Context)NamedDecl*[D->getChainingSize()];

  int i = 0;
  for (auto *PI : D->chain()) {
    NamedDecl *Next = SemaRef.FindInstantiatedDecl(D->getLocation(), PI,
                                              TemplateArgs);
    if (!Next)
      return nullptr;

    NamedChain[i++] = Next;
  }

  QualType T = cast<FieldDecl>(NamedChain[i-1])->getType();
  IndirectFieldDecl *IndirectField = IndirectFieldDecl::Create(
      SemaRef.Context, Owner, D->getLocation(), D->getIdentifier(), T,
      {NamedChain, D->getChainingSize()});

  for (const auto *Attr : D->attrs())
    IndirectField->addAttr(Attr->clone(SemaRef.Context));

  IndirectField->setImplicit(D->isImplicit());
  IndirectField->setAccess(D->getAccess());
  Owner->addDecl(IndirectField);
  return IndirectField;
}

Decl *TemplateDeclInstantiator::VisitFriendDecl(FriendDecl *D) {
  // Handle friend type expressions by simply substituting template
  // parameters into the pattern type and checking the result.
  if (TypeSourceInfo *Ty = D->getFriendType()) {
    TypeSourceInfo *InstTy;
    // If this is an unsupported friend, don't bother substituting template
    // arguments into it. The actual type referred to won't be used by any
    // parts of Clang, and may not be valid for instantiating. Just use the
    // same info for the instantiated friend.
    if (D->isUnsupportedFriend()) {
      InstTy = Ty;
    } else {
      InstTy = SemaRef.SubstType(Ty, TemplateArgs,
                                 D->getLocation(), DeclarationName());
    }
    if (!InstTy)
      return nullptr;

    FriendDecl *FD = SemaRef.CheckFriendTypeDecl(D->getBeginLoc(),
                                                 D->getFriendLoc(), InstTy);
    if (!FD)
      return nullptr;

    FD->setAccess(AS_public);
    FD->setUnsupportedFriend(D->isUnsupportedFriend());
    Owner->addDecl(FD);
    return FD;
  }

  NamedDecl *ND = D->getFriendDecl();
  assert(ND && "friend decl must be a decl or a type!");

  // All of the Visit implementations for the various potential friend
  // declarations have to be carefully written to work for friend
  // objects, with the most important detail being that the target
  // decl should almost certainly not be placed in Owner.
  Decl *NewND = Visit(ND);
  if (!NewND) return nullptr;

  FriendDecl *FD =
    FriendDecl::Create(SemaRef.Context, Owner, D->getLocation(),
                       cast<NamedDecl>(NewND), D->getFriendLoc());
  FD->setAccess(AS_public);
  FD->setUnsupportedFriend(D->isUnsupportedFriend());
  Owner->addDecl(FD);
  return FD;
}

Decl *TemplateDeclInstantiator::VisitStaticAssertDecl(StaticAssertDecl *D) {
  Expr *AssertExpr = D->getAssertExpr();

  // The expression in a static assertion is a constant expression.
  EnterExpressionEvaluationContext Unevaluated(
      SemaRef, Sema::ExpressionEvaluationContext::ConstantEvaluated);

  ExprResult InstantiatedAssertExpr
    = SemaRef.SubstExpr(AssertExpr, TemplateArgs);
  if (InstantiatedAssertExpr.isInvalid())
    return nullptr;

  return SemaRef.BuildStaticAssertDeclaration(D->getLocation(),
                                              InstantiatedAssertExpr.get(),
                                              D->getMessage(),
                                              D->getRParenLoc(),
                                              D->isFailed());
}

Decl *TemplateDeclInstantiator::VisitEnumDecl(EnumDecl *D) {
  EnumDecl *PrevDecl = nullptr;
  if (EnumDecl *PatternPrev = getPreviousDeclForInstantiation(D)) {
    NamedDecl *Prev = SemaRef.FindInstantiatedDecl(D->getLocation(),
                                                   PatternPrev,
                                                   TemplateArgs);
    if (!Prev) return nullptr;
    PrevDecl = cast<EnumDecl>(Prev);
  }

  EnumDecl *Enum =
      EnumDecl::Create(SemaRef.Context, Owner, D->getBeginLoc(),
                       D->getLocation(), D->getIdentifier(), PrevDecl,
                       D->isScoped(), D->isScopedUsingClassTag(), D->isFixed());
  if (D->isFixed()) {
    if (TypeSourceInfo *TI = D->getIntegerTypeSourceInfo()) {
      // If we have type source information for the underlying type, it means it
      // has been explicitly set by the user. Perform substitution on it before
      // moving on.
      SourceLocation UnderlyingLoc = TI->getTypeLoc().getBeginLoc();
      TypeSourceInfo *NewTI = SemaRef.SubstType(TI, TemplateArgs, UnderlyingLoc,
                                                DeclarationName());
      if (!NewTI || SemaRef.CheckEnumUnderlyingType(NewTI))
        Enum->setIntegerType(SemaRef.Context.IntTy);
      else
        Enum->setIntegerTypeSourceInfo(NewTI);
    } else {
      assert(!D->getIntegerType()->isDependentType()
             && "Dependent type without type source info");
      Enum->setIntegerType(D->getIntegerType());
    }
  }

  SemaRef.InstantiateAttrs(TemplateArgs, D, Enum);

  Enum->setInstantiationOfMemberEnum(D, TSK_ImplicitInstantiation);
  Enum->setAccess(D->getAccess());
  // Forward the mangling number from the template to the instantiated decl.
  SemaRef.Context.setManglingNumber(Enum, SemaRef.Context.getManglingNumber(D));
  // See if the old tag was defined along with a declarator.
  // If it did, mark the new tag as being associated with that declarator.
  if (DeclaratorDecl *DD = SemaRef.Context.getDeclaratorForUnnamedTagDecl(D))
    SemaRef.Context.addDeclaratorForUnnamedTagDecl(Enum, DD);
  // See if the old tag was defined along with a typedef.
  // If it did, mark the new tag as being associated with that typedef.
  if (TypedefNameDecl *TND = SemaRef.Context.getTypedefNameForUnnamedTagDecl(D))
    SemaRef.Context.addTypedefNameForUnnamedTagDecl(Enum, TND);
  if (SubstQualifier(D, Enum)) return nullptr;
  Owner->addDecl(Enum);

  EnumDecl *Def = D->getDefinition();
  if (Def && Def != D) {
    // If this is an out-of-line definition of an enum member template, check
    // that the underlying types match in the instantiation of both
    // declarations.
    if (TypeSourceInfo *TI = Def->getIntegerTypeSourceInfo()) {
      SourceLocation UnderlyingLoc = TI->getTypeLoc().getBeginLoc();
      QualType DefnUnderlying =
        SemaRef.SubstType(TI->getType(), TemplateArgs,
                          UnderlyingLoc, DeclarationName());
      SemaRef.CheckEnumRedeclaration(Def->getLocation(), Def->isScoped(),
                                     DefnUnderlying, /*IsFixed=*/true, Enum);
    }
  }

  // C++11 [temp.inst]p1: The implicit instantiation of a class template
  // specialization causes the implicit instantiation of the declarations, but
  // not the definitions of scoped member enumerations.
  //
  // DR1484 clarifies that enumeration definitions inside of a template
  // declaration aren't considered entities that can be separately instantiated
  // from the rest of the entity they are declared inside of.
  if (isDeclWithinFunction(D) ? D == Def : Def && !Enum->isScoped()) {
    SemaRef.CurrentInstantiationScope->InstantiatedLocal(D, Enum);
    InstantiateEnumDefinition(Enum, Def);
  }

  return Enum;
}

void TemplateDeclInstantiator::InstantiateEnumDefinition(
    EnumDecl *Enum, EnumDecl *Pattern) {
  Enum->startDefinition();

  // Update the location to refer to the definition.
  Enum->setLocation(Pattern->getLocation());

  SmallVector<Decl*, 4> Enumerators;

  EnumConstantDecl *LastEnumConst = nullptr;
  for (auto *EC : Pattern->enumerators()) {
    // The specified value for the enumerator.
    ExprResult Value((Expr *)nullptr);
    if (Expr *UninstValue = EC->getInitExpr()) {
      // The enumerator's value expression is a constant expression.
      EnterExpressionEvaluationContext Unevaluated(
          SemaRef, Sema::ExpressionEvaluationContext::ConstantEvaluated);

      Value = SemaRef.SubstExpr(UninstValue, TemplateArgs);
    }

    // Drop the initial value and continue.
    bool isInvalid = false;
    if (Value.isInvalid()) {
      Value = nullptr;
      isInvalid = true;
    }

    EnumConstantDecl *EnumConst
      = SemaRef.CheckEnumConstant(Enum, LastEnumConst,
                                  EC->getLocation(), EC->getIdentifier(),
                                  Value.get());

    if (isInvalid) {
      if (EnumConst)
        EnumConst->setInvalidDecl();
      Enum->setInvalidDecl();
    }

    if (EnumConst) {
      SemaRef.InstantiateAttrs(TemplateArgs, EC, EnumConst);

      EnumConst->setAccess(Enum->getAccess());
      Enum->addDecl(EnumConst);
      Enumerators.push_back(EnumConst);
      LastEnumConst = EnumConst;

      if (Pattern->getDeclContext()->isFunctionOrMethod() &&
          !Enum->isScoped()) {
        // If the enumeration is within a function or method, record the enum
        // constant as a local.
        SemaRef.CurrentInstantiationScope->InstantiatedLocal(EC, EnumConst);
      }
    }
  }

  SemaRef.ActOnEnumBody(Enum->getLocation(), Enum->getBraceRange(), Enum,
                        Enumerators, nullptr, ParsedAttributesView());
}

Decl *TemplateDeclInstantiator::VisitEnumConstantDecl(EnumConstantDecl *D) {
  llvm_unreachable("EnumConstantDecls can only occur within EnumDecls.");
}

Decl *
TemplateDeclInstantiator::VisitBuiltinTemplateDecl(BuiltinTemplateDecl *D) {
  llvm_unreachable("BuiltinTemplateDecls cannot be instantiated.");
}

Decl *TemplateDeclInstantiator::VisitClassTemplateDecl(ClassTemplateDecl *D) {
  bool isFriend = (D->getFriendObjectKind() != Decl::FOK_None);

  // Create a local instantiation scope for this class template, which
  // will contain the instantiations of the template parameters.
  LocalInstantiationScope Scope(SemaRef);
  TemplateParameterList *TempParams = D->getTemplateParameters();
  TemplateParameterList *InstParams = SubstTemplateParams(TempParams);
  if (!InstParams)
    return nullptr;

  CXXRecordDecl *Pattern = D->getTemplatedDecl();

  // Instantiate the qualifier.  We have to do this first in case
  // we're a friend declaration, because if we are then we need to put
  // the new declaration in the appropriate context.
  NestedNameSpecifierLoc QualifierLoc = Pattern->getQualifierLoc();
  if (QualifierLoc) {
    QualifierLoc = SemaRef.SubstNestedNameSpecifierLoc(QualifierLoc,
                                                       TemplateArgs);
    if (!QualifierLoc)
      return nullptr;
  }

  CXXRecordDecl *PrevDecl = nullptr;
  ClassTemplateDecl *PrevClassTemplate = nullptr;

  if (!isFriend && getPreviousDeclForInstantiation(Pattern)) {
    DeclContext::lookup_result Found = Owner->lookup(Pattern->getDeclName());
    if (!Found.empty()) {
      PrevClassTemplate = dyn_cast<ClassTemplateDecl>(Found.front());
      if (PrevClassTemplate)
        PrevDecl = PrevClassTemplate->getTemplatedDecl();
    }
  }

  // If this isn't a friend, then it's a member template, in which
  // case we just want to build the instantiation in the
  // specialization.  If it is a friend, we want to build it in
  // the appropriate context.
  DeclContext *DC = Owner;
  if (isFriend) {
    if (QualifierLoc) {
      CXXScopeSpec SS;
      SS.Adopt(QualifierLoc);
      DC = SemaRef.computeDeclContext(SS);
      if (!DC) return nullptr;
    } else {
      DC = SemaRef.FindInstantiatedContext(Pattern->getLocation(),
                                           Pattern->getDeclContext(),
                                           TemplateArgs);
    }

    // Look for a previous declaration of the template in the owning
    // context.
    LookupResult R(SemaRef, Pattern->getDeclName(), Pattern->getLocation(),
                   Sema::LookupOrdinaryName,
                   SemaRef.forRedeclarationInCurContext());
    SemaRef.LookupQualifiedName(R, DC);

    if (R.isSingleResult()) {
      PrevClassTemplate = R.getAsSingle<ClassTemplateDecl>();
      if (PrevClassTemplate)
        PrevDecl = PrevClassTemplate->getTemplatedDecl();
    }

    if (!PrevClassTemplate && QualifierLoc) {
      SemaRef.Diag(Pattern->getLocation(), diag::err_not_tag_in_scope)
        << D->getTemplatedDecl()->getTagKind() << Pattern->getDeclName() << DC
        << QualifierLoc.getSourceRange();
      return nullptr;
    }

    bool AdoptedPreviousTemplateParams = false;
    if (PrevClassTemplate) {
      bool Complain = true;

      // HACK: libstdc++ 4.2.1 contains an ill-formed friend class
      // template for struct std::tr1::__detail::_Map_base, where the
      // template parameters of the friend declaration don't match the
      // template parameters of the original declaration. In this one
      // case, we don't complain about the ill-formed friend
      // declaration.
      if (isFriend && Pattern->getIdentifier() &&
          Pattern->getIdentifier()->isStr("_Map_base") &&
          DC->isNamespace() &&
          cast<NamespaceDecl>(DC)->getIdentifier() &&
          cast<NamespaceDecl>(DC)->getIdentifier()->isStr("__detail")) {
        DeclContext *DCParent = DC->getParent();
        if (DCParent->isNamespace() &&
            cast<NamespaceDecl>(DCParent)->getIdentifier() &&
            cast<NamespaceDecl>(DCParent)->getIdentifier()->isStr("tr1")) {
          if (cast<Decl>(DCParent)->isInStdNamespace())
            Complain = false;
        }
      }

      TemplateParameterList *PrevParams
        = PrevClassTemplate->getMostRecentDecl()->getTemplateParameters();

      // Make sure the parameter lists match.
      if (!SemaRef.TemplateParameterListsAreEqual(InstParams, PrevParams,
                                                  Complain,
                                                  Sema::TPL_TemplateMatch)) {
        if (Complain)
          return nullptr;

        AdoptedPreviousTemplateParams = true;
        InstParams = PrevParams;
      }

      // Do some additional validation, then merge default arguments
      // from the existing declarations.
      if (!AdoptedPreviousTemplateParams &&
          SemaRef.CheckTemplateParameterList(InstParams, PrevParams,
                                             Sema::TPC_ClassTemplate))
        return nullptr;
    }
  }

  CXXRecordDecl *RecordInst = CXXRecordDecl::Create(
      SemaRef.Context, Pattern->getTagKind(), DC, Pattern->getBeginLoc(),
      Pattern->getLocation(), Pattern->getIdentifier(), PrevDecl,
      /*DelayTypeCreation=*/true);

  if (QualifierLoc)
    RecordInst->setQualifierInfo(QualifierLoc);

  SemaRef.InstantiateAttrsForDecl(TemplateArgs, Pattern, RecordInst, LateAttrs,
                                                              StartingScope);

  ClassTemplateDecl *Inst
    = ClassTemplateDecl::Create(SemaRef.Context, DC, D->getLocation(),
                                D->getIdentifier(), InstParams, RecordInst);
  assert(!(isFriend && Owner->isDependentContext()));
  Inst->setPreviousDecl(PrevClassTemplate);

  RecordInst->setDescribedClassTemplate(Inst);

  if (isFriend) {
    if (PrevClassTemplate)
      Inst->setAccess(PrevClassTemplate->getAccess());
    else
      Inst->setAccess(D->getAccess());

    Inst->setObjectOfFriendDecl();
    // TODO: do we want to track the instantiation progeny of this
    // friend target decl?
  } else {
    Inst->setAccess(D->getAccess());
    if (!PrevClassTemplate)
      Inst->setInstantiatedFromMemberTemplate(D);
  }

  // Trigger creation of the type for the instantiation.
  SemaRef.Context.getInjectedClassNameType(RecordInst,
                                    Inst->getInjectedClassNameSpecialization());

  // Finish handling of friends.
  if (isFriend) {
    DC->makeDeclVisibleInContext(Inst);
    Inst->setLexicalDeclContext(Owner);
    RecordInst->setLexicalDeclContext(Owner);
    return Inst;
  }

  if (D->isOutOfLine()) {
    Inst->setLexicalDeclContext(D->getLexicalDeclContext());
    RecordInst->setLexicalDeclContext(D->getLexicalDeclContext());
  }

  Owner->addDecl(Inst);

  if (!PrevClassTemplate) {
    // Queue up any out-of-line partial specializations of this member
    // class template; the client will force their instantiation once
    // the enclosing class has been instantiated.
    SmallVector<ClassTemplatePartialSpecializationDecl *, 4> PartialSpecs;
    D->getPartialSpecializations(PartialSpecs);
    for (unsigned I = 0, N = PartialSpecs.size(); I != N; ++I)
      if (PartialSpecs[I]->getFirstDecl()->isOutOfLine())
        OutOfLinePartialSpecs.push_back(std::make_pair(Inst, PartialSpecs[I]));
  }

  return Inst;
}

Decl *
TemplateDeclInstantiator::VisitClassTemplatePartialSpecializationDecl(
                                   ClassTemplatePartialSpecializationDecl *D) {
  ClassTemplateDecl *ClassTemplate = D->getSpecializedTemplate();

  // Lookup the already-instantiated declaration in the instantiation
  // of the class template and return that.
  DeclContext::lookup_result Found
    = Owner->lookup(ClassTemplate->getDeclName());
  if (Found.empty())
    return nullptr;

  ClassTemplateDecl *InstClassTemplate
    = dyn_cast<ClassTemplateDecl>(Found.front());
  if (!InstClassTemplate)
    return nullptr;

  if (ClassTemplatePartialSpecializationDecl *Result
        = InstClassTemplate->findPartialSpecInstantiatedFromMember(D))
    return Result;

  return InstantiateClassTemplatePartialSpecialization(InstClassTemplate, D);
}

Decl *TemplateDeclInstantiator::VisitVarTemplateDecl(VarTemplateDecl *D) {
  assert(D->getTemplatedDecl()->isStaticDataMember() &&
         "Only static data member templates are allowed.");

  // Create a local instantiation scope for this variable template, which
  // will contain the instantiations of the template parameters.
  LocalInstantiationScope Scope(SemaRef);
  TemplateParameterList *TempParams = D->getTemplateParameters();
  TemplateParameterList *InstParams = SubstTemplateParams(TempParams);
  if (!InstParams)
    return nullptr;

  VarDecl *Pattern = D->getTemplatedDecl();
  VarTemplateDecl *PrevVarTemplate = nullptr;

  if (getPreviousDeclForInstantiation(Pattern)) {
    DeclContext::lookup_result Found = Owner->lookup(Pattern->getDeclName());
    if (!Found.empty())
      PrevVarTemplate = dyn_cast<VarTemplateDecl>(Found.front());
  }

  VarDecl *VarInst =
      cast_or_null<VarDecl>(VisitVarDecl(Pattern,
                                         /*InstantiatingVarTemplate=*/true));
  if (!VarInst) return nullptr;

  DeclContext *DC = Owner;

  VarTemplateDecl *Inst = VarTemplateDecl::Create(
      SemaRef.Context, DC, D->getLocation(), D->getIdentifier(), InstParams,
      VarInst);
  VarInst->setDescribedVarTemplate(Inst);
  Inst->setPreviousDecl(PrevVarTemplate);

  Inst->setAccess(D->getAccess());
  if (!PrevVarTemplate)
    Inst->setInstantiatedFromMemberTemplate(D);

  if (D->isOutOfLine()) {
    Inst->setLexicalDeclContext(D->getLexicalDeclContext());
    VarInst->setLexicalDeclContext(D->getLexicalDeclContext());
  }

  Owner->addDecl(Inst);

  if (!PrevVarTemplate) {
    // Queue up any out-of-line partial specializations of this member
    // variable template; the client will force their instantiation once
    // the enclosing class has been instantiated.
    SmallVector<VarTemplatePartialSpecializationDecl *, 4> PartialSpecs;
    D->getPartialSpecializations(PartialSpecs);
    for (unsigned I = 0, N = PartialSpecs.size(); I != N; ++I)
      if (PartialSpecs[I]->getFirstDecl()->isOutOfLine())
        OutOfLineVarPartialSpecs.push_back(
            std::make_pair(Inst, PartialSpecs[I]));
  }

  return Inst;
}

Decl *TemplateDeclInstantiator::VisitVarTemplatePartialSpecializationDecl(
    VarTemplatePartialSpecializationDecl *D) {
  assert(D->isStaticDataMember() &&
         "Only static data member templates are allowed.");

  VarTemplateDecl *VarTemplate = D->getSpecializedTemplate();

  // Lookup the already-instantiated declaration and return that.
  DeclContext::lookup_result Found = Owner->lookup(VarTemplate->getDeclName());
  assert(!Found.empty() && "Instantiation found nothing?");

  VarTemplateDecl *InstVarTemplate = dyn_cast<VarTemplateDecl>(Found.front());
  assert(InstVarTemplate && "Instantiation did not find a variable template?");

  if (VarTemplatePartialSpecializationDecl *Result =
          InstVarTemplate->findPartialSpecInstantiatedFromMember(D))
    return Result;

  return InstantiateVarTemplatePartialSpecialization(InstVarTemplate, D);
}

Decl *
TemplateDeclInstantiator::VisitFunctionTemplateDecl(FunctionTemplateDecl *D) {
  // Create a local instantiation scope for this function template, which
  // will contain the instantiations of the template parameters and then get
  // merged with the local instantiation scope for the function template
  // itself.
  LocalInstantiationScope Scope(SemaRef);

  TemplateParameterList *TempParams = D->getTemplateParameters();
  TemplateParameterList *InstParams = SubstTemplateParams(TempParams);
  if (!InstParams)
    return nullptr;

  FunctionDecl *Instantiated = nullptr;
  if (CXXMethodDecl *DMethod = dyn_cast<CXXMethodDecl>(D->getTemplatedDecl()))
    Instantiated = cast_or_null<FunctionDecl>(VisitCXXMethodDecl(DMethod,
                                                                 InstParams));
  else
    Instantiated = cast_or_null<FunctionDecl>(VisitFunctionDecl(
                                                          D->getTemplatedDecl(),
                                                                InstParams));

  if (!Instantiated)
    return nullptr;

  // Link the instantiated function template declaration to the function
  // template from which it was instantiated.
  FunctionTemplateDecl *InstTemplate
    = Instantiated->getDescribedFunctionTemplate();
  InstTemplate->setAccess(D->getAccess());
  assert(InstTemplate &&
         "VisitFunctionDecl/CXXMethodDecl didn't create a template!");

  bool isFriend = (InstTemplate->getFriendObjectKind() != Decl::FOK_None);

  // Link the instantiation back to the pattern *unless* this is a
  // non-definition friend declaration.
  if (!InstTemplate->getInstantiatedFromMemberTemplate() &&
      !(isFriend && !D->getTemplatedDecl()->isThisDeclarationADefinition()))
    InstTemplate->setInstantiatedFromMemberTemplate(D);

  // Make declarations visible in the appropriate context.
  if (!isFriend) {
    Owner->addDecl(InstTemplate);
  } else if (InstTemplate->getDeclContext()->isRecord() &&
             !getPreviousDeclForInstantiation(D)) {
    SemaRef.CheckFriendAccess(InstTemplate);
  }

  return InstTemplate;
}

Decl *TemplateDeclInstantiator::VisitCXXRecordDecl(CXXRecordDecl *D) {
  CXXRecordDecl *PrevDecl = nullptr;
  if (D->isInjectedClassName())
    PrevDecl = cast<CXXRecordDecl>(Owner);
  else if (CXXRecordDecl *PatternPrev = getPreviousDeclForInstantiation(D)) {
    NamedDecl *Prev = SemaRef.FindInstantiatedDecl(D->getLocation(),
                                                   PatternPrev,
                                                   TemplateArgs);
    if (!Prev) return nullptr;
    PrevDecl = cast<CXXRecordDecl>(Prev);
  }

  CXXRecordDecl *Record = CXXRecordDecl::Create(
      SemaRef.Context, D->getTagKind(), Owner, D->getBeginLoc(),
      D->getLocation(), D->getIdentifier(), PrevDecl);

  // Substitute the nested name specifier, if any.
  if (SubstQualifier(D, Record))
    return nullptr;

  SemaRef.InstantiateAttrsForDecl(TemplateArgs, D, Record, LateAttrs,
                                                              StartingScope);

  Record->setImplicit(D->isImplicit());
  // FIXME: Check against AS_none is an ugly hack to work around the issue that
  // the tag decls introduced by friend class declarations don't have an access
  // specifier. Remove once this area of the code gets sorted out.
  if (D->getAccess() != AS_none)
    Record->setAccess(D->getAccess());
  if (!D->isInjectedClassName())
    Record->setInstantiationOfMemberClass(D, TSK_ImplicitInstantiation);

  // If the original function was part of a friend declaration,
  // inherit its namespace state.
  if (D->getFriendObjectKind())
    Record->setObjectOfFriendDecl();

  // Make sure that anonymous structs and unions are recorded.
  if (D->isAnonymousStructOrUnion())
    Record->setAnonymousStructOrUnion(true);

  if (D->isLocalClass())
    SemaRef.CurrentInstantiationScope->InstantiatedLocal(D, Record);

  // Forward the mangling number from the template to the instantiated decl.
  SemaRef.Context.setManglingNumber(Record,
                                    SemaRef.Context.getManglingNumber(D));

  // See if the old tag was defined along with a declarator.
  // If it did, mark the new tag as being associated with that declarator.
  if (DeclaratorDecl *DD = SemaRef.Context.getDeclaratorForUnnamedTagDecl(D))
    SemaRef.Context.addDeclaratorForUnnamedTagDecl(Record, DD);

  // See if the old tag was defined along with a typedef.
  // If it did, mark the new tag as being associated with that typedef.
  if (TypedefNameDecl *TND = SemaRef.Context.getTypedefNameForUnnamedTagDecl(D))
    SemaRef.Context.addTypedefNameForUnnamedTagDecl(Record, TND);

  Owner->addDecl(Record);

  // DR1484 clarifies that the members of a local class are instantiated as part
  // of the instantiation of their enclosing entity.
  if (D->isCompleteDefinition() && D->isLocalClass()) {
    Sema::LocalEagerInstantiationScope LocalInstantiations(SemaRef);

    SemaRef.InstantiateClass(D->getLocation(), Record, D, TemplateArgs,
                             TSK_ImplicitInstantiation,
                             /*Complain=*/true);

    // For nested local classes, we will instantiate the members when we
    // reach the end of the outermost (non-nested) local class.
    if (!D->isCXXClassMember())
      SemaRef.InstantiateClassMembers(D->getLocation(), Record, TemplateArgs,
                                      TSK_ImplicitInstantiation);

    // This class may have local implicit instantiations that need to be
    // performed within this scope.
    LocalInstantiations.perform();
  }

  SemaRef.DiagnoseUnusedNestedTypedefs(Record);

  return Record;
}

/// Adjust the given function type for an instantiation of the
/// given declaration, to cope with modifications to the function's type that
/// aren't reflected in the type-source information.
///
/// \param D The declaration we're instantiating.
/// \param TInfo The already-instantiated type.
static QualType adjustFunctionTypeForInstantiation(ASTContext &Context,
                                                   FunctionDecl *D,
                                                   TypeSourceInfo *TInfo) {
  const FunctionProtoType *OrigFunc
    = D->getType()->castAs<FunctionProtoType>();
  const FunctionProtoType *NewFunc
    = TInfo->getType()->castAs<FunctionProtoType>();
  if (OrigFunc->getExtInfo() == NewFunc->getExtInfo())
    return TInfo->getType();

  FunctionProtoType::ExtProtoInfo NewEPI = NewFunc->getExtProtoInfo();
  NewEPI.ExtInfo = OrigFunc->getExtInfo();
  return Context.getFunctionType(NewFunc->getReturnType(),
                                 NewFunc->getParamTypes(), NewEPI);
}

/// Normal class members are of more specific types and therefore
/// don't make it here.  This function serves three purposes:
///   1) instantiating function templates
///   2) substituting friend declarations
///   3) substituting deduction guide declarations for nested class templates
Decl *TemplateDeclInstantiator::VisitFunctionDecl(FunctionDecl *D,
                                       TemplateParameterList *TemplateParams) {
  // Check whether there is already a function template specialization for
  // this declaration.
  FunctionTemplateDecl *FunctionTemplate = D->getDescribedFunctionTemplate();
  if (FunctionTemplate && !TemplateParams) {
    ArrayRef<TemplateArgument> Innermost = TemplateArgs.getInnermost();

    void *InsertPos = nullptr;
    FunctionDecl *SpecFunc
      = FunctionTemplate->findSpecialization(Innermost, InsertPos);

    // If we already have a function template specialization, return it.
    if (SpecFunc)
      return SpecFunc;
  }

  bool isFriend;
  if (FunctionTemplate)
    isFriend = (FunctionTemplate->getFriendObjectKind() != Decl::FOK_None);
  else
    isFriend = (D->getFriendObjectKind() != Decl::FOK_None);

  bool MergeWithParentScope = (TemplateParams != nullptr) ||
    Owner->isFunctionOrMethod() ||
    !(isa<Decl>(Owner) &&
      cast<Decl>(Owner)->isDefinedOutsideFunctionOrMethod());
  LocalInstantiationScope Scope(SemaRef, MergeWithParentScope);

  SmallVector<ParmVarDecl *, 4> Params;
  TypeSourceInfo *TInfo = SubstFunctionType(D, Params);
  if (!TInfo)
    return nullptr;
  QualType T = adjustFunctionTypeForInstantiation(SemaRef.Context, D, TInfo);

  NestedNameSpecifierLoc QualifierLoc = D->getQualifierLoc();
  if (QualifierLoc) {
    QualifierLoc = SemaRef.SubstNestedNameSpecifierLoc(QualifierLoc,
                                                       TemplateArgs);
    if (!QualifierLoc)
      return nullptr;
  }

  // If we're instantiating a local function declaration, put the result
  // in the enclosing namespace; otherwise we need to find the instantiated
  // context.
  DeclContext *DC;
  if (D->isLocalExternDecl()) {
    DC = Owner;
    SemaRef.adjustContextForLocalExternDecl(DC);
  } else if (isFriend && QualifierLoc) {
    CXXScopeSpec SS;
    SS.Adopt(QualifierLoc);
    DC = SemaRef.computeDeclContext(SS);
    if (!DC) return nullptr;
  } else {
    DC = SemaRef.FindInstantiatedContext(D->getLocation(), D->getDeclContext(),
                                         TemplateArgs);
  }

  DeclarationNameInfo NameInfo
    = SemaRef.SubstDeclarationNameInfo(D->getNameInfo(), TemplateArgs);

  FunctionDecl *Function;
  if (auto *DGuide = dyn_cast<CXXDeductionGuideDecl>(D)) {
    Function = CXXDeductionGuideDecl::Create(
      SemaRef.Context, DC, D->getInnerLocStart(), DGuide->isExplicit(),
      NameInfo, T, TInfo, D->getSourceRange().getEnd());
    if (DGuide->isCopyDeductionCandidate())
      cast<CXXDeductionGuideDecl>(Function)->setIsCopyDeductionCandidate();
    Function->setAccess(D->getAccess());
  } else {
    Function = FunctionDecl::Create(
        SemaRef.Context, DC, D->getInnerLocStart(), NameInfo, T, TInfo,
        D->getCanonicalDecl()->getStorageClass(), D->isInlineSpecified(),
        D->hasWrittenPrototype(), D->isConstexpr());
    Function->setRangeEnd(D->getSourceRange().getEnd());
  }

  if (D->isImmediate())
    Function->setImmediate(true);

  if (D->isInlined())
    Function->setImplicitlyInline();

  if (QualifierLoc)
    Function->setQualifierInfo(QualifierLoc);

  if (D->isLocalExternDecl())
    Function->setLocalExternDecl();

  DeclContext *LexicalDC = Owner;
  if (!isFriend && D->isOutOfLine() && !D->isLocalExternDecl()) {
    assert(D->getDeclContext()->isFileContext());
    LexicalDC = D->getDeclContext();
  }

  Function->setLexicalDeclContext(LexicalDC);

  // Attach the parameters
  for (unsigned P = 0; P < Params.size(); ++P)
    if (Params[P])
      Params[P]->setOwningFunction(Function);
  Function->setParams(Params);

  if (TemplateParams) {
    // Our resulting instantiation is actually a function template, since we
    // are substituting only the outer template parameters. For example, given
    //
    //   template<typename T>
    //   struct X {
    //     template<typename U> friend void f(T, U);
    //   };
    //
    //   X<int> x;
    //
    // We are instantiating the friend function template "f" within X<int>,
    // which means substituting int for T, but leaving "f" as a friend function
    // template.
    // Build the function template itself.
    FunctionTemplate = FunctionTemplateDecl::Create(SemaRef.Context, DC,
                                                    Function->getLocation(),
                                                    Function->getDeclName(),
                                                    TemplateParams, Function);
    Function->setDescribedFunctionTemplate(FunctionTemplate);

    FunctionTemplate->setLexicalDeclContext(LexicalDC);

    if (isFriend && D->isThisDeclarationADefinition()) {
      FunctionTemplate->setInstantiatedFromMemberTemplate(
                                           D->getDescribedFunctionTemplate());
    }
  } else if (FunctionTemplate) {
    // Record this function template specialization.
    ArrayRef<TemplateArgument> Innermost = TemplateArgs.getInnermost();
    Function->setFunctionTemplateSpecialization(FunctionTemplate,
                            TemplateArgumentList::CreateCopy(SemaRef.Context,
                                                             Innermost),
                                                /*InsertPos=*/nullptr);
  } else if (isFriend && D->isThisDeclarationADefinition()) {
    // Do not connect the friend to the template unless it's actually a
    // definition. We don't want non-template functions to be marked as being
    // template instantiations.
    Function->setInstantiationOfMemberFunction(D, TSK_ImplicitInstantiation);
  }

  if (isFriend)
    Function->setObjectOfFriendDecl();

  if (InitFunctionInstantiation(Function, D))
    Function->setInvalidDecl();

  bool IsExplicitSpecialization = false;

  LookupResult Previous(
      SemaRef, Function->getDeclName(), SourceLocation(),
      D->isLocalExternDecl() ? Sema::LookupRedeclarationWithLinkage
                             : Sema::LookupOrdinaryName,
      D->isLocalExternDecl() ? Sema::ForExternalRedeclaration
                             : SemaRef.forRedeclarationInCurContext());

  if (DependentFunctionTemplateSpecializationInfo *Info
        = D->getDependentSpecializationInfo()) {
    assert(isFriend && "non-friend has dependent specialization info?");

    // Instantiate the explicit template arguments.
    TemplateArgumentListInfo ExplicitArgs(Info->getLAngleLoc(),
                                          Info->getRAngleLoc());
    if (SemaRef.Subst(Info->getTemplateArgs(), Info->getNumTemplateArgs(),
                      ExplicitArgs, TemplateArgs))
      return nullptr;

    // Map the candidate templates to their instantiations.
    for (unsigned I = 0, E = Info->getNumTemplates(); I != E; ++I) {
      Decl *Temp = SemaRef.FindInstantiatedDecl(D->getLocation(),
                                                Info->getTemplate(I),
                                                TemplateArgs);
      if (!Temp) return nullptr;

      Previous.addDecl(cast<FunctionTemplateDecl>(Temp));
    }

    if (SemaRef.CheckFunctionTemplateSpecialization(Function,
                                                    &ExplicitArgs,
                                                    Previous))
      Function->setInvalidDecl();

    IsExplicitSpecialization = true;
  } else if (const ASTTemplateArgumentListInfo *Info =
                 D->getTemplateSpecializationArgsAsWritten()) {
    // The name of this function was written as a template-id.
    SemaRef.LookupQualifiedName(Previous, DC);

    // Instantiate the explicit template arguments.
    TemplateArgumentListInfo ExplicitArgs(Info->getLAngleLoc(),
                                          Info->getRAngleLoc());
    if (SemaRef.Subst(Info->getTemplateArgs(), Info->getNumTemplateArgs(),
                      ExplicitArgs, TemplateArgs))
      return nullptr;

    if (SemaRef.CheckFunctionTemplateSpecialization(Function,
                                                    &ExplicitArgs,
                                                    Previous))
      Function->setInvalidDecl();

    IsExplicitSpecialization = true;
  } else if (TemplateParams || !FunctionTemplate) {
    // Look only into the namespace where the friend would be declared to
    // find a previous declaration. This is the innermost enclosing namespace,
    // as described in ActOnFriendFunctionDecl.
    SemaRef.LookupQualifiedName(Previous, DC);

    // In C++, the previous declaration we find might be a tag type
    // (class or enum). In this case, the new declaration will hide the
    // tag type. Note that this does does not apply if we're declaring a
    // typedef (C++ [dcl.typedef]p4).
    if (Previous.isSingleTagDecl())
      Previous.clear();
  }

  SemaRef.CheckFunctionDeclaration(/*Scope*/ nullptr, Function, Previous,
                                   IsExplicitSpecialization);

  NamedDecl *PrincipalDecl = (TemplateParams
                              ? cast<NamedDecl>(FunctionTemplate)
                              : Function);

  // If the original function was part of a friend declaration,
  // inherit its namespace state and add it to the owner.
  if (isFriend) {
    Function->setObjectOfFriendDecl();
    if (FunctionTemplateDecl *FT = Function->getDescribedFunctionTemplate())
      FT->setObjectOfFriendDecl();
    DC->makeDeclVisibleInContext(PrincipalDecl);

    bool QueuedInstantiation = false;

    // C++11 [temp.friend]p4 (DR329):
    //   When a function is defined in a friend function declaration in a class
    //   template, the function is instantiated when the function is odr-used.
    //   The same restrictions on multiple declarations and definitions that
    //   apply to non-template function declarations and definitions also apply
    //   to these implicit definitions.
    if (D->isThisDeclarationADefinition()) {
      SemaRef.CheckForFunctionRedefinition(Function);
      if (!Function->isInvalidDecl()) {
        for (auto R : Function->redecls()) {
          if (R == Function)
            continue;

          // If some prior declaration of this function has been used, we need
          // to instantiate its definition.
          if (!QueuedInstantiation && R->isUsed(false)) {
            if (MemberSpecializationInfo *MSInfo =
                Function->getMemberSpecializationInfo()) {
              if (MSInfo->getPointOfInstantiation().isInvalid()) {
                SourceLocation Loc = R->getLocation(); // FIXME
                MSInfo->setPointOfInstantiation(Loc);
                SemaRef.PendingLocalImplicitInstantiations.push_back(
                    std::make_pair(Function, Loc));
                QueuedInstantiation = true;
              }
            }
          }
        }
      }
    }

    // Check the template parameter list against the previous declaration. The
    // goal here is to pick up default arguments added since the friend was
    // declared; we know the template parameter lists match, since otherwise
    // we would not have picked this template as the previous declaration.
    if (TemplateParams && FunctionTemplate->getPreviousDecl()) {
      SemaRef.CheckTemplateParameterList(
          TemplateParams,
          FunctionTemplate->getPreviousDecl()->getTemplateParameters(),
          Function->isThisDeclarationADefinition()
              ? Sema::TPC_FriendFunctionTemplateDefinition
              : Sema::TPC_FriendFunctionTemplate);
    }
  }

  if (Function->isLocalExternDecl() && !Function->getPreviousDecl())
    DC->makeDeclVisibleInContext(PrincipalDecl);

  if (Function->isOverloadedOperator() && !DC->isRecord() &&
      PrincipalDecl->isInIdentifierNamespace(Decl::IDNS_Ordinary))
    PrincipalDecl->setNonMemberOperator();

  assert(!D->isDefaulted() && "only methods should be defaulted");
  return Function;
}

Decl *
TemplateDeclInstantiator::VisitCXXMethodDecl(CXXMethodDecl *D,
                                      TemplateParameterList *TemplateParams,
                                      bool IsClassScopeSpecialization) {
  FunctionTemplateDecl *FunctionTemplate = D->getDescribedFunctionTemplate();
  if (FunctionTemplate && !TemplateParams) {
    // We are creating a function template specialization from a function
    // template. Check whether there is already a function template
    // specialization for this particular set of template arguments.
    ArrayRef<TemplateArgument> Innermost = TemplateArgs.getInnermost();

    void *InsertPos = nullptr;
    FunctionDecl *SpecFunc
      = FunctionTemplate->findSpecialization(Innermost, InsertPos);

    // If we already have a function template specialization, return it.
    if (SpecFunc)
      return SpecFunc;
  }

  bool isFriend;
  if (FunctionTemplate)
    isFriend = (FunctionTemplate->getFriendObjectKind() != Decl::FOK_None);
  else
    isFriend = (D->getFriendObjectKind() != Decl::FOK_None);

  bool MergeWithParentScope = (TemplateParams != nullptr) ||
    !(isa<Decl>(Owner) &&
      cast<Decl>(Owner)->isDefinedOutsideFunctionOrMethod());
  LocalInstantiationScope Scope(SemaRef, MergeWithParentScope);

  // Instantiate enclosing template arguments for friends.
  SmallVector<TemplateParameterList *, 4> TempParamLists;
  unsigned NumTempParamLists = 0;
  if (isFriend && (NumTempParamLists = D->getNumTemplateParameterLists())) {
    TempParamLists.resize(NumTempParamLists);
    for (unsigned I = 0; I != NumTempParamLists; ++I) {
      TemplateParameterList *TempParams = D->getTemplateParameterList(I);
      TemplateParameterList *InstParams = SubstTemplateParams(TempParams);
      if (!InstParams)
        return nullptr;
      TempParamLists[I] = InstParams;
    }
  }


  SmallVector<ParmVarDecl *, 4> Params;
  TypeSourceInfo *TInfo = SubstFunctionType(D, Params);
  if (!TInfo)
    return nullptr;
  QualType T = adjustFunctionTypeForInstantiation(SemaRef.Context, D, TInfo);

  NestedNameSpecifierLoc QualifierLoc = D->getQualifierLoc();
  if (QualifierLoc) {
    QualifierLoc = SemaRef.SubstNestedNameSpecifierLoc(QualifierLoc,
                                                 TemplateArgs);
    if (!QualifierLoc)
      return nullptr;
  }

  DeclContext *DC = Owner;
  if (isFriend) {
    if (QualifierLoc) {
      CXXScopeSpec SS;
      SS.Adopt(QualifierLoc);
      DC = SemaRef.computeDeclContext(SS);

      if (DC && SemaRef.RequireCompleteDeclContext(SS, DC))
        return nullptr;
    } else {
      DC = SemaRef.FindInstantiatedContext(D->getLocation(),
                                           D->getDeclContext(),
                                           TemplateArgs);
    }
    if (!DC) return nullptr;
  }

  // Build the instantiated method declaration.
  CXXRecordDecl *Record = cast<CXXRecordDecl>(DC);
  CXXMethodDecl *Method = nullptr;

  SourceLocation StartLoc = D->getInnerLocStart();
  DeclarationNameInfo NameInfo
    = SemaRef.SubstDeclarationNameInfo(D->getNameInfo(), TemplateArgs);
  if (CXXConstructorDecl *Constructor = dyn_cast<CXXConstructorDecl>(D)) {
    Method = CXXConstructorDecl::Create(SemaRef.Context, Record,
                                        StartLoc, NameInfo, T, TInfo,
                                        Constructor->isExplicit(),
                                        Constructor->isInlineSpecified(),
                                        false, Constructor->isConstexpr());
    Method->setRangeEnd(Constructor->getEndLoc());
  } else if (CXXDestructorDecl *Destructor = dyn_cast<CXXDestructorDecl>(D)) {
    Method = CXXDestructorDecl::Create(SemaRef.Context, Record,
                                       StartLoc, NameInfo, T, TInfo,
                                       Destructor->isInlineSpecified(),
                                       false);
    Method->setRangeEnd(Destructor->getEndLoc());
  } else if (CXXConversionDecl *Conversion = dyn_cast<CXXConversionDecl>(D)) {
    Method = CXXConversionDecl::Create(
        SemaRef.Context, Record, StartLoc, NameInfo, T, TInfo,
        Conversion->isInlineSpecified(), Conversion->isExplicit(),
        Conversion->isConstexpr(), Conversion->getEndLoc());
  } else {
    StorageClass SC = D->isStatic() ? SC_Static : SC_None;
    Method = CXXMethodDecl::Create(SemaRef.Context, Record, StartLoc, NameInfo,
                                   T, TInfo, SC, D->isInlineSpecified(),
                                   D->isConstexpr(), D->getEndLoc());
  }

  if (D->isImmediate())
    Method->setImmediate(true);

  if (D->isInlined())
    Method->setImplicitlyInline();

  if (QualifierLoc)
    Method->setQualifierInfo(QualifierLoc);

  if (TemplateParams) {
    // Our resulting instantiation is actually a function template, since we
    // are substituting only the outer template parameters. For example, given
    //
    //   template<typename T>
    //   struct X {
    //     template<typename U> void f(T, U);
    //   };
    //
    //   X<int> x;
    //
    // We are instantiating the member template "f" within X<int>, which means
    // substituting int for T, but leaving "f" as a member function template.
    // Build the function template itself.
    FunctionTemplate = FunctionTemplateDecl::Create(SemaRef.Context, Record,
                                                    Method->getLocation(),
                                                    Method->getDeclName(),
                                                    TemplateParams, Method);
    if (isFriend) {
      FunctionTemplate->setLexicalDeclContext(Owner);
      FunctionTemplate->setObjectOfFriendDecl();
    } else if (D->isOutOfLine())
      FunctionTemplate->setLexicalDeclContext(D->getLexicalDeclContext());
    Method->setDescribedFunctionTemplate(FunctionTemplate);
  } else if (FunctionTemplate) {
    // Record this function template specialization.
    ArrayRef<TemplateArgument> Innermost = TemplateArgs.getInnermost();
    Method->setFunctionTemplateSpecialization(FunctionTemplate,
                         TemplateArgumentList::CreateCopy(SemaRef.Context,
                                                          Innermost),
                                              /*InsertPos=*/nullptr);
  } else if (!isFriend) {
    // Record that this is an instantiation of a member function.
    Method->setInstantiationOfMemberFunction(D, TSK_ImplicitInstantiation);
  }
  // If we are instantiating a member function defined
  // out-of-line, the instantiation will have the same lexical
  // context (which will be a namespace scope) as the template.
  if (isFriend) {
    if (NumTempParamLists)
      Method->setTemplateParameterListsInfo(
          SemaRef.Context,
          llvm::makeArrayRef(TempParamLists.data(), NumTempParamLists));

    Method->setLexicalDeclContext(Owner);
    Method->setObjectOfFriendDecl();
  } else if (D->isOutOfLine())
    Method->setLexicalDeclContext(D->getLexicalDeclContext());

  // Attach the parameters
  for (unsigned P = 0; P < Params.size(); ++P)
    Params[P]->setOwningFunction(Method);
  Method->setParams(Params);

  if (InitMethodInstantiation(Method, D))
    Method->setInvalidDecl();

  LookupResult Previous(SemaRef, NameInfo, Sema::LookupOrdinaryName,
                        Sema::ForExternalRedeclaration);

  bool IsExplicitSpecialization = false;

  // If the name of this function was written as a template-id, instantiate
  // the explicit template arguments.
  if (DependentFunctionTemplateSpecializationInfo *Info
        = D->getDependentSpecializationInfo()) {
    assert(isFriend && "non-friend has dependent specialization info?");

    // Instantiate the explicit template arguments.
    TemplateArgumentListInfo ExplicitArgs(Info->getLAngleLoc(),
                                          Info->getRAngleLoc());
    if (SemaRef.Subst(Info->getTemplateArgs(), Info->getNumTemplateArgs(),
                      ExplicitArgs, TemplateArgs))
      return nullptr;

    // Map the candidate templates to their instantiations.
    for (unsigned I = 0, E = Info->getNumTemplates(); I != E; ++I) {
      Decl *Temp = SemaRef.FindInstantiatedDecl(D->getLocation(),
                                                Info->getTemplate(I),
                                                TemplateArgs);
      if (!Temp) return nullptr;

      Previous.addDecl(cast<FunctionTemplateDecl>(Temp));
    }

    if (SemaRef.CheckFunctionTemplateSpecialization(Method,
                                                    &ExplicitArgs,
                                                    Previous))
      Method->setInvalidDecl();

    IsExplicitSpecialization = true;
  } else if (const ASTTemplateArgumentListInfo *Info =
                 D->getTemplateSpecializationArgsAsWritten()) {
    SemaRef.LookupQualifiedName(Previous, DC);

    TemplateArgumentListInfo ExplicitArgs(Info->getLAngleLoc(),
                                          Info->getRAngleLoc());
    if (SemaRef.Subst(Info->getTemplateArgs(), Info->getNumTemplateArgs(),
                      ExplicitArgs, TemplateArgs))
      return nullptr;

    if (SemaRef.CheckFunctionTemplateSpecialization(Method,
                                                    &ExplicitArgs,
                                                    Previous))
      Method->setInvalidDecl();

    IsExplicitSpecialization = true;
  } else if (!FunctionTemplate || TemplateParams || isFriend) {
    SemaRef.LookupQualifiedName(Previous, Record);

    // In C++, the previous declaration we find might be a tag type
    // (class or enum). In this case, the new declaration will hide the
    // tag type. Note that this does does not apply if we're declaring a
    // typedef (C++ [dcl.typedef]p4).
    if (Previous.isSingleTagDecl())
      Previous.clear();
  }
  if (!IsClassScopeSpecialization)
    SemaRef.CheckFunctionDeclaration(nullptr, Method, Previous,
                                     IsExplicitSpecialization);

  if (D->isPure())
    SemaRef.CheckPureMethod(Method, SourceRange());

  // Propagate access.  For a non-friend declaration, the access is
  // whatever we're propagating from.  For a friend, it should be the
  // previous declaration we just found.
  if (isFriend && Method->getPreviousDecl())
    Method->setAccess(Method->getPreviousDecl()->getAccess());
  else
    Method->setAccess(D->getAccess());
  if (FunctionTemplate)
    FunctionTemplate->setAccess(Method->getAccess());

  SemaRef.CheckOverrideControl(Method);

  // If a function is defined as defaulted or deleted, mark it as such now.
  if (D->isExplicitlyDefaulted())
    SemaRef.SetDeclDefaulted(Method, Method->getLocation());
  if (D->isDeletedAsWritten())
    SemaRef.SetDeclDeleted(Method, Method->getLocation());
  // If there's a function template, let our caller handle it.
  if (FunctionTemplate) {
    // do nothing

  // Don't hide a (potentially) valid declaration with an invalid one.
  } else if (Method->isInvalidDecl() && !Previous.empty()) {
    // do nothing

  // Otherwise, check access to friends and make them visible.
  } else if (isFriend) {
    // We only need to re-check access for methods which we didn't
    // manage to match during parsing.
    if (!D->getPreviousDecl())
      SemaRef.CheckFriendAccess(Method);

    Record->makeDeclVisibleInContext(Method);

  // Otherwise, add the declaration.  We don't need to do this for
  // class-scope specializations because we'll have matched them with
  // the appropriate template.
  } else if (!IsClassScopeSpecialization) {
    Owner->addDecl(Method);
  }

  // PR17480: Honor the used attribute to instantiate member function
  // definitions
  if (Method->hasAttr<UsedAttr>()) {
    if (const auto *A = dyn_cast<CXXRecordDecl>(Owner)) {
      SourceLocation Loc;
      if (const MemberSpecializationInfo *MSInfo =
              A->getMemberSpecializationInfo())
        Loc = MSInfo->getPointOfInstantiation();
      else if (const auto *Spec = dyn_cast<ClassTemplateSpecializationDecl>(A))
        Loc = Spec->getPointOfInstantiation();
      SemaRef.MarkFunctionReferenced(Loc, Method);
    }
  }

  return Method;
}

Decl *TemplateDeclInstantiator::VisitCXXConstructorDecl(CXXConstructorDecl *D) {
  return VisitCXXMethodDecl(D);
}

Decl *TemplateDeclInstantiator::VisitCXXDestructorDecl(CXXDestructorDecl *D) {
  return VisitCXXMethodDecl(D);
}

Decl *TemplateDeclInstantiator::VisitCXXConversionDecl(CXXConversionDecl *D) {
  return VisitCXXMethodDecl(D);
}

Decl *TemplateDeclInstantiator::VisitParmVarDecl(ParmVarDecl *D) {
  return SemaRef.SubstParmVarDecl(D, TemplateArgs, /*indexAdjustment*/ 0, None,
                                  /*ExpectParameterPack=*/ false);
}

Decl *TemplateDeclInstantiator::VisitTemplateTypeParmDecl(
                                                    TemplateTypeParmDecl *D) {
  // TODO: don't always clone when decls are refcounted.
  assert(D->getTypeForDecl()->isTemplateTypeParmType());

  TemplateTypeParmDecl *Inst = TemplateTypeParmDecl::Create(
      SemaRef.Context, Owner, D->getBeginLoc(), D->getLocation(),
      D->getDepth() - TemplateArgs.getNumSubstitutedLevels(), D->getIndex(),
      D->getIdentifier(), D->wasDeclaredWithTypename(), D->isParameterPack());
  Inst->setAccess(AS_public);

  if (D->hasDefaultArgument() && !D->defaultArgumentWasInherited()) {
    TypeSourceInfo *InstantiatedDefaultArg =
        SemaRef.SubstType(D->getDefaultArgumentInfo(), TemplateArgs,
                          D->getDefaultArgumentLoc(), D->getDeclName());
    if (InstantiatedDefaultArg)
      Inst->setDefaultArgument(InstantiatedDefaultArg);
  }

  // Introduce this template parameter's instantiation into the instantiation
  // scope.
  SemaRef.CurrentInstantiationScope->InstantiatedLocal(D, Inst);

  return Inst;
}

Decl *TemplateDeclInstantiator::VisitNonTypeTemplateParmDecl(
                                                 NonTypeTemplateParmDecl *D) {
  // Substitute into the type of the non-type template parameter.
  TypeLoc TL = D->getTypeSourceInfo()->getTypeLoc();
  SmallVector<TypeSourceInfo *, 4> ExpandedParameterPackTypesAsWritten;
  SmallVector<QualType, 4> ExpandedParameterPackTypes;
  bool IsExpandedParameterPack = false;
  TypeSourceInfo *DI;
  QualType T;
  bool Invalid = false;

  if (D->isExpandedParameterPack()) {
    // The non-type template parameter pack is an already-expanded pack
    // expansion of types. Substitute into each of the expanded types.
    ExpandedParameterPackTypes.reserve(D->getNumExpansionTypes());
    ExpandedParameterPackTypesAsWritten.reserve(D->getNumExpansionTypes());
    for (unsigned I = 0, N = D->getNumExpansionTypes(); I != N; ++I) {
      TypeSourceInfo *NewDI =
          SemaRef.SubstType(D->getExpansionTypeSourceInfo(I), TemplateArgs,
                            D->getLocation(), D->getDeclName());
      if (!NewDI)
        return nullptr;

      QualType NewT =
          SemaRef.CheckNonTypeTemplateParameterType(NewDI, D->getLocation());
      if (NewT.isNull())
        return nullptr;

      ExpandedParameterPackTypesAsWritten.push_back(NewDI);
      ExpandedParameterPackTypes.push_back(NewT);
    }

    IsExpandedParameterPack = true;
    DI = D->getTypeSourceInfo();
    T = DI->getType();
  } else if (D->isPackExpansion()) {
    // The non-type template parameter pack's type is a pack expansion of types.
    // Determine whether we need to expand this parameter pack into separate
    // types.
    PackExpansionTypeLoc Expansion = TL.castAs<PackExpansionTypeLoc>();
    TypeLoc Pattern = Expansion.getPatternLoc();
    SmallVector<UnexpandedParameterPack, 2> Unexpanded;
    SemaRef.collectUnexpandedParameterPacks(Pattern, Unexpanded);

    // Determine whether the set of unexpanded parameter packs can and should
    // be expanded.
    bool Expand = true;
    bool RetainExpansion = false;
    Optional<unsigned> OrigNumExpansions
      = Expansion.getTypePtr()->getNumExpansions();
    Optional<unsigned> NumExpansions = OrigNumExpansions;
    if (SemaRef.CheckParameterPacksForExpansion(Expansion.getEllipsisLoc(),
                                                Pattern.getSourceRange(),
                                                Unexpanded,
                                                TemplateArgs,
                                                Expand, RetainExpansion,
                                                NumExpansions))
      return nullptr;

    if (Expand) {
      for (unsigned I = 0; I != *NumExpansions; ++I) {
        Sema::ArgumentPackSubstitutionIndexRAII SubstIndex(SemaRef, I);
        TypeSourceInfo *NewDI = SemaRef.SubstType(Pattern, TemplateArgs,
                                                  D->getLocation(),
                                                  D->getDeclName());
        if (!NewDI)
          return nullptr;

        QualType NewT =
            SemaRef.CheckNonTypeTemplateParameterType(NewDI, D->getLocation());
        if (NewT.isNull())
          return nullptr;

        ExpandedParameterPackTypesAsWritten.push_back(NewDI);
        ExpandedParameterPackTypes.push_back(NewT);
      }

      // Note that we have an expanded parameter pack. The "type" of this
      // expanded parameter pack is the original expansion type, but callers
      // will end up using the expanded parameter pack types for type-checking.
      IsExpandedParameterPack = true;
      DI = D->getTypeSourceInfo();
      T = DI->getType();
    } else {
      // We cannot fully expand the pack expansion now, so substitute into the
      // pattern and create a new pack expansion type.
      Sema::ArgumentPackSubstitutionIndexRAII SubstIndex(SemaRef, -1);
      TypeSourceInfo *NewPattern = SemaRef.SubstType(Pattern, TemplateArgs,
                                                     D->getLocation(),
                                                     D->getDeclName());
      if (!NewPattern)
        return nullptr;

      SemaRef.CheckNonTypeTemplateParameterType(NewPattern, D->getLocation());
      DI = SemaRef.CheckPackExpansion(NewPattern, Expansion.getEllipsisLoc(),
                                      NumExpansions);
      if (!DI)
        return nullptr;

      T = DI->getType();
    }
  } else {
    // Simple case: substitution into a parameter that is not a parameter pack.
    DI = SemaRef.SubstType(D->getTypeSourceInfo(), TemplateArgs,
                           D->getLocation(), D->getDeclName());
    if (!DI)
      return nullptr;

    // Check that this type is acceptable for a non-type template parameter.
    T = SemaRef.CheckNonTypeTemplateParameterType(DI, D->getLocation());
    if (T.isNull()) {
      T = SemaRef.Context.IntTy;
      Invalid = true;
    }
  }

  NonTypeTemplateParmDecl *Param;
  if (IsExpandedParameterPack)
    Param = NonTypeTemplateParmDecl::Create(
        SemaRef.Context, Owner, D->getInnerLocStart(), D->getLocation(),
        D->getDepth() - TemplateArgs.getNumSubstitutedLevels(),
        D->getPosition(), D->getIdentifier(), T, DI, ExpandedParameterPackTypes,
        ExpandedParameterPackTypesAsWritten);
  else
    Param = NonTypeTemplateParmDecl::Create(
        SemaRef.Context, Owner, D->getInnerLocStart(), D->getLocation(),
        D->getDepth() - TemplateArgs.getNumSubstitutedLevels(),
        D->getPosition(), D->getIdentifier(), T, D->isParameterPack(), DI);

  Param->setAccess(AS_public);
  if (Invalid)
    Param->setInvalidDecl();

  if (D->hasDefaultArgument() && !D->defaultArgumentWasInherited()) {
    EnterExpressionEvaluationContext ConstantEvaluated(
        SemaRef, Sema::ExpressionEvaluationContext::ConstantEvaluated);
    ExprResult Value = SemaRef.SubstExpr(D->getDefaultArgument(), TemplateArgs);
    if (!Value.isInvalid())
      Param->setDefaultArgument(Value.get());
  }

  // Introduce this template parameter's instantiation into the instantiation
  // scope.
  SemaRef.CurrentInstantiationScope->InstantiatedLocal(D, Param);
  return Param;
}

static void collectUnexpandedParameterPacks(
    Sema &S,
    TemplateParameterList *Params,
    SmallVectorImpl<UnexpandedParameterPack> &Unexpanded) {
  for (const auto &P : *Params) {
    if (P->isTemplateParameterPack())
      continue;
    if (NonTypeTemplateParmDecl *NTTP = dyn_cast<NonTypeTemplateParmDecl>(P))
      S.collectUnexpandedParameterPacks(NTTP->getTypeSourceInfo()->getTypeLoc(),
                                        Unexpanded);
    if (TemplateTemplateParmDecl *TTP = dyn_cast<TemplateTemplateParmDecl>(P))
      collectUnexpandedParameterPacks(S, TTP->getTemplateParameters(),
                                      Unexpanded);
  }
}

Decl *
TemplateDeclInstantiator::VisitTemplateTemplateParmDecl(
                                                  TemplateTemplateParmDecl *D) {
  // Instantiate the template parameter list of the template template parameter.
  TemplateParameterList *TempParams = D->getTemplateParameters();
  TemplateParameterList *InstParams;
  SmallVector<TemplateParameterList*, 8> ExpandedParams;

  bool IsExpandedParameterPack = false;

  if (D->isExpandedParameterPack()) {
    // The template template parameter pack is an already-expanded pack
    // expansion of template parameters. Substitute into each of the expanded
    // parameters.
    ExpandedParams.reserve(D->getNumExpansionTemplateParameters());
    for (unsigned I = 0, N = D->getNumExpansionTemplateParameters();
         I != N; ++I) {
      LocalInstantiationScope Scope(SemaRef);
      TemplateParameterList *Expansion =
        SubstTemplateParams(D->getExpansionTemplateParameters(I));
      if (!Expansion)
        return nullptr;
      ExpandedParams.push_back(Expansion);
    }

    IsExpandedParameterPack = true;
    InstParams = TempParams;
  } else if (D->isPackExpansion()) {
    // The template template parameter pack expands to a pack of template
    // template parameters. Determine whether we need to expand this parameter
    // pack into separate parameters.
    SmallVector<UnexpandedParameterPack, 2> Unexpanded;
    collectUnexpandedParameterPacks(SemaRef, D->getTemplateParameters(),
                                    Unexpanded);

    // Determine whether the set of unexpanded parameter packs can and should
    // be expanded.
    bool Expand = true;
    bool RetainExpansion = false;
    Optional<unsigned> NumExpansions;
    if (SemaRef.CheckParameterPacksForExpansion(D->getLocation(),
                                                TempParams->getSourceRange(),
                                                Unexpanded,
                                                TemplateArgs,
                                                Expand, RetainExpansion,
                                                NumExpansions))
      return nullptr;

    if (Expand) {
      for (unsigned I = 0; I != *NumExpansions; ++I) {
        Sema::ArgumentPackSubstitutionIndexRAII SubstIndex(SemaRef, I);
        LocalInstantiationScope Scope(SemaRef);
        TemplateParameterList *Expansion = SubstTemplateParams(TempParams);
        if (!Expansion)
          return nullptr;
        ExpandedParams.push_back(Expansion);
      }

      // Note that we have an expanded parameter pack. The "type" of this
      // expanded parameter pack is the original expansion type, but callers
      // will end up using the expanded parameter pack types for type-checking.
      IsExpandedParameterPack = true;
      InstParams = TempParams;
    } else {
      // We cannot fully expand the pack expansion now, so just substitute
      // into the pattern.
      Sema::ArgumentPackSubstitutionIndexRAII SubstIndex(SemaRef, -1);

      LocalInstantiationScope Scope(SemaRef);
      InstParams = SubstTemplateParams(TempParams);
      if (!InstParams)
        return nullptr;
    }
  } else {
    // Perform the actual substitution of template parameters within a new,
    // local instantiation scope.
    LocalInstantiationScope Scope(SemaRef);
    InstParams = SubstTemplateParams(TempParams);
    if (!InstParams)
      return nullptr;
  }

  // Build the template template parameter.
  TemplateTemplateParmDecl *Param;
  if (IsExpandedParameterPack)
    Param = TemplateTemplateParmDecl::Create(
        SemaRef.Context, Owner, D->getLocation(),
        D->getDepth() - TemplateArgs.getNumSubstitutedLevels(),
        D->getPosition(), D->getIdentifier(), InstParams, ExpandedParams);
  else
    Param = TemplateTemplateParmDecl::Create(
        SemaRef.Context, Owner, D->getLocation(),
        D->getDepth() - TemplateArgs.getNumSubstitutedLevels(),
        D->getPosition(), D->isParameterPack(), D->getIdentifier(), InstParams);
  if (D->hasDefaultArgument() && !D->defaultArgumentWasInherited()) {
    NestedNameSpecifierLoc QualifierLoc =
        D->getDefaultArgument().getTemplateQualifierLoc();
    QualifierLoc =
        SemaRef.SubstNestedNameSpecifierLoc(QualifierLoc, TemplateArgs);
    TemplateName TName = SemaRef.SubstTemplateName(
        QualifierLoc, D->getDefaultArgument().getArgument().getAsTemplate(),
        D->getDefaultArgument().getTemplateNameLoc(), TemplateArgs);
    if (!TName.isNull())
      Param->setDefaultArgument(
          SemaRef.Context,
          TemplateArgumentLoc(TemplateArgument(TName),
                              D->getDefaultArgument().getTemplateQualifierLoc(),
                              D->getDefaultArgument().getTemplateNameLoc()));
  }
  Param->setAccess(AS_public);

  // Introduce this template parameter's instantiation into the instantiation
  // scope.
  SemaRef.CurrentInstantiationScope->InstantiatedLocal(D, Param);

  return Param;
}

Decl *TemplateDeclInstantiator::VisitUsingDirectiveDecl(UsingDirectiveDecl *D) {
  // Using directives are never dependent (and never contain any types or
  // expressions), so they require no explicit instantiation work.

  UsingDirectiveDecl *Inst
    = UsingDirectiveDecl::Create(SemaRef.Context, Owner, D->getLocation(),
                                 D->getNamespaceKeyLocation(),
                                 D->getQualifierLoc(),
                                 D->getIdentLocation(),
                                 D->getNominatedNamespace(),
                                 D->getCommonAncestor());

  // Add the using directive to its declaration context
  // only if this is not a function or method.
  if (!Owner->isFunctionOrMethod())
    Owner->addDecl(Inst);

  return Inst;
}

Decl *TemplateDeclInstantiator::VisitUsingDecl(UsingDecl *D) {

  // The nested name specifier may be dependent, for example
  //     template <typename T> struct t {
  //       struct s1 { T f1(); };
  //       struct s2 : s1 { using s1::f1; };
  //     };
  //     template struct t<int>;
  // Here, in using s1::f1, s1 refers to t<T>::s1;
  // we need to substitute for t<int>::s1.
  NestedNameSpecifierLoc QualifierLoc
    = SemaRef.SubstNestedNameSpecifierLoc(D->getQualifierLoc(),
                                          TemplateArgs);
  if (!QualifierLoc)
    return nullptr;

  // For an inheriting constructor declaration, the name of the using
  // declaration is the name of a constructor in this class, not in the
  // base class.
  DeclarationNameInfo NameInfo = D->getNameInfo();
  if (NameInfo.getName().getNameKind() == DeclarationName::CXXConstructorName)
    if (auto *RD = dyn_cast<CXXRecordDecl>(SemaRef.CurContext))
      NameInfo.setName(SemaRef.Context.DeclarationNames.getCXXConstructorName(
          SemaRef.Context.getCanonicalType(SemaRef.Context.getRecordType(RD))));

  // We only need to do redeclaration lookups if we're in a class
  // scope (in fact, it's not really even possible in non-class
  // scopes).
  bool CheckRedeclaration = Owner->isRecord();

  LookupResult Prev(SemaRef, NameInfo, Sema::LookupUsingDeclName,
                    Sema::ForVisibleRedeclaration);

  UsingDecl *NewUD = UsingDecl::Create(SemaRef.Context, Owner,
                                       D->getUsingLoc(),
                                       QualifierLoc,
                                       NameInfo,
                                       D->hasTypename());

  CXXScopeSpec SS;
  SS.Adopt(QualifierLoc);
  if (CheckRedeclaration) {
    Prev.setHideTags(false);
    SemaRef.LookupQualifiedName(Prev, Owner);

    // Check for invalid redeclarations.
    if (SemaRef.CheckUsingDeclRedeclaration(D->getUsingLoc(),
                                            D->hasTypename(), SS,
                                            D->getLocation(), Prev))
      NewUD->setInvalidDecl();

  }

  if (!NewUD->isInvalidDecl() &&
      SemaRef.CheckUsingDeclQualifier(D->getUsingLoc(), D->hasTypename(),
                                      SS, NameInfo, D->getLocation()))
    NewUD->setInvalidDecl();

  SemaRef.Context.setInstantiatedFromUsingDecl(NewUD, D);
  NewUD->setAccess(D->getAccess());
  Owner->addDecl(NewUD);

  // Don't process the shadow decls for an invalid decl.
  if (NewUD->isInvalidDecl())
    return NewUD;

  if (NameInfo.getName().getNameKind() == DeclarationName::CXXConstructorName)
    SemaRef.CheckInheritingConstructorUsingDecl(NewUD);

  bool isFunctionScope = Owner->isFunctionOrMethod();

  // Process the shadow decls.
  for (auto *Shadow : D->shadows()) {
    // FIXME: UsingShadowDecl doesn't preserve its immediate target, so
    // reconstruct it in the case where it matters.
    NamedDecl *OldTarget = Shadow->getTargetDecl();
    if (auto *CUSD = dyn_cast<ConstructorUsingShadowDecl>(Shadow))
      if (auto *BaseShadow = CUSD->getNominatedBaseClassShadowDecl())
        OldTarget = BaseShadow;

    NamedDecl *InstTarget =
        cast_or_null<NamedDecl>(SemaRef.FindInstantiatedDecl(
            Shadow->getLocation(), OldTarget, TemplateArgs));
    if (!InstTarget)
      return nullptr;

    UsingShadowDecl *PrevDecl = nullptr;
    if (CheckRedeclaration) {
      if (SemaRef.CheckUsingShadowDecl(NewUD, InstTarget, Prev, PrevDecl))
        continue;
    } else if (UsingShadowDecl *OldPrev =
                   getPreviousDeclForInstantiation(Shadow)) {
      PrevDecl = cast_or_null<UsingShadowDecl>(SemaRef.FindInstantiatedDecl(
          Shadow->getLocation(), OldPrev, TemplateArgs));
    }

    UsingShadowDecl *InstShadow =
        SemaRef.BuildUsingShadowDecl(/*Scope*/nullptr, NewUD, InstTarget,
                                     PrevDecl);
    SemaRef.Context.setInstantiatedFromUsingShadowDecl(InstShadow, Shadow);

    if (isFunctionScope)
      SemaRef.CurrentInstantiationScope->InstantiatedLocal(Shadow, InstShadow);
  }

  return NewUD;
}

Decl *TemplateDeclInstantiator::VisitUsingShadowDecl(UsingShadowDecl *D) {
  // Ignore these;  we handle them in bulk when processing the UsingDecl.
  return nullptr;
}

Decl *TemplateDeclInstantiator::VisitConstructorUsingShadowDecl(
    ConstructorUsingShadowDecl *D) {
  // Ignore these;  we handle them in bulk when processing the UsingDecl.
  return nullptr;
}

template <typename T>
Decl *TemplateDeclInstantiator::instantiateUnresolvedUsingDecl(
    T *D, bool InstantiatingPackElement) {
  // If this is a pack expansion, expand it now.
  if (D->isPackExpansion() && !InstantiatingPackElement) {
    SmallVector<UnexpandedParameterPack, 2> Unexpanded;
    SemaRef.collectUnexpandedParameterPacks(D->getQualifierLoc(), Unexpanded);
    SemaRef.collectUnexpandedParameterPacks(D->getNameInfo(), Unexpanded);

    // Determine whether the set of unexpanded parameter packs can and should
    // be expanded.
    bool Expand = true;
    bool RetainExpansion = false;
    Optional<unsigned> NumExpansions;
    if (SemaRef.CheckParameterPacksForExpansion(
          D->getEllipsisLoc(), D->getSourceRange(), Unexpanded, TemplateArgs,
            Expand, RetainExpansion, NumExpansions))
      return nullptr;

    // This declaration cannot appear within a function template signature,
    // so we can't have a partial argument list for a parameter pack.
    assert(!RetainExpansion &&
           "should never need to retain an expansion for UsingPackDecl");

    if (!Expand) {
      // We cannot fully expand the pack expansion now, so substitute into the
      // pattern and create a new pack expansion.
      Sema::ArgumentPackSubstitutionIndexRAII SubstIndex(SemaRef, -1);
      return instantiateUnresolvedUsingDecl(D, true);
    }

    // Within a function, we don't have any normal way to check for conflicts
    // between shadow declarations from different using declarations in the
    // same pack expansion, but this is always ill-formed because all expansions
    // must produce (conflicting) enumerators.
    //
    // Sadly we can't just reject this in the template definition because it
    // could be valid if the pack is empty or has exactly one expansion.
    if (D->getDeclContext()->isFunctionOrMethod() && *NumExpansions > 1) {
      SemaRef.Diag(D->getEllipsisLoc(),
                   diag::err_using_decl_redeclaration_expansion);
      return nullptr;
    }

    // Instantiate the slices of this pack and build a UsingPackDecl.
    SmallVector<NamedDecl*, 8> Expansions;
    for (unsigned I = 0; I != *NumExpansions; ++I) {
      Sema::ArgumentPackSubstitutionIndexRAII SubstIndex(SemaRef, I);
      Decl *Slice = instantiateUnresolvedUsingDecl(D, true);
      if (!Slice)
        return nullptr;
      // Note that we can still get unresolved using declarations here, if we
      // had arguments for all packs but the pattern also contained other
      // template arguments (this only happens during partial substitution, eg
      // into the body of a generic lambda in a function template).
      Expansions.push_back(cast<NamedDecl>(Slice));
    }

    auto *NewD = SemaRef.BuildUsingPackDecl(D, Expansions);
    if (isDeclWithinFunction(D))
      SemaRef.CurrentInstantiationScope->InstantiatedLocal(D, NewD);
    return NewD;
  }

  UnresolvedUsingTypenameDecl *TD = dyn_cast<UnresolvedUsingTypenameDecl>(D);
  SourceLocation TypenameLoc = TD ? TD->getTypenameLoc() : SourceLocation();

  NestedNameSpecifierLoc QualifierLoc
    = SemaRef.SubstNestedNameSpecifierLoc(D->getQualifierLoc(),
                                          TemplateArgs);
  if (!QualifierLoc)
    return nullptr;

  CXXScopeSpec SS;
  SS.Adopt(QualifierLoc);

  DeclarationNameInfo NameInfo
    = SemaRef.SubstDeclarationNameInfo(D->getNameInfo(), TemplateArgs);

  // Produce a pack expansion only if we're not instantiating a particular
  // slice of a pack expansion.
  bool InstantiatingSlice = D->getEllipsisLoc().isValid() &&
                            SemaRef.ArgumentPackSubstitutionIndex != -1;
  SourceLocation EllipsisLoc =
      InstantiatingSlice ? SourceLocation() : D->getEllipsisLoc();

  NamedDecl *UD = SemaRef.BuildUsingDeclaration(
      /*Scope*/ nullptr, D->getAccess(), D->getUsingLoc(),
      /*HasTypename*/ TD, TypenameLoc, SS, NameInfo, EllipsisLoc,
      ParsedAttributesView(),
      /*IsInstantiation*/ true);
  if (UD)
    SemaRef.Context.setInstantiatedFromUsingDecl(UD, D);

  return UD;
}

Decl *TemplateDeclInstantiator::VisitUnresolvedUsingTypenameDecl(
    UnresolvedUsingTypenameDecl *D) {
  return instantiateUnresolvedUsingDecl(D);
}

Decl *TemplateDeclInstantiator::VisitUnresolvedUsingValueDecl(
    UnresolvedUsingValueDecl *D) {
  return instantiateUnresolvedUsingDecl(D);
}

Decl *TemplateDeclInstantiator::VisitUsingPackDecl(UsingPackDecl *D) {
  SmallVector<NamedDecl*, 8> Expansions;
  for (auto *UD : D->expansions()) {
    if (NamedDecl *NewUD =
            SemaRef.FindInstantiatedDecl(D->getLocation(), UD, TemplateArgs))
      Expansions.push_back(NewUD);
    else
      return nullptr;
  }

  auto *NewD = SemaRef.BuildUsingPackDecl(D, Expansions);
  if (isDeclWithinFunction(D))
    SemaRef.CurrentInstantiationScope->InstantiatedLocal(D, NewD);
  return NewD;
}

Decl *TemplateDeclInstantiator::VisitClassScopeFunctionSpecializationDecl(
    ClassScopeFunctionSpecializationDecl *Decl) {
  CXXMethodDecl *OldFD = Decl->getSpecialization();
  CXXMethodDecl *NewFD =
    cast_or_null<CXXMethodDecl>(VisitCXXMethodDecl(OldFD, nullptr, true));
  if (!NewFD)
    return nullptr;

  TemplateArgumentListInfo ExplicitTemplateArgs;
  TemplateArgumentListInfo *ExplicitTemplateArgsPtr = nullptr;
  if (Decl->hasExplicitTemplateArgs()) {
    if (SemaRef.Subst(Decl->templateArgs().getArgumentArray(),
                      Decl->templateArgs().size(), ExplicitTemplateArgs,
                      TemplateArgs))
      return nullptr;
    ExplicitTemplateArgsPtr = &ExplicitTemplateArgs;
  }

  LookupResult Previous(SemaRef, NewFD->getNameInfo(), Sema::LookupOrdinaryName,
                        Sema::ForExternalRedeclaration);
  SemaRef.LookupQualifiedName(Previous, SemaRef.CurContext);
  if (SemaRef.CheckFunctionTemplateSpecialization(
          NewFD, ExplicitTemplateArgsPtr, Previous)) {
    NewFD->setInvalidDecl();
    return NewFD;
  }

  // Associate the specialization with the pattern.
  FunctionDecl *Specialization = cast<FunctionDecl>(Previous.getFoundDecl());
  assert(Specialization && "Class scope Specialization is null");
  SemaRef.Context.setClassScopeSpecializationPattern(Specialization, OldFD);

  // FIXME: If this is a definition, check for redefinition errors!

  return NewFD;
}

Decl *TemplateDeclInstantiator::VisitOMPThreadPrivateDecl(
                                     OMPThreadPrivateDecl *D) {
  SmallVector<Expr *, 5> Vars;
  for (auto *I : D->varlists()) {
    Expr *Var = SemaRef.SubstExpr(I, TemplateArgs).get();
    assert(isa<DeclRefExpr>(Var) && "threadprivate arg is not a DeclRefExpr");
    Vars.push_back(Var);
  }

  OMPThreadPrivateDecl *TD =
    SemaRef.CheckOMPThreadPrivateDecl(D->getLocation(), Vars);

  TD->setAccess(AS_public);
  Owner->addDecl(TD);

  return TD;
}

Decl *TemplateDeclInstantiator::VisitOMPAllocateDecl(OMPAllocateDecl *D) {
  SmallVector<Expr *, 5> Vars;
  for (auto *I : D->varlists()) {
    Expr *Var = SemaRef.SubstExpr(I, TemplateArgs).get();
    assert(isa<DeclRefExpr>(Var) && "allocate arg is not a DeclRefExpr");
    Vars.push_back(Var);
  }
  SmallVector<OMPClause *, 4> Clauses;
  // Copy map clauses from the original mapper.
  for (OMPClause *C : D->clauselists()) {
    auto *AC = cast<OMPAllocatorClause>(C);
    ExprResult NewE = SemaRef.SubstExpr(AC->getAllocator(), TemplateArgs);
    if (!NewE.isUsable())
      continue;
    OMPClause *IC = SemaRef.ActOnOpenMPAllocatorClause(
        NewE.get(), AC->getBeginLoc(), AC->getLParenLoc(), AC->getEndLoc());
    Clauses.push_back(IC);
  }

  Sema::DeclGroupPtrTy Res = SemaRef.ActOnOpenMPAllocateDirective(
      D->getLocation(), Vars, Clauses, Owner);
  if (Res.get().isNull())
    return nullptr;
  return Res.get().getSingleDecl();
}

Decl *TemplateDeclInstantiator::VisitOMPRequiresDecl(OMPRequiresDecl *D) {
  llvm_unreachable(
      "Requires directive cannot be instantiated within a dependent context");
}

Decl *TemplateDeclInstantiator::VisitOMPDeclareReductionDecl(
    OMPDeclareReductionDecl *D) {
  // Instantiate type and check if it is allowed.
  const bool RequiresInstantiation =
      D->getType()->isDependentType() ||
      D->getType()->isInstantiationDependentType() ||
      D->getType()->containsUnexpandedParameterPack();
  QualType SubstReductionType;
  if (RequiresInstantiation) {
    SubstReductionType = SemaRef.ActOnOpenMPDeclareReductionType(
        D->getLocation(),
        ParsedType::make(SemaRef.SubstType(
            D->getType(), TemplateArgs, D->getLocation(), DeclarationName())));
  } else {
    SubstReductionType = D->getType();
  }
  if (SubstReductionType.isNull())
    return nullptr;
  bool IsCorrect = !SubstReductionType.isNull();
  // Create instantiated copy.
  std::pair<QualType, SourceLocation> ReductionTypes[] = {
      std::make_pair(SubstReductionType, D->getLocation())};
  auto *PrevDeclInScope = D->getPrevDeclInScope();
  if (PrevDeclInScope && !PrevDeclInScope->isInvalidDecl()) {
    PrevDeclInScope = cast<OMPDeclareReductionDecl>(
        SemaRef.CurrentInstantiationScope->findInstantiationOf(PrevDeclInScope)
            ->get<Decl *>());
  }
  auto DRD = SemaRef.ActOnOpenMPDeclareReductionDirectiveStart(
      /*S=*/nullptr, Owner, D->getDeclName(), ReductionTypes, D->getAccess(),
      PrevDeclInScope);
  auto *NewDRD = cast<OMPDeclareReductionDecl>(DRD.get().getSingleDecl());
  SemaRef.CurrentInstantiationScope->InstantiatedLocal(D, NewDRD);
  if (!RequiresInstantiation) {
    if (Expr *Combiner = D->getCombiner()) {
      NewDRD->setCombinerData(D->getCombinerIn(), D->getCombinerOut());
      NewDRD->setCombiner(Combiner);
      if (Expr *Init = D->getInitializer()) {
        NewDRD->setInitializerData(D->getInitOrig(), D->getInitPriv());
        NewDRD->setInitializer(Init, D->getInitializerKind());
      }
    }
    (void)SemaRef.ActOnOpenMPDeclareReductionDirectiveEnd(
        /*S=*/nullptr, DRD, IsCorrect && !D->isInvalidDecl());
    return NewDRD;
  }
  Expr *SubstCombiner = nullptr;
  Expr *SubstInitializer = nullptr;
  // Combiners instantiation sequence.
  if (D->getCombiner()) {
    SemaRef.ActOnOpenMPDeclareReductionCombinerStart(
        /*S=*/nullptr, NewDRD);
    SemaRef.CurrentInstantiationScope->InstantiatedLocal(
        cast<DeclRefExpr>(D->getCombinerIn())->getDecl(),
        cast<DeclRefExpr>(NewDRD->getCombinerIn())->getDecl());
    SemaRef.CurrentInstantiationScope->InstantiatedLocal(
        cast<DeclRefExpr>(D->getCombinerOut())->getDecl(),
        cast<DeclRefExpr>(NewDRD->getCombinerOut())->getDecl());
    auto *ThisContext = dyn_cast_or_null<CXXRecordDecl>(Owner);
    Sema::CXXThisScopeRAII ThisScope(SemaRef, ThisContext, Qualifiers(),
                                     ThisContext);
    SubstCombiner = SemaRef.SubstExpr(D->getCombiner(), TemplateArgs).get();
    SemaRef.ActOnOpenMPDeclareReductionCombinerEnd(NewDRD, SubstCombiner);
    // Initializers instantiation sequence.
    if (D->getInitializer()) {
      VarDecl *OmpPrivParm =
          SemaRef.ActOnOpenMPDeclareReductionInitializerStart(
              /*S=*/nullptr, NewDRD);
      SemaRef.CurrentInstantiationScope->InstantiatedLocal(
          cast<DeclRefExpr>(D->getInitOrig())->getDecl(),
          cast<DeclRefExpr>(NewDRD->getInitOrig())->getDecl());
      SemaRef.CurrentInstantiationScope->InstantiatedLocal(
          cast<DeclRefExpr>(D->getInitPriv())->getDecl(),
          cast<DeclRefExpr>(NewDRD->getInitPriv())->getDecl());
      if (D->getInitializerKind() == OMPDeclareReductionDecl::CallInit) {
        SubstInitializer =
            SemaRef.SubstExpr(D->getInitializer(), TemplateArgs).get();
      } else {
        IsCorrect = IsCorrect && OmpPrivParm->hasInit();
      }
      SemaRef.ActOnOpenMPDeclareReductionInitializerEnd(
          NewDRD, SubstInitializer, OmpPrivParm);
    }
    IsCorrect =
        IsCorrect && SubstCombiner &&
        (!D->getInitializer() ||
         (D->getInitializerKind() == OMPDeclareReductionDecl::CallInit &&
          SubstInitializer) ||
         (D->getInitializerKind() != OMPDeclareReductionDecl::CallInit &&
          !SubstInitializer && !SubstInitializer));
  } else {
    IsCorrect = false;
  }

  (void)SemaRef.ActOnOpenMPDeclareReductionDirectiveEnd(/*S=*/nullptr, DRD,
                                                        IsCorrect);

  return NewDRD;
}

Decl *
TemplateDeclInstantiator::VisitOMPDeclareMapperDecl(OMPDeclareMapperDecl *D) {
  // Instantiate type and check if it is allowed.
  const bool RequiresInstantiation =
      D->getType()->isDependentType() ||
      D->getType()->isInstantiationDependentType() ||
      D->getType()->containsUnexpandedParameterPack();
  QualType SubstMapperTy;
  DeclarationName VN = D->getVarName();
  if (RequiresInstantiation) {
    SubstMapperTy = SemaRef.ActOnOpenMPDeclareMapperType(
        D->getLocation(),
        ParsedType::make(SemaRef.SubstType(D->getType(), TemplateArgs,
                                           D->getLocation(), VN)));
  } else {
    SubstMapperTy = D->getType();
  }
  if (SubstMapperTy.isNull())
    return nullptr;
  // Create an instantiated copy of mapper.
  auto *PrevDeclInScope = D->getPrevDeclInScope();
  if (PrevDeclInScope && !PrevDeclInScope->isInvalidDecl()) {
    PrevDeclInScope = cast<OMPDeclareMapperDecl>(
        SemaRef.CurrentInstantiationScope->findInstantiationOf(PrevDeclInScope)
            ->get<Decl *>());
  }
  OMPDeclareMapperDecl *NewDMD = SemaRef.ActOnOpenMPDeclareMapperDirectiveStart(
      /*S=*/nullptr, Owner, D->getDeclName(), SubstMapperTy, D->getLocation(),
      VN, D->getAccess(), PrevDeclInScope);
  SemaRef.CurrentInstantiationScope->InstantiatedLocal(D, NewDMD);
  SmallVector<OMPClause *, 6> Clauses;
  bool IsCorrect = true;
  if (!RequiresInstantiation) {
    // Copy the mapper variable.
    NewDMD->setMapperVarRef(D->getMapperVarRef());
    // Copy map clauses from the original mapper.
    for (OMPClause *C : D->clauselists())
      Clauses.push_back(C);
  } else {
    // Instantiate the mapper variable.
    DeclarationNameInfo DirName;
    SemaRef.StartOpenMPDSABlock(OMPD_declare_mapper, DirName, /*S=*/nullptr,
                                (*D->clauselist_begin())->getBeginLoc());
    SemaRef.ActOnOpenMPDeclareMapperDirectiveVarDecl(
        NewDMD, /*S=*/nullptr, SubstMapperTy, D->getLocation(), VN);
    SemaRef.CurrentInstantiationScope->InstantiatedLocal(
        cast<DeclRefExpr>(D->getMapperVarRef())->getDecl(),
        cast<DeclRefExpr>(NewDMD->getMapperVarRef())->getDecl());
    auto *ThisContext = dyn_cast_or_null<CXXRecordDecl>(Owner);
    Sema::CXXThisScopeRAII ThisScope(SemaRef, ThisContext, Qualifiers(),
                                     ThisContext);
    // Instantiate map clauses.
    for (OMPClause *C : D->clauselists()) {
      auto *OldC = cast<OMPMapClause>(C);
      SmallVector<Expr *, 4> NewVars;
      for (Expr *OE : OldC->varlists()) {
        Expr *NE = SemaRef.SubstExpr(OE, TemplateArgs).get();
        if (!NE) {
          IsCorrect = false;
          break;
        }
        NewVars.push_back(NE);
      }
      if (!IsCorrect)
        break;
      NestedNameSpecifierLoc NewQualifierLoc =
          SemaRef.SubstNestedNameSpecifierLoc(OldC->getMapperQualifierLoc(),
                                              TemplateArgs);
      CXXScopeSpec SS;
      SS.Adopt(NewQualifierLoc);
      DeclarationNameInfo NewNameInfo = SemaRef.SubstDeclarationNameInfo(
          OldC->getMapperIdInfo(), TemplateArgs);
      OMPVarListLocTy Locs(OldC->getBeginLoc(), OldC->getLParenLoc(),
                           OldC->getEndLoc());
      OMPClause *NewC = SemaRef.ActOnOpenMPMapClause(
          OldC->getMapTypeModifiers(), OldC->getMapTypeModifiersLoc(), SS,
          NewNameInfo, OldC->getMapType(), OldC->isImplicitMapType(),
          OldC->getMapLoc(), OldC->getColonLoc(), NewVars, Locs);
      Clauses.push_back(NewC);
    }
    SemaRef.EndOpenMPDSABlock(nullptr);
  }
  (void)SemaRef.ActOnOpenMPDeclareMapperDirectiveEnd(NewDMD, /*S=*/nullptr,
                                                     Clauses);
  if (!IsCorrect)
    return nullptr;
  return NewDMD;
}

Decl *TemplateDeclInstantiator::VisitOMPCapturedExprDecl(
    OMPCapturedExprDecl * /*D*/) {
  llvm_unreachable("Should not be met in templates");
}

Decl *TemplateDeclInstantiator::VisitFunctionDecl(FunctionDecl *D) {
  return VisitFunctionDecl(D, nullptr);
}

Decl *
TemplateDeclInstantiator::VisitCXXDeductionGuideDecl(CXXDeductionGuideDecl *D) {
  Decl *Inst = VisitFunctionDecl(D, nullptr);
  if (Inst && !D->getDescribedFunctionTemplate())
    Owner->addDecl(Inst);
  return Inst;
}

Decl *TemplateDeclInstantiator::VisitCXXMethodDecl(CXXMethodDecl *D) {
  return VisitCXXMethodDecl(D, nullptr);
}

Decl *TemplateDeclInstantiator::VisitRecordDecl(RecordDecl *D) {
  llvm_unreachable("There are only CXXRecordDecls in C++");
}

Decl *
TemplateDeclInstantiator::VisitClassTemplateSpecializationDecl(
    ClassTemplateSpecializationDecl *D) {
  // As a MS extension, we permit class-scope explicit specialization
  // of member class templates.
  ClassTemplateDecl *ClassTemplate = D->getSpecializedTemplate();
  assert(ClassTemplate->getDeclContext()->isRecord() &&
         D->getTemplateSpecializationKind() == TSK_ExplicitSpecialization &&
         "can only instantiate an explicit specialization "
         "for a member class template");

  // Lookup the already-instantiated declaration in the instantiation
  // of the class template. FIXME: Diagnose or assert if this fails?
  DeclContext::lookup_result Found
    = Owner->lookup(ClassTemplate->getDeclName());
  if (Found.empty())
    return nullptr;
  ClassTemplateDecl *InstClassTemplate
    = dyn_cast<ClassTemplateDecl>(Found.front());
  if (!InstClassTemplate)
    return nullptr;

  // Substitute into the template arguments of the class template explicit
  // specialization.
  TemplateSpecializationTypeLoc Loc = D->getTypeAsWritten()->getTypeLoc().
                                        castAs<TemplateSpecializationTypeLoc>();
  TemplateArgumentListInfo InstTemplateArgs(Loc.getLAngleLoc(),
                                            Loc.getRAngleLoc());
  SmallVector<TemplateArgumentLoc, 4> ArgLocs;
  for (unsigned I = 0; I != Loc.getNumArgs(); ++I)
    ArgLocs.push_back(Loc.getArgLoc(I));
  if (SemaRef.Subst(ArgLocs.data(), ArgLocs.size(),
                    InstTemplateArgs, TemplateArgs))
    return nullptr;

  // Check that the template argument list is well-formed for this
  // class template.
  SmallVector<TemplateArgument, 4> Converted;
  if (SemaRef.CheckTemplateArgumentList(InstClassTemplate,
                                        D->getLocation(),
                                        InstTemplateArgs,
                                        false,
                                        Converted))
    return nullptr;

  // Figure out where to insert this class template explicit specialization
  // in the member template's set of class template explicit specializations.
  void *InsertPos = nullptr;
  ClassTemplateSpecializationDecl *PrevDecl =
      InstClassTemplate->findSpecialization(Converted, InsertPos);

  // Check whether we've already seen a conflicting instantiation of this
  // declaration (for instance, if there was a prior implicit instantiation).
  bool Ignored;
  if (PrevDecl &&
      SemaRef.CheckSpecializationInstantiationRedecl(D->getLocation(),
                                                     D->getSpecializationKind(),
                                                     PrevDecl,
                                                     PrevDecl->getSpecializationKind(),
                                                     PrevDecl->getPointOfInstantiation(),
                                                     Ignored))
    return nullptr;

  // If PrevDecl was a definition and D is also a definition, diagnose.
  // This happens in cases like:
  //
  //   template<typename T, typename U>
  //   struct Outer {
  //     template<typename X> struct Inner;
  //     template<> struct Inner<T> {};
  //     template<> struct Inner<U> {};
  //   };
  //
  //   Outer<int, int> outer; // error: the explicit specializations of Inner
  //                          // have the same signature.
  if (PrevDecl && PrevDecl->getDefinition() &&
      D->isThisDeclarationADefinition()) {
    SemaRef.Diag(D->getLocation(), diag::err_redefinition) << PrevDecl;
    SemaRef.Diag(PrevDecl->getDefinition()->getLocation(),
                 diag::note_previous_definition);
    return nullptr;
  }

  // Create the class template partial specialization declaration.
  ClassTemplateSpecializationDecl *InstD =
      ClassTemplateSpecializationDecl::Create(
          SemaRef.Context, D->getTagKind(), Owner, D->getBeginLoc(),
          D->getLocation(), InstClassTemplate, Converted, PrevDecl);

  // Add this partial specialization to the set of class template partial
  // specializations.
  if (!PrevDecl)
    InstClassTemplate->AddSpecialization(InstD, InsertPos);

  // Substitute the nested name specifier, if any.
  if (SubstQualifier(D, InstD))
    return nullptr;

  // Build the canonical type that describes the converted template
  // arguments of the class template explicit specialization.
  QualType CanonType = SemaRef.Context.getTemplateSpecializationType(
      TemplateName(InstClassTemplate), Converted,
      SemaRef.Context.getRecordType(InstD));

  // Build the fully-sugared type for this class template
  // specialization as the user wrote in the specialization
  // itself. This means that we'll pretty-print the type retrieved
  // from the specialization's declaration the way that the user
  // actually wrote the specialization, rather than formatting the
  // name based on the "canonical" representation used to store the
  // template arguments in the specialization.
  TypeSourceInfo *WrittenTy = SemaRef.Context.getTemplateSpecializationTypeInfo(
      TemplateName(InstClassTemplate), D->getLocation(), InstTemplateArgs,
      CanonType);

  InstD->setAccess(D->getAccess());
  InstD->setInstantiationOfMemberClass(D, TSK_ImplicitInstantiation);
  InstD->setSpecializationKind(D->getSpecializationKind());
  InstD->setTypeAsWritten(WrittenTy);
  InstD->setExternLoc(D->getExternLoc());
  InstD->setTemplateKeywordLoc(D->getTemplateKeywordLoc());

  Owner->addDecl(InstD);

  // Instantiate the members of the class-scope explicit specialization eagerly.
  // We don't have support for lazy instantiation of an explicit specialization
  // yet, and MSVC eagerly instantiates in this case.
  if (D->isThisDeclarationADefinition() &&
      SemaRef.InstantiateClass(D->getLocation(), InstD, D, TemplateArgs,
                               TSK_ImplicitInstantiation,
                               /*Complain=*/true))
    return nullptr;

  return InstD;
}

Decl *TemplateDeclInstantiator::VisitVarTemplateSpecializationDecl(
    VarTemplateSpecializationDecl *D) {

  TemplateArgumentListInfo VarTemplateArgsInfo;
  VarTemplateDecl *VarTemplate = D->getSpecializedTemplate();
  assert(VarTemplate &&
         "A template specialization without specialized template?");

  // Substitute the current template arguments.
  const TemplateArgumentListInfo &TemplateArgsInfo = D->getTemplateArgsInfo();
  VarTemplateArgsInfo.setLAngleLoc(TemplateArgsInfo.getLAngleLoc());
  VarTemplateArgsInfo.setRAngleLoc(TemplateArgsInfo.getRAngleLoc());

  if (SemaRef.Subst(TemplateArgsInfo.getArgumentArray(),
                    TemplateArgsInfo.size(), VarTemplateArgsInfo, TemplateArgs))
    return nullptr;

  // Check that the template argument list is well-formed for this template.
  SmallVector<TemplateArgument, 4> Converted;
  if (SemaRef.CheckTemplateArgumentList(
          VarTemplate, VarTemplate->getBeginLoc(),
          const_cast<TemplateArgumentListInfo &>(VarTemplateArgsInfo), false,
          Converted))
    return nullptr;

  // Find the variable template specialization declaration that
  // corresponds to these arguments.
  void *InsertPos = nullptr;
  if (VarTemplateSpecializationDecl *VarSpec = VarTemplate->findSpecialization(
          Converted, InsertPos))
    // If we already have a variable template specialization, return it.
    return VarSpec;

  return VisitVarTemplateSpecializationDecl(VarTemplate, D, InsertPos,
                                            VarTemplateArgsInfo, Converted);
}

Decl *TemplateDeclInstantiator::VisitVarTemplateSpecializationDecl(
    VarTemplateDecl *VarTemplate, VarDecl *D, void *InsertPos,
    const TemplateArgumentListInfo &TemplateArgsInfo,
    ArrayRef<TemplateArgument> Converted) {

  // Do substitution on the type of the declaration
  TypeSourceInfo *DI =
      SemaRef.SubstType(D->getTypeSourceInfo(), TemplateArgs,
                        D->getTypeSpecStartLoc(), D->getDeclName());
  if (!DI)
    return nullptr;

  if (DI->getType()->isFunctionType()) {
    SemaRef.Diag(D->getLocation(), diag::err_variable_instantiates_to_function)
        << D->isStaticDataMember() << DI->getType();
    return nullptr;
  }

  // Build the instantiated declaration
  VarTemplateSpecializationDecl *Var = VarTemplateSpecializationDecl::Create(
      SemaRef.Context, Owner, D->getInnerLocStart(), D->getLocation(),
      VarTemplate, DI->getType(), DI, D->getStorageClass(), Converted);
  Var->setTemplateArgsInfo(TemplateArgsInfo);
  if (InsertPos)
    VarTemplate->AddSpecialization(Var, InsertPos);

  // Substitute the nested name specifier, if any.
  if (SubstQualifier(D, Var))
    return nullptr;

  SemaRef.BuildVariableInstantiation(Var, D, TemplateArgs, LateAttrs,
                                     Owner, StartingScope);

  return Var;
}

Decl *TemplateDeclInstantiator::VisitObjCAtDefsFieldDecl(ObjCAtDefsFieldDecl *D) {
  llvm_unreachable("@defs is not supported in Objective-C++");
}

Decl *TemplateDeclInstantiator::VisitFriendTemplateDecl(FriendTemplateDecl *D) {
  // FIXME: We need to be able to instantiate FriendTemplateDecls.
  unsigned DiagID = SemaRef.getDiagnostics().getCustomDiagID(
                                               DiagnosticsEngine::Error,
                                               "cannot instantiate %0 yet");
  SemaRef.Diag(D->getLocation(), DiagID)
    << D->getDeclKindName();

  return nullptr;
}

Decl *TemplateDeclInstantiator::VisitDecl(Decl *D) {
  llvm_unreachable("Unexpected decl");
}

Decl *Sema::SubstDecl(Decl *D, DeclContext *Owner,
                      const MultiLevelTemplateArgumentList &TemplateArgs) {
  TemplateDeclInstantiator Instantiator(*this, Owner, TemplateArgs);
  if (D->isInvalidDecl())
    return nullptr;

  return Instantiator.Visit(D);
}

/// Instantiates a nested template parameter list in the current
/// instantiation context.
///
/// \param L The parameter list to instantiate
///
/// \returns NULL if there was an error
TemplateParameterList *
TemplateDeclInstantiator::SubstTemplateParams(TemplateParameterList *L) {
  // Get errors for all the parameters before bailing out.
  bool Invalid = false;

  unsigned N = L->size();
  typedef SmallVector<NamedDecl *, 8> ParamVector;
  ParamVector Params;
  Params.reserve(N);
  for (auto &P : *L) {
    NamedDecl *D = cast_or_null<NamedDecl>(Visit(P));
    Params.push_back(D);
    Invalid = Invalid || !D || D->isInvalidDecl();
  }

  // Clean up if we had an error.
  if (Invalid)
    return nullptr;

  // Note: we substitute into associated constraints later
  Expr *const UninstantiatedRequiresClause = L->getRequiresClause();

  TemplateParameterList *InstL
    = TemplateParameterList::Create(SemaRef.Context, L->getTemplateLoc(),
                                    L->getLAngleLoc(), Params,
                                    L->getRAngleLoc(),
                                    UninstantiatedRequiresClause);
  return InstL;
}

TemplateParameterList *
Sema::SubstTemplateParams(TemplateParameterList *Params, DeclContext *Owner,
                          const MultiLevelTemplateArgumentList &TemplateArgs) {
  TemplateDeclInstantiator Instantiator(*this, Owner, TemplateArgs);
  return Instantiator.SubstTemplateParams(Params);
}

/// Instantiate the declaration of a class template partial
/// specialization.
///
/// \param ClassTemplate the (instantiated) class template that is partially
// specialized by the instantiation of \p PartialSpec.
///
/// \param PartialSpec the (uninstantiated) class template partial
/// specialization that we are instantiating.
///
/// \returns The instantiated partial specialization, if successful; otherwise,
/// NULL to indicate an error.
ClassTemplatePartialSpecializationDecl *
TemplateDeclInstantiator::InstantiateClassTemplatePartialSpecialization(
                                            ClassTemplateDecl *ClassTemplate,
                          ClassTemplatePartialSpecializationDecl *PartialSpec) {
  // Create a local instantiation scope for this class template partial
  // specialization, which will contain the instantiations of the template
  // parameters.
  LocalInstantiationScope Scope(SemaRef);

  // Substitute into the template parameters of the class template partial
  // specialization.
  TemplateParameterList *TempParams = PartialSpec->getTemplateParameters();
  TemplateParameterList *InstParams = SubstTemplateParams(TempParams);
  if (!InstParams)
    return nullptr;

  // Substitute into the template arguments of the class template partial
  // specialization.
  const ASTTemplateArgumentListInfo *TemplArgInfo
    = PartialSpec->getTemplateArgsAsWritten();
  TemplateArgumentListInfo InstTemplateArgs(TemplArgInfo->LAngleLoc,
                                            TemplArgInfo->RAngleLoc);
  if (SemaRef.Subst(TemplArgInfo->getTemplateArgs(),
                    TemplArgInfo->NumTemplateArgs,
                    InstTemplateArgs, TemplateArgs))
    return nullptr;

  // Check that the template argument list is well-formed for this
  // class template.
  SmallVector<TemplateArgument, 4> Converted;
  if (SemaRef.CheckTemplateArgumentList(ClassTemplate,
                                        PartialSpec->getLocation(),
                                        InstTemplateArgs,
                                        false,
                                        Converted))
    return nullptr;

  // Check these arguments are valid for a template partial specialization.
  if (SemaRef.CheckTemplatePartialSpecializationArgs(
          PartialSpec->getLocation(), ClassTemplate, InstTemplateArgs.size(),
          Converted))
    return nullptr;

  // Figure out where to insert this class template partial specialization
  // in the member template's set of class template partial specializations.
  void *InsertPos = nullptr;
  ClassTemplateSpecializationDecl *PrevDecl
    = ClassTemplate->findPartialSpecialization(Converted, InsertPos);

  // Build the canonical type that describes the converted template
  // arguments of the class template partial specialization.
  QualType CanonType
    = SemaRef.Context.getTemplateSpecializationType(TemplateName(ClassTemplate),
                                                    Converted);

  // Build the fully-sugared type for this class template
  // specialization as the user wrote in the specialization
  // itself. This means that we'll pretty-print the type retrieved
  // from the specialization's declaration the way that the user
  // actually wrote the specialization, rather than formatting the
  // name based on the "canonical" representation used to store the
  // template arguments in the specialization.
  TypeSourceInfo *WrittenTy
    = SemaRef.Context.getTemplateSpecializationTypeInfo(
                                                    TemplateName(ClassTemplate),
                                                    PartialSpec->getLocation(),
                                                    InstTemplateArgs,
                                                    CanonType);

  if (PrevDecl) {
    // We've already seen a partial specialization with the same template
    // parameters and template arguments. This can happen, for example, when
    // substituting the outer template arguments ends up causing two
    // class template partial specializations of a member class template
    // to have identical forms, e.g.,
    //
    //   template<typename T, typename U>
    //   struct Outer {
    //     template<typename X, typename Y> struct Inner;
    //     template<typename Y> struct Inner<T, Y>;
    //     template<typename Y> struct Inner<U, Y>;
    //   };
    //
    //   Outer<int, int> outer; // error: the partial specializations of Inner
    //                          // have the same signature.
    SemaRef.Diag(PartialSpec->getLocation(), diag::err_partial_spec_redeclared)
      << WrittenTy->getType();
    SemaRef.Diag(PrevDecl->getLocation(), diag::note_prev_partial_spec_here)
      << SemaRef.Context.getTypeDeclType(PrevDecl);
    return nullptr;
  }


  // Create the class template partial specialization declaration.
  ClassTemplatePartialSpecializationDecl *InstPartialSpec =
      ClassTemplatePartialSpecializationDecl::Create(
          SemaRef.Context, PartialSpec->getTagKind(), Owner,
          PartialSpec->getBeginLoc(), PartialSpec->getLocation(), InstParams,
          ClassTemplate, Converted, InstTemplateArgs, CanonType, nullptr);
  // Substitute the nested name specifier, if any.
  if (SubstQualifier(PartialSpec, InstPartialSpec))
    return nullptr;

  InstPartialSpec->setInstantiatedFromMember(PartialSpec);
  InstPartialSpec->setTypeAsWritten(WrittenTy);

  // Check the completed partial specialization.
  SemaRef.CheckTemplatePartialSpecialization(InstPartialSpec);

  // Add this partial specialization to the set of class template partial
  // specializations.
  ClassTemplate->AddPartialSpecialization(InstPartialSpec,
                                          /*InsertPos=*/nullptr);
  return InstPartialSpec;
}

/// Instantiate the declaration of a variable template partial
/// specialization.
///
/// \param VarTemplate the (instantiated) variable template that is partially
/// specialized by the instantiation of \p PartialSpec.
///
/// \param PartialSpec the (uninstantiated) variable template partial
/// specialization that we are instantiating.
///
/// \returns The instantiated partial specialization, if successful; otherwise,
/// NULL to indicate an error.
VarTemplatePartialSpecializationDecl *
TemplateDeclInstantiator::InstantiateVarTemplatePartialSpecialization(
    VarTemplateDecl *VarTemplate,
    VarTemplatePartialSpecializationDecl *PartialSpec) {
  // Create a local instantiation scope for this variable template partial
  // specialization, which will contain the instantiations of the template
  // parameters.
  LocalInstantiationScope Scope(SemaRef);

  // Substitute into the template parameters of the variable template partial
  // specialization.
  TemplateParameterList *TempParams = PartialSpec->getTemplateParameters();
  TemplateParameterList *InstParams = SubstTemplateParams(TempParams);
  if (!InstParams)
    return nullptr;

  // Substitute into the template arguments of the variable template partial
  // specialization.
  const ASTTemplateArgumentListInfo *TemplArgInfo
    = PartialSpec->getTemplateArgsAsWritten();
  TemplateArgumentListInfo InstTemplateArgs(TemplArgInfo->LAngleLoc,
                                            TemplArgInfo->RAngleLoc);
  if (SemaRef.Subst(TemplArgInfo->getTemplateArgs(),
                    TemplArgInfo->NumTemplateArgs,
                    InstTemplateArgs, TemplateArgs))
    return nullptr;

  // Check that the template argument list is well-formed for this
  // class template.
  SmallVector<TemplateArgument, 4> Converted;
  if (SemaRef.CheckTemplateArgumentList(VarTemplate, PartialSpec->getLocation(),
                                        InstTemplateArgs, false, Converted))
    return nullptr;

  // Check these arguments are valid for a template partial specialization.
  if (SemaRef.CheckTemplatePartialSpecializationArgs(
          PartialSpec->getLocation(), VarTemplate, InstTemplateArgs.size(),
          Converted))
    return nullptr;

  // Figure out where to insert this variable template partial specialization
  // in the member template's set of variable template partial specializations.
  void *InsertPos = nullptr;
  VarTemplateSpecializationDecl *PrevDecl =
      VarTemplate->findPartialSpecialization(Converted, InsertPos);

  // Build the canonical type that describes the converted template
  // arguments of the variable template partial specialization.
  QualType CanonType = SemaRef.Context.getTemplateSpecializationType(
      TemplateName(VarTemplate), Converted);

  // Build the fully-sugared type for this variable template
  // specialization as the user wrote in the specialization
  // itself. This means that we'll pretty-print the type retrieved
  // from the specialization's declaration the way that the user
  // actually wrote the specialization, rather than formatting the
  // name based on the "canonical" representation used to store the
  // template arguments in the specialization.
  TypeSourceInfo *WrittenTy = SemaRef.Context.getTemplateSpecializationTypeInfo(
      TemplateName(VarTemplate), PartialSpec->getLocation(), InstTemplateArgs,
      CanonType);

  if (PrevDecl) {
    // We've already seen a partial specialization with the same template
    // parameters and template arguments. This can happen, for example, when
    // substituting the outer template arguments ends up causing two
    // variable template partial specializations of a member variable template
    // to have identical forms, e.g.,
    //
    //   template<typename T, typename U>
    //   struct Outer {
    //     template<typename X, typename Y> pair<X,Y> p;
    //     template<typename Y> pair<T, Y> p;
    //     template<typename Y> pair<U, Y> p;
    //   };
    //
    //   Outer<int, int> outer; // error: the partial specializations of Inner
    //                          // have the same signature.
    SemaRef.Diag(PartialSpec->getLocation(),
                 diag::err_var_partial_spec_redeclared)
        << WrittenTy->getType();
    SemaRef.Diag(PrevDecl->getLocation(),
                 diag::note_var_prev_partial_spec_here);
    return nullptr;
  }

  // Do substitution on the type of the declaration
  TypeSourceInfo *DI = SemaRef.SubstType(
      PartialSpec->getTypeSourceInfo(), TemplateArgs,
      PartialSpec->getTypeSpecStartLoc(), PartialSpec->getDeclName());
  if (!DI)
    return nullptr;

  if (DI->getType()->isFunctionType()) {
    SemaRef.Diag(PartialSpec->getLocation(),
                 diag::err_variable_instantiates_to_function)
        << PartialSpec->isStaticDataMember() << DI->getType();
    return nullptr;
  }

  // Create the variable template partial specialization declaration.
  VarTemplatePartialSpecializationDecl *InstPartialSpec =
      VarTemplatePartialSpecializationDecl::Create(
          SemaRef.Context, Owner, PartialSpec->getInnerLocStart(),
          PartialSpec->getLocation(), InstParams, VarTemplate, DI->getType(),
          DI, PartialSpec->getStorageClass(), Converted, InstTemplateArgs);

  // Substitute the nested name specifier, if any.
  if (SubstQualifier(PartialSpec, InstPartialSpec))
    return nullptr;

  InstPartialSpec->setInstantiatedFromMember(PartialSpec);
  InstPartialSpec->setTypeAsWritten(WrittenTy);

  // Check the completed partial specialization.
  SemaRef.CheckTemplatePartialSpecialization(InstPartialSpec);

  // Add this partial specialization to the set of variable template partial
  // specializations. The instantiation of the initializer is not necessary.
  VarTemplate->AddPartialSpecialization(InstPartialSpec, /*InsertPos=*/nullptr);

  SemaRef.BuildVariableInstantiation(InstPartialSpec, PartialSpec, TemplateArgs,
                                     LateAttrs, Owner, StartingScope);

  return InstPartialSpec;
}

TypeSourceInfo*
TemplateDeclInstantiator::SubstFunctionType(FunctionDecl *D,
                              SmallVectorImpl<ParmVarDecl *> &Params) {
  TypeSourceInfo *OldTInfo = D->getTypeSourceInfo();
  assert(OldTInfo && "substituting function without type source info");
  assert(Params.empty() && "parameter vector is non-empty at start");

  CXXRecordDecl *ThisContext = nullptr;
  Qualifiers ThisTypeQuals;
  if (CXXMethodDecl *Method = dyn_cast<CXXMethodDecl>(D)) {
    ThisContext = cast<CXXRecordDecl>(Owner);
    ThisTypeQuals = Method->getMethodQualifiers();
  }

  TypeSourceInfo *NewTInfo
    = SemaRef.SubstFunctionDeclType(OldTInfo, TemplateArgs,
                                    D->getTypeSpecStartLoc(),
                                    D->getDeclName(),
                                    ThisContext, ThisTypeQuals);
  if (!NewTInfo)
    return nullptr;

  TypeLoc OldTL = OldTInfo->getTypeLoc().IgnoreParens();
  if (FunctionProtoTypeLoc OldProtoLoc = OldTL.getAs<FunctionProtoTypeLoc>()) {
    if (NewTInfo != OldTInfo) {
      // Get parameters from the new type info.
      TypeLoc NewTL = NewTInfo->getTypeLoc().IgnoreParens();
      FunctionProtoTypeLoc NewProtoLoc = NewTL.castAs<FunctionProtoTypeLoc>();
      unsigned NewIdx = 0;
      for (unsigned OldIdx = 0, NumOldParams = OldProtoLoc.getNumParams();
           OldIdx != NumOldParams; ++OldIdx) {
        ParmVarDecl *OldParam = OldProtoLoc.getParam(OldIdx);
        LocalInstantiationScope *Scope = SemaRef.CurrentInstantiationScope;

        Optional<unsigned> NumArgumentsInExpansion;
        if (OldParam->isParameterPack())
          NumArgumentsInExpansion =
              SemaRef.getNumArgumentsInExpansion(OldParam->getType(),
                                                 TemplateArgs);
        if (!NumArgumentsInExpansion) {
          // Simple case: normal parameter, or a parameter pack that's
          // instantiated to a (still-dependent) parameter pack.
          ParmVarDecl *NewParam = NewProtoLoc.getParam(NewIdx++);
          Params.push_back(NewParam);
          Scope->InstantiatedLocal(OldParam, NewParam);
        } else {
          // Parameter pack expansion: make the instantiation an argument pack.
          Scope->MakeInstantiatedLocalArgPack(OldParam);
          for (unsigned I = 0; I != *NumArgumentsInExpansion; ++I) {
            ParmVarDecl *NewParam = NewProtoLoc.getParam(NewIdx++);
            Params.push_back(NewParam);
            Scope->InstantiatedLocalPackArg(OldParam, NewParam);
          }
        }
      }
    } else {
      // The function type itself was not dependent and therefore no
      // substitution occurred. However, we still need to instantiate
      // the function parameters themselves.
      const FunctionProtoType *OldProto =
          cast<FunctionProtoType>(OldProtoLoc.getType());
      for (unsigned i = 0, i_end = OldProtoLoc.getNumParams(); i != i_end;
           ++i) {
        ParmVarDecl *OldParam = OldProtoLoc.getParam(i);
        if (!OldParam) {
          Params.push_back(SemaRef.BuildParmVarDeclForTypedef(
              D, D->getLocation(), OldProto->getParamType(i)));
          continue;
        }

        ParmVarDecl *Parm =
            cast_or_null<ParmVarDecl>(VisitParmVarDecl(OldParam));
        if (!Parm)
          return nullptr;
        Params.push_back(Parm);
      }
    }
  } else {
    // If the type of this function, after ignoring parentheses, is not
    // *directly* a function type, then we're instantiating a function that
    // was declared via a typedef or with attributes, e.g.,
    //
    //   typedef int functype(int, int);
    //   functype func;
    //   int __cdecl meth(int, int);
    //
    // In this case, we'll just go instantiate the ParmVarDecls that we
    // synthesized in the method declaration.
    SmallVector<QualType, 4> ParamTypes;
    Sema::ExtParameterInfoBuilder ExtParamInfos;
    if (SemaRef.SubstParmTypes(D->getLocation(), D->parameters(), nullptr,
                               TemplateArgs, ParamTypes, &Params,
                               ExtParamInfos))
      return nullptr;
  }

  return NewTInfo;
}

/// Introduce the instantiated function parameters into the local
/// instantiation scope, and set the parameter names to those used
/// in the template.
static bool addInstantiatedParametersToScope(Sema &S, FunctionDecl *Function,
                                             const FunctionDecl *PatternDecl,
                                             LocalInstantiationScope &Scope,
                           const MultiLevelTemplateArgumentList &TemplateArgs) {
  unsigned FParamIdx = 0;
  for (unsigned I = 0, N = PatternDecl->getNumParams(); I != N; ++I) {
    const ParmVarDecl *PatternParam = PatternDecl->getParamDecl(I);
    if (!PatternParam->isParameterPack()) {
      // Simple case: not a parameter pack.
      assert(FParamIdx < Function->getNumParams());

      // FIXME: We have already substitued the declaration name for
      // the specialization, why are we reassigning the name here,
      // and subsequently forcing ourselves to correct name information
      // again?
      DeclarationNameInfo DNI = S.SubstDeclarationNameInfo(
                                    PatternParam->getNameInfo(), TemplateArgs);

      ParmVarDecl *FunctionParam = Function->getParamDecl(FParamIdx);
      FunctionParam->setDeclName(DNI.getName());

      // If the parameter's type is not dependent, update it to match the type
      // in the pattern. They can differ in top-level cv-qualifiers, and we want
      // the pattern's type here. If the type is dependent, they can't differ,
      // per core issue 1668. Substitute into the type from the pattern, in case
      // it's instantiation-dependent.
      // FIXME: Updating the type to work around this is at best fragile.
      if (!PatternDecl->getType()->isDependentType()) {
        QualType T = S.SubstType(PatternParam->getType(), TemplateArgs,
                                 DNI.getLoc(),
                                 DNI.getName());
        if (T.isNull())
          return true;
        FunctionParam->setType(T);
      }

      Scope.InstantiatedLocal(PatternParam, FunctionParam);
      ++FParamIdx;
      continue;
    }

    // Expand the parameter pack.
    Scope.MakeInstantiatedLocalArgPack(PatternParam);
    Optional<unsigned> NumArgumentsInExpansion
      = S.getNumArgumentsInExpansion(PatternParam->getType(), TemplateArgs);
<<<<<<< HEAD
    assert(NumArgumentsInExpansion &&
           "should only be called when all template arguments are known");
    QualType PatternType =
        PatternParam->getType()->castAs<PackExpansionType>()->getPattern();
    for (unsigned Arg = 0; Arg < *NumArgumentsInExpansion; ++Arg) {
      // FIXME: We have already substitued the declaration name for
      // the specialization, why are we reassigning the name here,
      // and subsequently forcing ourselves to correct name information
      // again?
      DeclarationNameInfo DNI = S.SubstDeclarationNameInfo(
                                    PatternParam->getNameInfo(), TemplateArgs);

      ParmVarDecl *FunctionParam = Function->getParamDecl(FParamIdx);
      FunctionParam->setDeclName(DNI.getName());
      if (!PatternDecl->getType()->isDependentType()) {
        Sema::ArgumentPackSubstitutionIndexRAII SubstIndex(S, Arg);
        QualType T = S.SubstType(PatternType, TemplateArgs,
                                 DNI.getLoc(),
                                 DNI.getName());
        if (T.isNull())
          return true;
        FunctionParam->setType(T);
      }
=======
    if (NumArgumentsInExpansion) {
      QualType PatternType =
          PatternParam->getType()->castAs<PackExpansionType>()->getPattern();
      for (unsigned Arg = 0; Arg < *NumArgumentsInExpansion; ++Arg) {
        ParmVarDecl *FunctionParam = Function->getParamDecl(FParamIdx);
        FunctionParam->setDeclName(PatternParam->getDeclName());
        if (!PatternDecl->getType()->isDependentType()) {
          Sema::ArgumentPackSubstitutionIndexRAII SubstIndex(S, Arg);
          QualType T = S.SubstType(PatternType, TemplateArgs,
                                   FunctionParam->getLocation(),
                                   FunctionParam->getDeclName());
          if (T.isNull())
            return true;
          FunctionParam->setType(T);
        }
>>>>>>> faa9d11b

        Scope.InstantiatedLocalPackArg(PatternParam, FunctionParam);
        ++FParamIdx;
      }
    }
  }

  return false;
}

void Sema::InstantiateExceptionSpec(SourceLocation PointOfInstantiation,
                                    FunctionDecl *Decl) {
  const FunctionProtoType *Proto = Decl->getType()->castAs<FunctionProtoType>();
  if (Proto->getExceptionSpecType() != EST_Uninstantiated)
    return;

  InstantiatingTemplate Inst(*this, PointOfInstantiation, Decl,
                             InstantiatingTemplate::ExceptionSpecification());
  if (Inst.isInvalid()) {
    // We hit the instantiation depth limit. Clear the exception specification
    // so that our callers don't have to cope with EST_Uninstantiated.
    UpdateExceptionSpec(Decl, EST_None);
    return;
  }
  if (Inst.isAlreadyInstantiating()) {
    // This exception specification indirectly depends on itself. Reject.
    // FIXME: Corresponding rule in the standard?
    Diag(PointOfInstantiation, diag::err_exception_spec_cycle) << Decl;
    UpdateExceptionSpec(Decl, EST_None);
    return;
  }

  // Enter the scope of this instantiation. We don't use
  // PushDeclContext because we don't have a scope.
  Sema::ContextRAII savedContext(*this, Decl);
  LocalInstantiationScope Scope(*this);

  MultiLevelTemplateArgumentList TemplateArgs =
    getTemplateInstantiationArgs(Decl, nullptr, /*RelativeToPrimary*/true);

  FunctionDecl *Template = Proto->getExceptionSpecTemplate();
  if (addInstantiatedParametersToScope(*this, Decl, Template, Scope,
                                       TemplateArgs)) {
    UpdateExceptionSpec(Decl, EST_None);
    return;
  }

  SubstExceptionSpec(Decl, Template->getType()->castAs<FunctionProtoType>(),
                     TemplateArgs);
}

/// Initializes the common fields of an instantiation function
/// declaration (New) from the corresponding fields of its template (Tmpl).
///
/// \returns true if there was an error
bool
TemplateDeclInstantiator::InitFunctionInstantiation(FunctionDecl *New,
                                                    FunctionDecl *Tmpl) {
  if (Tmpl->isDeleted())
    New->setDeletedAsWritten();

  New->setImplicit(Tmpl->isImplicit());

  // Forward the mangling number from the template to the instantiated decl.
  SemaRef.Context.setManglingNumber(New,
                                    SemaRef.Context.getManglingNumber(Tmpl));

  // If we are performing substituting explicitly-specified template arguments
  // or deduced template arguments into a function template and we reach this
  // point, we are now past the point where SFINAE applies and have committed
  // to keeping the new function template specialization. We therefore
  // convert the active template instantiation for the function template
  // into a template instantiation for this specific function template
  // specialization, which is not a SFINAE context, so that we diagnose any
  // further errors in the declaration itself.
  typedef Sema::CodeSynthesisContext ActiveInstType;
  ActiveInstType &ActiveInst = SemaRef.CodeSynthesisContexts.back();
  if (ActiveInst.Kind == ActiveInstType::ExplicitTemplateArgumentSubstitution ||
      ActiveInst.Kind == ActiveInstType::DeducedTemplateArgumentSubstitution) {
    if (FunctionTemplateDecl *FunTmpl
          = dyn_cast<FunctionTemplateDecl>(ActiveInst.Entity)) {
      assert(FunTmpl->getTemplatedDecl() == Tmpl &&
             "Deduction from the wrong function template?");
      (void) FunTmpl;
      atTemplateEnd(SemaRef.TemplateInstCallbacks, SemaRef, ActiveInst);
      ActiveInst.Kind = ActiveInstType::TemplateInstantiation;
      ActiveInst.Entity = New;
      atTemplateBegin(SemaRef.TemplateInstCallbacks, SemaRef, ActiveInst);
    }
  }

  const FunctionProtoType *Proto = Tmpl->getType()->getAs<FunctionProtoType>();
  assert(Proto && "Function template without prototype?");

  if (Proto->hasExceptionSpec() || Proto->getNoReturnAttr()) {
    FunctionProtoType::ExtProtoInfo EPI = Proto->getExtProtoInfo();

    // DR1330: In C++11, defer instantiation of a non-trivial
    // exception specification.
    // DR1484: Local classes and their members are instantiated along with the
    // containing function.
    if (SemaRef.getLangOpts().CPlusPlus11 &&
        EPI.ExceptionSpec.Type != EST_None &&
        EPI.ExceptionSpec.Type != EST_DynamicNone &&
        EPI.ExceptionSpec.Type != EST_BasicNoexcept &&
        !Tmpl->isLexicallyWithinFunctionOrMethod()) {
      FunctionDecl *ExceptionSpecTemplate = Tmpl;
      if (EPI.ExceptionSpec.Type == EST_Uninstantiated)
        ExceptionSpecTemplate = EPI.ExceptionSpec.SourceTemplate;
      ExceptionSpecificationType NewEST = EST_Uninstantiated;
      if (EPI.ExceptionSpec.Type == EST_Unevaluated)
        NewEST = EST_Unevaluated;

      // Mark the function has having an uninstantiated exception specification.
      const FunctionProtoType *NewProto
        = New->getType()->getAs<FunctionProtoType>();
      assert(NewProto && "Template instantiation without function prototype?");
      EPI = NewProto->getExtProtoInfo();
      EPI.ExceptionSpec.Type = NewEST;
      EPI.ExceptionSpec.SourceDecl = New;
      EPI.ExceptionSpec.SourceTemplate = ExceptionSpecTemplate;
      New->setType(SemaRef.Context.getFunctionType(
          NewProto->getReturnType(), NewProto->getParamTypes(), EPI));
    } else {
      Sema::ContextRAII SwitchContext(SemaRef, New);
      SemaRef.SubstExceptionSpec(New, Proto, TemplateArgs);
    }
  }

  // Get the definition. Leaves the variable unchanged if undefined.
  const FunctionDecl *Definition = Tmpl;
  Tmpl->isDefined(Definition);

  SemaRef.InstantiateAttrs(TemplateArgs, Definition, New,
                           LateAttrs, StartingScope);

  return false;
}

/// Initializes common fields of an instantiated method
/// declaration (New) from the corresponding fields of its template
/// (Tmpl).
///
/// \returns true if there was an error
bool
TemplateDeclInstantiator::InitMethodInstantiation(CXXMethodDecl *New,
                                                  CXXMethodDecl *Tmpl) {
  if (InitFunctionInstantiation(New, Tmpl))
    return true;

  if (isa<CXXDestructorDecl>(New) && SemaRef.getLangOpts().CPlusPlus11)
    SemaRef.AdjustDestructorExceptionSpec(cast<CXXDestructorDecl>(New));

  New->setAccess(Tmpl->getAccess());
  if (Tmpl->isVirtualAsWritten())
    New->setVirtualAsWritten(true);

  // FIXME: New needs a pointer to Tmpl
  return false;
}

/// Instantiate (or find existing instantiation of) a function template with a
/// given set of template arguments.
///
/// Usually this should not be used, and template argument deduction should be
/// used in its place.
FunctionDecl *
Sema::InstantiateFunctionDeclaration(FunctionTemplateDecl *FTD,
                                     const TemplateArgumentList *Args,
                                     SourceLocation Loc) {
  FunctionDecl *FD = FTD->getTemplatedDecl();

  sema::TemplateDeductionInfo Info(Loc);
  InstantiatingTemplate Inst(
      *this, Loc, FTD, Args->asArray(),
      CodeSynthesisContext::ExplicitTemplateArgumentSubstitution, Info);
  if (Inst.isInvalid())
    return nullptr;

  ContextRAII SavedContext(*this, FD);
  MultiLevelTemplateArgumentList MArgs(*Args);

  return cast_or_null<FunctionDecl>(SubstDecl(FD, FD->getParent(), MArgs));
}

/// In the MS ABI, we need to instantiate default arguments of dllexported
/// default constructors along with the constructor definition. This allows IR
/// gen to emit a constructor closure which calls the default constructor with
/// its default arguments.
static void InstantiateDefaultCtorDefaultArgs(Sema &S,
                                              CXXConstructorDecl *Ctor) {
  assert(S.Context.getTargetInfo().getCXXABI().isMicrosoft() &&
         Ctor->isDefaultConstructor());
  unsigned NumParams = Ctor->getNumParams();
  if (NumParams == 0)
    return;
  DLLExportAttr *Attr = Ctor->getAttr<DLLExportAttr>();
  if (!Attr)
    return;
  for (unsigned I = 0; I != NumParams; ++I) {
    (void)S.CheckCXXDefaultArgExpr(Attr->getLocation(), Ctor,
                                   Ctor->getParamDecl(I));
    S.DiscardCleanupsInEvaluationContext();
  }
}

/// Instantiate the definition of the given function from its
/// template.
///
/// \param PointOfInstantiation the point at which the instantiation was
/// required. Note that this is not precisely a "point of instantiation"
/// for the function, but it's close.
///
/// \param Function the already-instantiated declaration of a
/// function template specialization or member function of a class template
/// specialization.
///
/// \param Recursive if true, recursively instantiates any functions that
/// are required by this instantiation.
///
/// \param DefinitionRequired if true, then we are performing an explicit
/// instantiation where the body of the function is required. Complain if
/// there is no such body.
void Sema::InstantiateFunctionDefinition(SourceLocation PointOfInstantiation,
                                         FunctionDecl *Function,
                                         bool Recursive,
                                         bool DefinitionRequired,
                                         bool AtEndOfTU) {
  if (Function->isInvalidDecl() || Function->isDefined() ||
      isa<CXXDeductionGuideDecl>(Function))
    return;

  // Never instantiate an explicit specialization except if it is a class scope
  // explicit specialization.
  TemplateSpecializationKind TSK = Function->getTemplateSpecializationKind();
  if (TSK == TSK_ExplicitSpecialization &&
      !Function->getClassScopeSpecializationPattern())
    return;

  // Find the function body that we'll be substituting.
  const FunctionDecl *PatternDecl = Function->getTemplateInstantiationPattern();
  assert(PatternDecl && "instantiating a non-template");

  const FunctionDecl *PatternDef = PatternDecl->getDefinition();
  Stmt *Pattern = nullptr;
  if (PatternDef) {
    Pattern = PatternDef->getBody(PatternDef);
    PatternDecl = PatternDef;
    if (PatternDef->willHaveBody())
      PatternDef = nullptr;
  }

  // FIXME: We need to track the instantiation stack in order to know which
  // definitions should be visible within this instantiation.
  if (DiagnoseUninstantiableTemplate(PointOfInstantiation, Function,
                                Function->getInstantiatedFromMemberFunction(),
                                     PatternDecl, PatternDef, TSK,
                                     /*Complain*/DefinitionRequired)) {
    if (DefinitionRequired)
      Function->setInvalidDecl();
    else if (TSK == TSK_ExplicitInstantiationDefinition) {
      // Try again at the end of the translation unit (at which point a
      // definition will be required).
      assert(!Recursive);
      Function->setInstantiationIsPending(true);
      PendingInstantiations.push_back(
        std::make_pair(Function, PointOfInstantiation));
    } else if (TSK == TSK_ImplicitInstantiation) {
      if (AtEndOfTU && !getDiagnostics().hasErrorOccurred() &&
          !getSourceManager().isInSystemHeader(PatternDecl->getBeginLoc())) {
        Diag(PointOfInstantiation, diag::warn_func_template_missing)
          << Function;
        Diag(PatternDecl->getLocation(), diag::note_forward_template_decl);
        if (getLangOpts().CPlusPlus11)
          Diag(PointOfInstantiation, diag::note_inst_declaration_hint)
            << Function;
      }
    }

    return;
  }

  // Postpone late parsed template instantiations.
  if (PatternDecl->isLateTemplateParsed() &&
      !LateTemplateParser) {
    Function->setInstantiationIsPending(true);
    LateParsedInstantiations.push_back(
        std::make_pair(Function, PointOfInstantiation));
    return;
  }

  llvm::TimeTraceScope TimeScope("InstantiateFunction", [&]() {
    return Function->getQualifiedNameAsString();
  });

  // If we're performing recursive template instantiation, create our own
  // queue of pending implicit instantiations that we will instantiate later,
  // while we're still within our own instantiation context.
  // This has to happen before LateTemplateParser below is called, so that
  // it marks vtables used in late parsed templates as used.
  GlobalEagerInstantiationScope GlobalInstantiations(*this,
                                                     /*Enabled=*/Recursive);
  LocalEagerInstantiationScope LocalInstantiations(*this);

  // Call the LateTemplateParser callback if there is a need to late parse
  // a templated function definition.
  if (!Pattern && PatternDecl->isLateTemplateParsed() &&
      LateTemplateParser) {
    // FIXME: Optimize to allow individual templates to be deserialized.
    if (PatternDecl->isFromASTFile())
      ExternalSource->ReadLateParsedTemplates(LateParsedTemplateMap);

    auto LPTIter = LateParsedTemplateMap.find(PatternDecl);
    assert(LPTIter != LateParsedTemplateMap.end() &&
           "missing LateParsedTemplate");
    LateTemplateParser(OpaqueParser, *LPTIter->second);
    Pattern = PatternDecl->getBody(PatternDecl);
  }

  // Note, we should never try to instantiate a deleted function template.
  assert((Pattern || PatternDecl->isDefaulted() ||
          PatternDecl->hasSkippedBody()) &&
         "unexpected kind of function template definition");

  // C++1y [temp.explicit]p10:
  //   Except for inline functions, declarations with types deduced from their
  //   initializer or return value, and class template specializations, other
  //   explicit instantiation declarations have the effect of suppressing the
  //   implicit instantiation of the entity to which they refer.
  if (TSK == TSK_ExplicitInstantiationDeclaration &&
      !PatternDecl->isInlined() &&
      !PatternDecl->getReturnType()->getContainedAutoType())
    return;

  if (PatternDecl->isInlined()) {
    // Function, and all later redeclarations of it (from imported modules,
    // for instance), are now implicitly inline.
    for (auto *D = Function->getMostRecentDecl(); /**/;
         D = D->getPreviousDecl()) {
      D->setImplicitlyInline();
      if (D == Function)
        break;
    }
  }

  InstantiatingTemplate Inst(*this, PointOfInstantiation, Function);
  if (Inst.isInvalid() || Inst.isAlreadyInstantiating())
    return;
  PrettyDeclStackTraceEntry CrashInfo(Context, Function, SourceLocation(),
                                      "instantiating function definition");

  // The instantiation is visible here, even if it was first declared in an
  // unimported module.
  Function->setVisibleDespiteOwningModule();

  // Copy the inner loc start from the pattern.
  Function->setInnerLocStart(PatternDecl->getInnerLocStart());

  EnterExpressionEvaluationContext EvalContext(
      *this, Sema::ExpressionEvaluationContext::PotentiallyEvaluated);

  // Introduce a new scope where local variable instantiations will be
  // recorded, unless we're actually a member function within a local
  // class, in which case we need to merge our results with the parent
  // scope (of the enclosing function).
  bool MergeWithParentScope = false;
  if (CXXRecordDecl *Rec = dyn_cast<CXXRecordDecl>(Function->getDeclContext()))
    MergeWithParentScope = Rec->isLocalClass();

  LocalInstantiationScope Scope(*this, MergeWithParentScope);

  if (PatternDecl->isDefaulted())
    SetDeclDefaulted(Function, PatternDecl->getLocation());
  else {
    MultiLevelTemplateArgumentList TemplateArgs =
      getTemplateInstantiationArgs(Function, nullptr, false, PatternDecl);

    // Substitute into the qualifier; we can get a substitution failure here
    // through evil use of alias templates.
    // FIXME: Is CurContext correct for this? Should we go to the (instantiation
    // of the) lexical context of the pattern?
    SubstQualifier(*this, PatternDecl, Function, TemplateArgs);

    ActOnStartOfFunctionDef(nullptr, Function);

    // Enter the scope of this instantiation. We don't use
    // PushDeclContext because we don't have a scope.
    Sema::ContextRAII savedContext(*this, Function);

    if (addInstantiatedParametersToScope(*this, Function, PatternDecl, Scope,
                                         TemplateArgs))
      return;

    StmtResult Body;
    if (PatternDecl->hasSkippedBody()) {
      ActOnSkippedFunctionBody(Function);
      Body = nullptr;
    } else {
      if (CXXConstructorDecl *Ctor = dyn_cast<CXXConstructorDecl>(Function)) {
        // If this is a constructor, instantiate the member initializers.
        InstantiateMemInitializers(Ctor, cast<CXXConstructorDecl>(PatternDecl),
                                   TemplateArgs);

        // If this is an MS ABI dllexport default constructor, instantiate any
        // default arguments.
        if (Context.getTargetInfo().getCXXABI().isMicrosoft() &&
            Ctor->isDefaultConstructor()) {
          InstantiateDefaultCtorDefaultArgs(*this, Ctor);
        }
      }

      // Push a fake parse scope stack in case we need to perform unqualified
      // lookup during tree transform.
      Sema::FakeParseScopeStack FakeParseScopeStack(*this);

      // Instantiate the function body.
      Body = SubstStmt(Pattern, TemplateArgs);

      if (Body.isInvalid())
        Function->setInvalidDecl();
    }
    // FIXME: finishing the function body while in an expression evaluation
    // context seems wrong. Investigate more.
    ActOnFinishFunctionBody(Function, Body.get(), /*IsInstantiation=*/true);

    PerformDependentDiagnostics(PatternDecl, TemplateArgs);

    if (auto *Listener = getASTMutationListener())
      Listener->FunctionDefinitionInstantiated(Function);

    savedContext.pop();
  }

  DeclGroupRef DG(Function);
  Consumer.HandleTopLevelDecl(DG);

  // This class may have local implicit instantiations that need to be
  // instantiation within this scope.
  LocalInstantiations.perform();
  Scope.Exit();
  GlobalInstantiations.perform();
}

VarTemplateSpecializationDecl *Sema::BuildVarTemplateInstantiation(
    VarTemplateDecl *VarTemplate, VarDecl *FromVar,
    const TemplateArgumentList &TemplateArgList,
    const TemplateArgumentListInfo &TemplateArgsInfo,
    SmallVectorImpl<TemplateArgument> &Converted,
    SourceLocation PointOfInstantiation, void *InsertPos,
    LateInstantiatedAttrVec *LateAttrs,
    LocalInstantiationScope *StartingScope) {
  if (FromVar->isInvalidDecl())
    return nullptr;

  InstantiatingTemplate Inst(*this, PointOfInstantiation, FromVar);
  if (Inst.isInvalid())
    return nullptr;

  MultiLevelTemplateArgumentList TemplateArgLists;
  TemplateArgLists.addOuterTemplateArguments(&TemplateArgList);

  // Instantiate the first declaration of the variable template: for a partial
  // specialization of a static data member template, the first declaration may
  // or may not be the declaration in the class; if it's in the class, we want
  // to instantiate a member in the class (a declaration), and if it's outside,
  // we want to instantiate a definition.
  //
  // If we're instantiating an explicitly-specialized member template or member
  // partial specialization, don't do this. The member specialization completely
  // replaces the original declaration in this case.
  bool IsMemberSpec = false;
  if (VarTemplatePartialSpecializationDecl *PartialSpec =
          dyn_cast<VarTemplatePartialSpecializationDecl>(FromVar))
    IsMemberSpec = PartialSpec->isMemberSpecialization();
  else if (VarTemplateDecl *FromTemplate = FromVar->getDescribedVarTemplate())
    IsMemberSpec = FromTemplate->isMemberSpecialization();
  if (!IsMemberSpec)
    FromVar = FromVar->getFirstDecl();

  MultiLevelTemplateArgumentList MultiLevelList(TemplateArgList);
  TemplateDeclInstantiator Instantiator(*this, FromVar->getDeclContext(),
                                        MultiLevelList);

  // TODO: Set LateAttrs and StartingScope ...

  return cast_or_null<VarTemplateSpecializationDecl>(
      Instantiator.VisitVarTemplateSpecializationDecl(
          VarTemplate, FromVar, InsertPos, TemplateArgsInfo, Converted));
}

/// Instantiates a variable template specialization by completing it
/// with appropriate type information and initializer.
VarTemplateSpecializationDecl *Sema::CompleteVarTemplateSpecializationDecl(
    VarTemplateSpecializationDecl *VarSpec, VarDecl *PatternDecl,
    const MultiLevelTemplateArgumentList &TemplateArgs) {
  assert(PatternDecl->isThisDeclarationADefinition() &&
         "don't have a definition to instantiate from");

  // Do substitution on the type of the declaration
  TypeSourceInfo *DI =
      SubstType(PatternDecl->getTypeSourceInfo(), TemplateArgs,
                PatternDecl->getTypeSpecStartLoc(), PatternDecl->getDeclName());
  if (!DI)
    return nullptr;

  // Update the type of this variable template specialization.
  VarSpec->setType(DI->getType());

  // Convert the declaration into a definition now.
  VarSpec->setCompleteDefinition();

  // Instantiate the initializer.
  InstantiateVariableInitializer(VarSpec, PatternDecl, TemplateArgs);

  return VarSpec;
}

/// BuildVariableInstantiation - Used after a new variable has been created.
/// Sets basic variable data and decides whether to postpone the
/// variable instantiation.
void Sema::BuildVariableInstantiation(
    VarDecl *NewVar, VarDecl *OldVar,
    const MultiLevelTemplateArgumentList &TemplateArgs,
    LateInstantiatedAttrVec *LateAttrs, DeclContext *Owner,
    LocalInstantiationScope *StartingScope,
    bool InstantiatingVarTemplate) {

  // If we are instantiating a local extern declaration, the
  // instantiation belongs lexically to the containing function.
  // If we are instantiating a static data member defined
  // out-of-line, the instantiation will have the same lexical
  // context (which will be a namespace scope) as the template.
  if (OldVar->isLocalExternDecl()) {
    NewVar->setLocalExternDecl();
    NewVar->setLexicalDeclContext(Owner);
  } else if (OldVar->isOutOfLine())
    NewVar->setLexicalDeclContext(OldVar->getLexicalDeclContext());
  NewVar->setTSCSpec(OldVar->getTSCSpec());
  NewVar->setInitStyle(OldVar->getInitStyle());
  NewVar->setCXXForRangeDecl(OldVar->isCXXForRangeDecl());
  NewVar->setObjCForDecl(OldVar->isObjCForDecl());
  NewVar->setConstexpr(OldVar->isConstexpr());
  NewVar->setInitCapture(OldVar->isInitCapture());
  NewVar->setPreviousDeclInSameBlockScope(
      OldVar->isPreviousDeclInSameBlockScope());
  NewVar->setAccess(OldVar->getAccess());

  if (!OldVar->isStaticDataMember()) {
    if (OldVar->isUsed(false))
      NewVar->setIsUsed();
    NewVar->setReferenced(OldVar->isReferenced());
  }

  InstantiateAttrs(TemplateArgs, OldVar, NewVar, LateAttrs, StartingScope);

  LookupResult Previous(
      *this, NewVar->getDeclName(), NewVar->getLocation(),
      NewVar->isLocalExternDecl() ? Sema::LookupRedeclarationWithLinkage
                                  : Sema::LookupOrdinaryName,
      NewVar->isLocalExternDecl() ? Sema::ForExternalRedeclaration
                                  : forRedeclarationInCurContext());

  if (NewVar->isLocalExternDecl() && OldVar->getPreviousDecl() &&
      (!OldVar->getPreviousDecl()->getDeclContext()->isDependentContext() ||
       OldVar->getPreviousDecl()->getDeclContext()==OldVar->getDeclContext())) {
    // We have a previous declaration. Use that one, so we merge with the
    // right type.
    if (NamedDecl *NewPrev = FindInstantiatedDecl(
            NewVar->getLocation(), OldVar->getPreviousDecl(), TemplateArgs))
      Previous.addDecl(NewPrev);
  } else if (!isa<VarTemplateSpecializationDecl>(NewVar) &&
             OldVar->hasLinkage())
    LookupQualifiedName(Previous, NewVar->getDeclContext(), false);
  CheckVariableDeclaration(NewVar, Previous);

  if (!InstantiatingVarTemplate) {
    NewVar->getLexicalDeclContext()->addHiddenDecl(NewVar);
    if (!NewVar->isLocalExternDecl() || !NewVar->getPreviousDecl())
      NewVar->getDeclContext()->makeDeclVisibleInContext(NewVar);
  }

  if (!OldVar->isOutOfLine()) {
    if (NewVar->getDeclContext()->isFunctionOrMethod())
      CurrentInstantiationScope->InstantiatedLocal(OldVar, NewVar);
  }

  // Link instantiations of static data members back to the template from
  // which they were instantiated.
  if (NewVar->isStaticDataMember() && !InstantiatingVarTemplate)
    NewVar->setInstantiationOfStaticDataMember(OldVar,
                                               TSK_ImplicitInstantiation);

  // Forward the mangling number from the template to the instantiated decl.
  Context.setManglingNumber(NewVar, Context.getManglingNumber(OldVar));
  Context.setStaticLocalNumber(NewVar, Context.getStaticLocalNumber(OldVar));

  // Delay instantiation of the initializer for variable templates or inline
  // static data members until a definition of the variable is needed. We need
  // it right away if the type contains 'auto'.
  if ((!isa<VarTemplateSpecializationDecl>(NewVar) &&
       !InstantiatingVarTemplate &&
       !(OldVar->isInline() && OldVar->isThisDeclarationADefinition() &&
         !NewVar->isThisDeclarationADefinition())) ||
      NewVar->getType()->isUndeducedType())
    InstantiateVariableInitializer(NewVar, OldVar, TemplateArgs);

  // Diagnose unused local variables with dependent types, where the diagnostic
  // will have been deferred.
  if (!NewVar->isInvalidDecl() &&
      NewVar->getDeclContext()->isFunctionOrMethod() &&
      OldVar->getType()->isDependentType())
    DiagnoseUnusedDecl(NewVar);
}

/// Instantiate the initializer of a variable.
void Sema::InstantiateVariableInitializer(
    VarDecl *Var, VarDecl *OldVar,
    const MultiLevelTemplateArgumentList &TemplateArgs) {
  if (ASTMutationListener *L = getASTContext().getASTMutationListener())
    L->VariableDefinitionInstantiated(Var);

  // We propagate the 'inline' flag with the initializer, because it
  // would otherwise imply that the variable is a definition for a
  // non-static data member.
  if (OldVar->isInlineSpecified())
    Var->setInlineSpecified();
  else if (OldVar->isInline())
    Var->setImplicitlyInline();

  if (OldVar->getInit()) {
    EnterExpressionEvaluationContext Evaluated(
        *this, Sema::ExpressionEvaluationContext::PotentiallyEvaluated, Var);

    // Instantiate the initializer.
    ExprResult Init;

    {
      ContextRAII SwitchContext(*this, Var->getDeclContext());
      Init = SubstInitializer(OldVar->getInit(), TemplateArgs,
                              OldVar->getInitStyle() == VarDecl::CallInit);
    }

    if (!Init.isInvalid()) {
      Expr *InitExpr = Init.get();

      if (Var->hasAttr<DLLImportAttr>() &&
          (!InitExpr ||
           !InitExpr->isConstantInitializer(getASTContext(), false))) {
        // Do not dynamically initialize dllimport variables.
      } else if (InitExpr) {
        bool DirectInit = OldVar->isDirectInit();
        AddInitializerToDecl(Var, InitExpr, DirectInit);
      } else
        ActOnUninitializedDecl(Var);
    } else {
      // FIXME: Not too happy about invalidating the declaration
      // because of a bogus initializer.
      Var->setInvalidDecl();
    }
  } else {
    // `inline` variables are a definition and declaration all in one; we won't
    // pick up an initializer from anywhere else.
    if (Var->isStaticDataMember() && !Var->isInline()) {
      if (!Var->isOutOfLine())
        return;

      // If the declaration inside the class had an initializer, don't add
      // another one to the out-of-line definition.
      if (OldVar->getFirstDecl()->hasInit())
        return;
    }

    // We'll add an initializer to a for-range declaration later.
    if (Var->isCXXForRangeDecl() || Var->isObjCForDecl())
      return;

    ActOnUninitializedDecl(Var);
  }

  if (getLangOpts().CUDA)
    checkAllowedCUDAInitializer(Var);
}

/// Instantiate the definition of the given variable from its
/// template.
///
/// \param PointOfInstantiation the point at which the instantiation was
/// required. Note that this is not precisely a "point of instantiation"
/// for the variable, but it's close.
///
/// \param Var the already-instantiated declaration of a templated variable.
///
/// \param Recursive if true, recursively instantiates any functions that
/// are required by this instantiation.
///
/// \param DefinitionRequired if true, then we are performing an explicit
/// instantiation where a definition of the variable is required. Complain
/// if there is no such definition.
void Sema::InstantiateVariableDefinition(SourceLocation PointOfInstantiation,
                                         VarDecl *Var, bool Recursive,
                                      bool DefinitionRequired, bool AtEndOfTU) {
  if (Var->isInvalidDecl())
    return;

  VarTemplateSpecializationDecl *VarSpec =
      dyn_cast<VarTemplateSpecializationDecl>(Var);
  VarDecl *PatternDecl = nullptr, *Def = nullptr;
  MultiLevelTemplateArgumentList TemplateArgs =
      getTemplateInstantiationArgs(Var);

  if (VarSpec) {
    // If this is a variable template specialization, make sure that it is
    // non-dependent, then find its instantiation pattern.
    bool InstantiationDependent = false;
    assert(!TemplateSpecializationType::anyDependentTemplateArguments(
               VarSpec->getTemplateArgsInfo(), InstantiationDependent) &&
           "Only instantiate variable template specializations that are "
           "not type-dependent");
    (void)InstantiationDependent;

    // Find the variable initialization that we'll be substituting. If the
    // pattern was instantiated from a member template, look back further to
    // find the real pattern.
    assert(VarSpec->getSpecializedTemplate() &&
           "Specialization without specialized template?");
    llvm::PointerUnion<VarTemplateDecl *,
                       VarTemplatePartialSpecializationDecl *> PatternPtr =
        VarSpec->getSpecializedTemplateOrPartial();
    if (PatternPtr.is<VarTemplatePartialSpecializationDecl *>()) {
      VarTemplatePartialSpecializationDecl *Tmpl =
          PatternPtr.get<VarTemplatePartialSpecializationDecl *>();
      while (VarTemplatePartialSpecializationDecl *From =
                 Tmpl->getInstantiatedFromMember()) {
        if (Tmpl->isMemberSpecialization())
          break;

        Tmpl = From;
      }
      PatternDecl = Tmpl;
    } else {
      VarTemplateDecl *Tmpl = PatternPtr.get<VarTemplateDecl *>();
      while (VarTemplateDecl *From =
                 Tmpl->getInstantiatedFromMemberTemplate()) {
        if (Tmpl->isMemberSpecialization())
          break;

        Tmpl = From;
      }
      PatternDecl = Tmpl->getTemplatedDecl();
    }

    // If this is a static data member template, there might be an
    // uninstantiated initializer on the declaration. If so, instantiate
    // it now.
    //
    // FIXME: This largely duplicates what we would do below. The difference
    // is that along this path we may instantiate an initializer from an
    // in-class declaration of the template and instantiate the definition
    // from a separate out-of-class definition.
    if (PatternDecl->isStaticDataMember() &&
        (PatternDecl = PatternDecl->getFirstDecl())->hasInit() &&
        !Var->hasInit()) {
      // FIXME: Factor out the duplicated instantiation context setup/tear down
      // code here.
      InstantiatingTemplate Inst(*this, PointOfInstantiation, Var);
      if (Inst.isInvalid() || Inst.isAlreadyInstantiating())
        return;
      PrettyDeclStackTraceEntry CrashInfo(Context, Var, SourceLocation(),
                                          "instantiating variable initializer");

      // The instantiation is visible here, even if it was first declared in an
      // unimported module.
      Var->setVisibleDespiteOwningModule();

      // If we're performing recursive template instantiation, create our own
      // queue of pending implicit instantiations that we will instantiate
      // later, while we're still within our own instantiation context.
      GlobalEagerInstantiationScope GlobalInstantiations(*this,
                                                         /*Enabled=*/Recursive);
      LocalInstantiationScope Local(*this);
      LocalEagerInstantiationScope LocalInstantiations(*this);

      // Enter the scope of this instantiation. We don't use
      // PushDeclContext because we don't have a scope.
      ContextRAII PreviousContext(*this, Var->getDeclContext());
      InstantiateVariableInitializer(Var, PatternDecl, TemplateArgs);
      PreviousContext.pop();

      // This variable may have local implicit instantiations that need to be
      // instantiated within this scope.
      LocalInstantiations.perform();
      Local.Exit();
      GlobalInstantiations.perform();
    }

    // Find actual definition
    Def = PatternDecl->getDefinition(getASTContext());
  } else {
    // If this is a static data member, find its out-of-line definition.
    assert(Var->isStaticDataMember() && "not a static data member?");
    PatternDecl = Var->getInstantiatedFromStaticDataMember();

    assert(PatternDecl && "data member was not instantiated from a template?");
    assert(PatternDecl->isStaticDataMember() && "not a static data member?");
    Def = PatternDecl->getDefinition();
  }

  TemplateSpecializationKind TSK = Var->getTemplateSpecializationKind();

  // If we don't have a definition of the variable template, we won't perform
  // any instantiation. Rather, we rely on the user to instantiate this
  // definition (or provide a specialization for it) in another translation
  // unit.
  if (!Def && !DefinitionRequired) {
    if (TSK == TSK_ExplicitInstantiationDefinition) {
      PendingInstantiations.push_back(
        std::make_pair(Var, PointOfInstantiation));
    } else if (TSK == TSK_ImplicitInstantiation) {
      // Warn about missing definition at the end of translation unit.
      if (AtEndOfTU && !getDiagnostics().hasErrorOccurred() &&
          !getSourceManager().isInSystemHeader(PatternDecl->getBeginLoc())) {
        Diag(PointOfInstantiation, diag::warn_var_template_missing)
          << Var;
        Diag(PatternDecl->getLocation(), diag::note_forward_template_decl);
        if (getLangOpts().CPlusPlus11)
          Diag(PointOfInstantiation, diag::note_inst_declaration_hint) << Var;
      }
      return;
    }

  }

  // FIXME: We need to track the instantiation stack in order to know which
  // definitions should be visible within this instantiation.
  // FIXME: Produce diagnostics when Var->getInstantiatedFromStaticDataMember().
  if (DiagnoseUninstantiableTemplate(PointOfInstantiation, Var,
                                     /*InstantiatedFromMember*/false,
                                     PatternDecl, Def, TSK,
                                     /*Complain*/DefinitionRequired))
    return;


  // Never instantiate an explicit specialization.
  if (TSK == TSK_ExplicitSpecialization)
    return;

  // C++11 [temp.explicit]p10:
  //   Except for inline functions, const variables of literal types, variables
  //   of reference types, [...] explicit instantiation declarations
  //   have the effect of suppressing the implicit instantiation of the entity
  //   to which they refer.
  if (TSK == TSK_ExplicitInstantiationDeclaration &&
      !Var->isUsableInConstantExpressions(getASTContext()))
    return;

  // Make sure to pass the instantiated variable to the consumer at the end.
  struct PassToConsumerRAII {
    ASTConsumer &Consumer;
    VarDecl *Var;

    PassToConsumerRAII(ASTConsumer &Consumer, VarDecl *Var)
      : Consumer(Consumer), Var(Var) { }

    ~PassToConsumerRAII() {
      Consumer.HandleCXXStaticMemberVarInstantiation(Var);
    }
  } PassToConsumerRAII(Consumer, Var);

  // If we already have a definition, we're done.
  if (VarDecl *Def = Var->getDefinition()) {
    // We may be explicitly instantiating something we've already implicitly
    // instantiated.
    Def->setTemplateSpecializationKind(Var->getTemplateSpecializationKind(),
                                       PointOfInstantiation);
    return;
  }

  InstantiatingTemplate Inst(*this, PointOfInstantiation, Var);
  if (Inst.isInvalid() || Inst.isAlreadyInstantiating())
    return;
  PrettyDeclStackTraceEntry CrashInfo(Context, Var, SourceLocation(),
                                      "instantiating variable definition");

  // If we're performing recursive template instantiation, create our own
  // queue of pending implicit instantiations that we will instantiate later,
  // while we're still within our own instantiation context.
  GlobalEagerInstantiationScope GlobalInstantiations(*this,
                                                     /*Enabled=*/Recursive);

  // Enter the scope of this instantiation. We don't use
  // PushDeclContext because we don't have a scope.
  ContextRAII PreviousContext(*this, Var->getDeclContext());
  LocalInstantiationScope Local(*this);

  LocalEagerInstantiationScope LocalInstantiations(*this);

  VarDecl *OldVar = Var;
  if (Def->isStaticDataMember() && !Def->isOutOfLine()) {
    // We're instantiating an inline static data member whose definition was
    // provided inside the class.
    InstantiateVariableInitializer(Var, Def, TemplateArgs);
  } else if (!VarSpec) {
    Var = cast_or_null<VarDecl>(SubstDecl(Def, Var->getDeclContext(),
                                          TemplateArgs));
  } else if (Var->isStaticDataMember() &&
             Var->getLexicalDeclContext()->isRecord()) {
    // We need to instantiate the definition of a static data member template,
    // and all we have is the in-class declaration of it. Instantiate a separate
    // declaration of the definition.
    TemplateDeclInstantiator Instantiator(*this, Var->getDeclContext(),
                                          TemplateArgs);
    Var = cast_or_null<VarDecl>(Instantiator.VisitVarTemplateSpecializationDecl(
        VarSpec->getSpecializedTemplate(), Def, nullptr,
        VarSpec->getTemplateArgsInfo(), VarSpec->getTemplateArgs().asArray()));
    if (Var) {
      llvm::PointerUnion<VarTemplateDecl *,
                         VarTemplatePartialSpecializationDecl *> PatternPtr =
          VarSpec->getSpecializedTemplateOrPartial();
      if (VarTemplatePartialSpecializationDecl *Partial =
          PatternPtr.dyn_cast<VarTemplatePartialSpecializationDecl *>())
        cast<VarTemplateSpecializationDecl>(Var)->setInstantiationOf(
            Partial, &VarSpec->getTemplateInstantiationArgs());

      // Merge the definition with the declaration.
      LookupResult R(*this, Var->getDeclName(), Var->getLocation(),
                     LookupOrdinaryName, forRedeclarationInCurContext());
      R.addDecl(OldVar);
      MergeVarDecl(Var, R);

      // Attach the initializer.
      InstantiateVariableInitializer(Var, Def, TemplateArgs);
    }
  } else
    // Complete the existing variable's definition with an appropriately
    // substituted type and initializer.
    Var = CompleteVarTemplateSpecializationDecl(VarSpec, Def, TemplateArgs);

  PreviousContext.pop();

  if (Var) {
    PassToConsumerRAII.Var = Var;
    Var->setTemplateSpecializationKind(OldVar->getTemplateSpecializationKind(),
                                       OldVar->getPointOfInstantiation());
  }

  // This variable may have local implicit instantiations that need to be
  // instantiated within this scope.
  LocalInstantiations.perform();
  Local.Exit();
  GlobalInstantiations.perform();
}

/// If a member initializer is a variadic reifier, substitute its range
/// and instantiate it. Returns true on error.
static bool
InstantiateVariadicReifierMemInit(Sema &SemaRef,
                          CXXConstructorDecl *New,
                          const CXXCtorInitializer *Init,
                          llvm::SmallVectorImpl<CXXCtorInitializer *> &NewInits,
                          const MultiLevelTemplateArgumentList &TemplateArgs) {
  CXXDependentVariadicReifierType const *Reifier =
    cast<CXXDependentVariadicReifierType>(Init->getBaseClass());
  ExprResult TempRange =
    SemaRef.SubstExpr(Reifier->getRange(), TemplateArgs);
  if (TempRange.isInvalid())
    return true;

  llvm::SmallVector<QualType, 8> ReifiedTypes;
  SemaRef.ActOnVariadicReifier(ReifiedTypes, SourceLocation(), TempRange.get(),
                               SourceLocation(), SourceLocation(),
                               SourceLocation());

  for (auto ReifiedType : ReifiedTypes) {
    ExprResult TempInit =
      SemaRef.SubstInitializer(Init->getInit(), TemplateArgs,
                               /*CXXDirectInit=*/true);
    if (TempInit.isInvalid())
      return true;

    TypeSourceInfo *BaseTInfo =
      SemaRef.Context.CreateTypeSourceInfo(ReifiedType);
    BaseTInfo->getTypeLoc().initialize(SemaRef.Context, Reifier->getBeginLoc());
    if (!BaseTInfo)
      return true;

    MemInitResult NewInit =
      SemaRef.BuildBaseInitializer(BaseTInfo->getType(),
                                   BaseTInfo, Init->getInit(),
                                   New->getParent(),
                                   SourceLocation());
    if (NewInit.isInvalid())
      return true;

    auto NewInitExpr = NewInit.get();
    NewInits.push_back(NewInitExpr);
  }

  return false;
}

void
Sema::InstantiateMemInitializers(CXXConstructorDecl *New,
                                 const CXXConstructorDecl *Tmpl,
                           const MultiLevelTemplateArgumentList &TemplateArgs) {
  SmallVector<CXXCtorInitializer*, 4> NewInits;
  bool AnyErrors = Tmpl->isInvalidDecl();

  // Instantiate all the initializers.
  for (const auto *Init : Tmpl->inits()) {
    // Only instantiate written initializers, let Sema re-construct implicit
    // ones.
    if (!Init->isWritten())
      continue;

    SourceLocation EllipsisLoc;

    if (Init->isPackExpansion()) {
      // This is a pack expansion. We should expand it now.
      TypeLoc BaseTL = Init->getTypeSourceInfo()->getTypeLoc();
      SmallVector<UnexpandedParameterPack, 4> Unexpanded;
      collectUnexpandedParameterPacks(BaseTL, Unexpanded);
      collectUnexpandedParameterPacks(
          TemplateArgument(Init->getInit(), TemplateArgument::Expression),
          Unexpanded);
      bool ShouldExpand = false;
      bool RetainExpansion = false;
      Optional<unsigned> NumExpansions;
      if (CheckParameterPacksForExpansion(Init->getEllipsisLoc(),
                                          BaseTL.getSourceRange(),
                                          Unexpanded,
                                          TemplateArgs, ShouldExpand,
                                          RetainExpansion,
                                          NumExpansions)) {
        AnyErrors = true;
        New->setInvalidDecl();
        continue;
      }
      assert(ShouldExpand && "Partial instantiation of base initializer?");

      // Loop over all of the arguments in the argument pack(s),
      for (unsigned I = 0; I != *NumExpansions; ++I) {
        Sema::ArgumentPackSubstitutionIndexRAII SubstIndex(*this, I);

        // Instantiate the initializer.
        ExprResult TempInit = SubstInitializer(Init->getInit(), TemplateArgs,
                                               /*CXXDirectInit=*/true);
        if (TempInit.isInvalid()) {
          AnyErrors = true;
          break;
        }

        // Instantiate the base type.
        TypeSourceInfo *BaseTInfo = SubstType(Init->getTypeSourceInfo(),
                                              TemplateArgs,
                                              Init->getSourceLocation(),
                                              New->getDeclName());
        if (!BaseTInfo) {
          AnyErrors = true;
          break;
        }

        // Build the initializer.
        MemInitResult NewInit = BuildBaseInitializer(BaseTInfo->getType(),
                                                     BaseTInfo, TempInit.get(),
                                                     New->getParent(),
                                                     SourceLocation());
        if (NewInit.isInvalid()) {
          AnyErrors = true;
          break;
        }

        NewInits.push_back(NewInit.get());
      }

      continue;
    }

    if (Init->isBaseInitializer() &&
        isa<CXXDependentVariadicReifierType>(Init->getBaseClass())) {
      // The expanded range is necessarily constexpr.
      EnterExpressionEvaluationContext EvalContext(
        *this, Sema::ExpressionEvaluationContext::ConstantEvaluated);

      AnyErrors =
        InstantiateVariadicReifierMemInit(*this, New, Init,
                                          NewInits, TemplateArgs);
      continue;
    }

    // Instantiate the initializer.
    ExprResult TempInit = SubstInitializer(Init->getInit(), TemplateArgs,
                                           /*CXXDirectInit=*/true);
    if (TempInit.isInvalid()) {
      AnyErrors = true;
      continue;
    }

    MemInitResult NewInit;
    if (Init->isDelegatingInitializer() || Init->isBaseInitializer()) {
      TypeSourceInfo *TInfo = SubstType(Init->getTypeSourceInfo(),
                                        TemplateArgs,
                                        Init->getSourceLocation(),
                                        New->getDeclName());
      if (!TInfo) {
        AnyErrors = true;
        New->setInvalidDecl();
        continue;
      }

      if (Init->isBaseInitializer())
        NewInit = BuildBaseInitializer(TInfo->getType(), TInfo, TempInit.get(),
                                       New->getParent(), EllipsisLoc);
      else
        NewInit = BuildDelegatingInitializer(TInfo, TempInit.get(),
                                  cast<CXXRecordDecl>(CurContext->getParent()));
    } else if (Init->isMemberInitializer()) {
      FieldDecl *Member = cast_or_null<FieldDecl>(FindInstantiatedDecl(
                                                     Init->getMemberLocation(),
                                                     Init->getMember(),
                                                     TemplateArgs));
      if (!Member) {
        AnyErrors = true;
        New->setInvalidDecl();
        continue;
      }

      NewInit = BuildMemberInitializer(Member, TempInit.get(),
                                       Init->getSourceLocation());
    } else if (Init->isIndirectMemberInitializer()) {
      IndirectFieldDecl *IndirectMember =
         cast_or_null<IndirectFieldDecl>(FindInstantiatedDecl(
                                 Init->getMemberLocation(),
                                 Init->getIndirectMember(), TemplateArgs));

      if (!IndirectMember) {
        AnyErrors = true;
        New->setInvalidDecl();
        continue;
      }

      NewInit = BuildMemberInitializer(IndirectMember, TempInit.get(),
                                       Init->getSourceLocation());
    }

    if (NewInit.isInvalid()) {
      AnyErrors = true;
      New->setInvalidDecl();
    } else {
      NewInits.push_back(NewInit.get());
    }
  }

  // Assign all the initializers to the new constructor.
  ActOnMemInitializers(New,
                       /*FIXME: ColonLoc */
                       SourceLocation(),
                       NewInits,
                       AnyErrors);
}

// TODO: this could be templated if the various decl types used the
// same method name.
static bool isInstantiationOf(ClassTemplateDecl *Pattern,
                              ClassTemplateDecl *Instance) {
  Pattern = Pattern->getCanonicalDecl();

  do {
    Instance = Instance->getCanonicalDecl();
    if (Pattern == Instance) return true;
    Instance = Instance->getInstantiatedFromMemberTemplate();
  } while (Instance);

  return false;
}

static bool isInstantiationOf(FunctionTemplateDecl *Pattern,
                              FunctionTemplateDecl *Instance) {
  Pattern = Pattern->getCanonicalDecl();

  do {
    Instance = Instance->getCanonicalDecl();
    if (Pattern == Instance) return true;
    Instance = Instance->getInstantiatedFromMemberTemplate();
  } while (Instance);

  return false;
}

static bool
isInstantiationOf(ClassTemplatePartialSpecializationDecl *Pattern,
                  ClassTemplatePartialSpecializationDecl *Instance) {
  Pattern
    = cast<ClassTemplatePartialSpecializationDecl>(Pattern->getCanonicalDecl());
  do {
    Instance = cast<ClassTemplatePartialSpecializationDecl>(
                                                Instance->getCanonicalDecl());
    if (Pattern == Instance)
      return true;
    Instance = Instance->getInstantiatedFromMember();
  } while (Instance);

  return false;
}

static bool isInstantiationOf(CXXRecordDecl *Pattern,
                              CXXRecordDecl *Instance) {
  Pattern = Pattern->getCanonicalDecl();

  do {
    Instance = Instance->getCanonicalDecl();
    if (Pattern == Instance) return true;
    Instance = Instance->getInstantiatedFromMemberClass();
  } while (Instance);

  return false;
}

static bool isInstantiationOf(FunctionDecl *Pattern,
                              FunctionDecl *Instance) {
  Pattern = Pattern->getCanonicalDecl();

  do {
    Instance = Instance->getCanonicalDecl();
    if (Pattern == Instance) return true;
    Instance = Instance->getInstantiatedFromMemberFunction();
  } while (Instance);

  return false;
}

static bool isInstantiationOf(EnumDecl *Pattern,
                              EnumDecl *Instance) {
  Pattern = Pattern->getCanonicalDecl();

  do {
    Instance = Instance->getCanonicalDecl();
    if (Pattern == Instance) return true;
    Instance = Instance->getInstantiatedFromMemberEnum();
  } while (Instance);

  return false;
}

static bool isInstantiationOf(UsingShadowDecl *Pattern,
                              UsingShadowDecl *Instance,
                              ASTContext &C) {
  return declaresSameEntity(C.getInstantiatedFromUsingShadowDecl(Instance),
                            Pattern);
}

static bool isInstantiationOf(UsingDecl *Pattern, UsingDecl *Instance,
                              ASTContext &C) {
  return declaresSameEntity(C.getInstantiatedFromUsingDecl(Instance), Pattern);
}

template<typename T>
static bool isInstantiationOfUnresolvedUsingDecl(T *Pattern, Decl *Other,
                                                 ASTContext &Ctx) {
  // An unresolved using declaration can instantiate to an unresolved using
  // declaration, or to a using declaration or a using declaration pack.
  //
  // Multiple declarations can claim to be instantiated from an unresolved
  // using declaration if it's a pack expansion. We want the UsingPackDecl
  // in that case, not the individual UsingDecls within the pack.
  bool OtherIsPackExpansion;
  NamedDecl *OtherFrom;
  if (auto *OtherUUD = dyn_cast<T>(Other)) {
    OtherIsPackExpansion = OtherUUD->isPackExpansion();
    OtherFrom = Ctx.getInstantiatedFromUsingDecl(OtherUUD);
  } else if (auto *OtherUPD = dyn_cast<UsingPackDecl>(Other)) {
    OtherIsPackExpansion = true;
    OtherFrom = OtherUPD->getInstantiatedFromUsingDecl();
  } else if (auto *OtherUD = dyn_cast<UsingDecl>(Other)) {
    OtherIsPackExpansion = false;
    OtherFrom = Ctx.getInstantiatedFromUsingDecl(OtherUD);
  } else {
    return false;
  }
  return Pattern->isPackExpansion() == OtherIsPackExpansion &&
         declaresSameEntity(OtherFrom, Pattern);
}

static bool isInstantiationOfStaticDataMember(VarDecl *Pattern,
                                              VarDecl *Instance) {
  assert(Instance->isStaticDataMember());

  Pattern = Pattern->getCanonicalDecl();

  do {
    Instance = Instance->getCanonicalDecl();
    if (Pattern == Instance) return true;
    Instance = Instance->getInstantiatedFromStaticDataMember();
  } while (Instance);

  return false;
}

// Other is the prospective instantiation
// D is the prospective pattern
static bool isInstantiationOf(ASTContext &Ctx, NamedDecl *D, Decl *Other) {
  if (auto *UUD = dyn_cast<UnresolvedUsingTypenameDecl>(D))
    return isInstantiationOfUnresolvedUsingDecl(UUD, Other, Ctx);

  if (auto *UUD = dyn_cast<UnresolvedUsingValueDecl>(D))
    return isInstantiationOfUnresolvedUsingDecl(UUD, Other, Ctx);

  if (D->getKind() != Other->getKind())
    return false;

  if (auto *Record = dyn_cast<CXXRecordDecl>(Other))
    return isInstantiationOf(cast<CXXRecordDecl>(D), Record);

  if (auto *Function = dyn_cast<FunctionDecl>(Other))
    return isInstantiationOf(cast<FunctionDecl>(D), Function);

  if (auto *Enum = dyn_cast<EnumDecl>(Other))
    return isInstantiationOf(cast<EnumDecl>(D), Enum);

  if (auto *Var = dyn_cast<VarDecl>(Other))
    if (Var->isStaticDataMember())
      return isInstantiationOfStaticDataMember(cast<VarDecl>(D), Var);

  if (auto *Temp = dyn_cast<ClassTemplateDecl>(Other))
    return isInstantiationOf(cast<ClassTemplateDecl>(D), Temp);

  if (auto *Temp = dyn_cast<FunctionTemplateDecl>(Other))
    return isInstantiationOf(cast<FunctionTemplateDecl>(D), Temp);

  if (auto *PartialSpec =
          dyn_cast<ClassTemplatePartialSpecializationDecl>(Other))
    return isInstantiationOf(cast<ClassTemplatePartialSpecializationDecl>(D),
                             PartialSpec);

  if (auto *Field = dyn_cast<FieldDecl>(Other)) {
    if (!Field->getDeclName()) {
      // This is an unnamed field.
      return declaresSameEntity(Ctx.getInstantiatedFromUnnamedFieldDecl(Field),
                                cast<FieldDecl>(D));
    }
  }

  if (auto *Using = dyn_cast<UsingDecl>(Other))
    return isInstantiationOf(cast<UsingDecl>(D), Using, Ctx);

  if (auto *Shadow = dyn_cast<UsingShadowDecl>(Other))
    return isInstantiationOf(cast<UsingShadowDecl>(D), Shadow, Ctx);

  return D->getDeclName() &&
         D->getDeclName() == cast<NamedDecl>(Other)->getDeclName();
}

template<typename ForwardIterator>
static NamedDecl *findInstantiationOf(ASTContext &Ctx,
                                      NamedDecl *D,
                                      ForwardIterator first,
                                      ForwardIterator last) {
  for (; first != last; ++first)
    if (isInstantiationOf(Ctx, D, *first))
      return cast<NamedDecl>(*first);

  return nullptr;
}

/// Finds the instantiation of the given declaration context
/// within the current instantiation.
///
/// \returns NULL if there was an error
DeclContext *Sema::FindInstantiatedContext(SourceLocation Loc, DeclContext* DC,
                          const MultiLevelTemplateArgumentList &TemplateArgs) {
  if (NamedDecl *D = dyn_cast<NamedDecl>(DC)) {
    Decl* ID = FindInstantiatedDecl(Loc, D, TemplateArgs, true);
    return cast_or_null<DeclContext>(ID);
  } else return DC;
}

/// Find the instantiation of the given declaration within the
/// current instantiation.
///
/// This routine is intended to be used when \p D is a declaration
/// referenced from within a template, that needs to mapped into the
/// corresponding declaration within an instantiation. For example,
/// given:
///
/// \code
/// template<typename T>
/// struct X {
///   enum Kind {
///     KnownValue = sizeof(T)
///   };
///
///   bool getKind() const { return KnownValue; }
/// };
///
/// template struct X<int>;
/// \endcode
///
/// In the instantiation of <tt>X<int>::getKind()</tt>, we need to map the
/// \p EnumConstantDecl for \p KnownValue (which refers to
/// <tt>X<T>::<Kind>::KnownValue</tt>) to its instantiation
/// (<tt>X<int>::<Kind>::KnownValue</tt>). \p FindInstantiatedDecl performs
/// this mapping from within the instantiation of <tt>X<int></tt>.
NamedDecl *Sema::FindInstantiatedDecl(SourceLocation Loc, NamedDecl *D,
                          const MultiLevelTemplateArgumentList &TemplateArgs,
                          bool FindingInstantiatedContext) {
  DeclContext *ParentDC = D->getDeclContext();
  // FIXME: Parmeters of pointer to functions (y below) that are themselves
  // parameters (p below) can have their ParentDC set to the translation-unit
  // - thus we can not consistently check if the ParentDC of such a parameter
  // is Dependent or/and a FunctionOrMethod.
  // For e.g. this code, during Template argument deduction tries to
  // find an instantiated decl for (T y) when the ParentDC for y is
  // the translation unit.
  //   e.g. template <class T> void Foo(auto (*p)(T y) -> decltype(y())) {}
  //   float baz(float(*)()) { return 0.0; }
  //   Foo(baz);
  // The better fix here is perhaps to ensure that a ParmVarDecl, by the time
  // it gets here, always has a FunctionOrMethod as its ParentDC??
  // For now:
  //  - as long as we have a ParmVarDecl whose parent is non-dependent and
  //    whose type is not instantiation dependent, do nothing to the decl
  //  - otherwise find its instantiated decl.
  if (isa<ParmVarDecl>(D) && !ParentDC->isDependentContext() &&
      !cast<ParmVarDecl>(D)->getType()->isInstantiationDependentType())
    return D;
  if (isa<ParmVarDecl>(D) || isa<NonTypeTemplateParmDecl>(D) ||
      isa<TemplateTypeParmDecl>(D) || isa<TemplateTemplateParmDecl>(D) ||
      ((ParentDC->isFunctionOrMethod() ||
        isa<OMPDeclareReductionDecl>(ParentDC) ||
        isa<OMPDeclareMapperDecl>(ParentDC)) &&
       ParentDC->isDependentContext()) ||
      (isa<CXXRecordDecl>(D) && cast<CXXRecordDecl>(D)->isLambda())) {
    // D is a local of some kind. Look into the map of local
    // declarations to their instantiations.
    if (CurrentInstantiationScope) {
      if (auto Found = CurrentInstantiationScope->findInstantiationOf(D)) {
        if (Decl *FD = Found->dyn_cast<Decl *>())
          return cast<NamedDecl>(FD);

        int PackIdx = ArgumentPackSubstitutionIndex;
        assert(PackIdx != -1 &&
               "found declaration pack but not pack expanding");
        typedef LocalInstantiationScope::DeclArgumentPack DeclArgumentPack;
        return cast<NamedDecl>((*Found->get<DeclArgumentPack *>())[PackIdx]);
      }
    }

    // If we're performing a partial substitution during template argument
    // deduction, we may not have values for template parameters yet. They
    // just map to themselves.
    if (isa<NonTypeTemplateParmDecl>(D) || isa<TemplateTypeParmDecl>(D) ||
        isa<TemplateTemplateParmDecl>(D))
      return D;

    if (D->isInvalidDecl())
      return nullptr;

    // Normally this function only searches for already instantiated declaration
    // however we have to make an exclusion for local types used before
    // definition as in the code:
    //
    //   template<typename T> void f1() {
    //     void g1(struct x1);
    //     struct x1 {};
    //   }
    //
    // In this case instantiation of the type of 'g1' requires definition of
    // 'x1', which is defined later. Error recovery may produce an enum used
    // before definition. In these cases we need to instantiate relevant
    // declarations here.
    bool NeedInstantiate = false;
    if (CXXRecordDecl *RD = dyn_cast<CXXRecordDecl>(D))
      NeedInstantiate = RD->isLocalClass();
    else
      NeedInstantiate = isa<EnumDecl>(D);
    if (NeedInstantiate) {
      Decl *Inst = SubstDecl(D, CurContext, TemplateArgs);
      CurrentInstantiationScope->InstantiatedLocal(D, Inst);
      return cast<TypeDecl>(Inst);
    }

    // If we didn't find the decl, then our scope must either be allowing
    // uninstantiated resolutions, or we have a label decl that hasn't
    // been found yet. If we have a label decl, prefer lazy instantiation
    // of the label over falling back to the uninstantiated decl.
    if (isa<LabelDecl>(D)) {
      // Lazily instantiate and return the label now.
      Decl *Inst = SubstDecl(D, CurContext, TemplateArgs);
      assert(Inst && "Failed to instantiate label??");

      CurrentInstantiationScope->InstantiatedLocal(D, Inst);
      return cast<LabelDecl>(Inst);
    }

    // Fall back to the uninstantiated decl.
    assert(CurrentInstantiationScope);
    assert(CurrentInstantiationScope->AllowUninstantiated);

    return D;
  }

  // For certain instantiations (e.g., for loop instantiations, and code
  // injection), we could have local instantiations that are not obviously
  // local. For example, if we have this in a non-dependent context:
  //
  //    for... (auto x : tup) 
  //      (void)x;
  //
  // Then the resolution of x in (void)x would not satisfy the criteria
  // for local lookup above: it's local, but not in a dependent context.
  if (CurrentInstantiationScope) {
    if (auto Found = CurrentInstantiationScope->lookupInstantiationOf(D)) {
      if (Decl *FD = Found->dyn_cast<Decl *>())
        return cast<NamedDecl>(FD);
    }
  }

  // For variable template specializations, update those that are still
  // type-dependent.
  if (VarTemplateSpecializationDecl *VarSpec =
          dyn_cast<VarTemplateSpecializationDecl>(D)) {
    bool InstantiationDependent = false;
    const TemplateArgumentListInfo &VarTemplateArgs =
        VarSpec->getTemplateArgsInfo();
    if (TemplateSpecializationType::anyDependentTemplateArguments(
            VarTemplateArgs, InstantiationDependent))
      D = cast<NamedDecl>(
          SubstDecl(D, VarSpec->getDeclContext(), TemplateArgs));
    return D;
  }

  if (CXXRecordDecl *Record = dyn_cast<CXXRecordDecl>(D)) {
    if (!Record->isDependentContext())
      return D;

    // Determine whether this record is the "templated" declaration describing
    // a class template or class template partial specialization.
    ClassTemplateDecl *ClassTemplate = Record->getDescribedClassTemplate();
    if (ClassTemplate)
      ClassTemplate = ClassTemplate->getCanonicalDecl();
    else if (ClassTemplatePartialSpecializationDecl *PartialSpec
               = dyn_cast<ClassTemplatePartialSpecializationDecl>(Record))
      ClassTemplate = PartialSpec->getSpecializedTemplate()->getCanonicalDecl();

    // Walk the current context to find either the record or an instantiation of
    // it.
    DeclContext *DC = CurContext;
    while (!DC->isFileContext()) {
      // If we're performing substitution while we're inside the template
      // definition, we'll find our own context. We're done.
      if (DC->Equals(Record))
        return Record;

      if (CXXRecordDecl *InstRecord = dyn_cast<CXXRecordDecl>(DC)) {
        // Check whether we're in the process of instantiating a class template
        // specialization of the template we're mapping.
        if (ClassTemplateSpecializationDecl *InstSpec
                      = dyn_cast<ClassTemplateSpecializationDecl>(InstRecord)){
          ClassTemplateDecl *SpecTemplate = InstSpec->getSpecializedTemplate();
          if (ClassTemplate && isInstantiationOf(ClassTemplate, SpecTemplate))
            return InstRecord;
        }

        // Check whether we're in the process of instantiating a member class.
        if (isInstantiationOf(Record, InstRecord))
          return InstRecord;
      }

      // Move to the outer template scope.
      if (FunctionDecl *FD = dyn_cast<FunctionDecl>(DC)) {
        if (FD->getFriendObjectKind() && FD->getDeclContext()->isFileContext()){
          DC = FD->getLexicalDeclContext();
          continue;
        }
        // An implicit deduction guide acts as if it's within the class template
        // specialization described by its name and first N template params.
        auto *Guide = dyn_cast<CXXDeductionGuideDecl>(FD);
        if (Guide && Guide->isImplicit()) {
          TemplateDecl *TD = Guide->getDeducedTemplate();
          // Convert the arguments to an "as-written" list.
          TemplateArgumentListInfo Args(Loc, Loc);
          for (TemplateArgument Arg : TemplateArgs.getInnermost().take_front(
                                        TD->getTemplateParameters()->size())) {
            ArrayRef<TemplateArgument> Unpacked(Arg);
            if (Arg.getKind() == TemplateArgument::Pack)
              Unpacked = Arg.pack_elements();
            for (TemplateArgument UnpackedArg : Unpacked)
              Args.addArgument(
                  getTrivialTemplateArgumentLoc(UnpackedArg, QualType(), Loc));
          }
          QualType T = CheckTemplateIdType(TemplateName(TD), Loc, Args);
          if (T.isNull())
            return nullptr;
          auto *SubstRecord = T->getAsCXXRecordDecl();
          assert(SubstRecord && "class template id not a class type?");
          // Check that this template-id names the primary template and not a
          // partial or explicit specialization. (In the latter cases, it's
          // meaningless to attempt to find an instantiation of D within the
          // specialization.)
          // FIXME: The standard doesn't say what should happen here.
          if (FindingInstantiatedContext &&
              usesPartialOrExplicitSpecialization(
                  Loc, cast<ClassTemplateSpecializationDecl>(SubstRecord))) {
            Diag(Loc, diag::err_specialization_not_primary_template)
              << T << (SubstRecord->getTemplateSpecializationKind() ==
                           TSK_ExplicitSpecialization);
            return nullptr;
          }
          DC = SubstRecord;
          continue;
        }
      }

      DC = DC->getParent();
    }

    // Fall through to deal with other dependent record types (e.g.,
    // anonymous unions in class templates).
  }

  if (!ParentDC->isDependentContext())
    return D;

  ParentDC = FindInstantiatedContext(Loc, ParentDC, TemplateArgs);
  if (!ParentDC)
    return nullptr;

  if (ParentDC != D->getDeclContext()) {
    // We performed some kind of instantiation in the parent context,
    // so now we need to look into the instantiated parent context to
    // find the instantiation of the declaration D.

    // If our context used to be dependent, we may need to instantiate
    // it before performing lookup into that context.
    bool IsBeingInstantiated = false;
    if (CXXRecordDecl *Spec = dyn_cast<CXXRecordDecl>(ParentDC)) {
      if (!Spec->isDependentContext()) {
        QualType T = Context.getTypeDeclType(Spec);
        const RecordType *Tag = T->getAs<RecordType>();
        assert(Tag && "type of non-dependent record is not a RecordType");
        if (Tag->isBeingDefined())
          IsBeingInstantiated = true;
        if (!Tag->isBeingDefined() &&
            RequireCompleteType(Loc, T, diag::err_incomplete_type))
          return nullptr;

        ParentDC = Tag->getDecl();
      }
    }

    NamedDecl *Result = nullptr;
    // FIXME: If the name is a dependent name, this lookup won't necessarily
    // find it. Does that ever matter?
    if (auto Name = D->getDeclName()) {
      DeclarationNameInfo NameInfo(Name, D->getLocation());
      Name = SubstDeclarationNameInfo(NameInfo, TemplateArgs).getName();
      if (!Name)
        return nullptr;
      DeclContext::lookup_result Found = ParentDC->lookup(Name);
      Result = findInstantiationOf(Context, D, Found.begin(), Found.end());
    } else {
      // Since we don't have a name for the entity we're looking for,
      // our only option is to walk through all of the declarations to
      // find that name. This will occur in a few cases:
      //
      //   - anonymous struct/union within a template
      //   - unnamed class/struct/union/enum within a template
      //
      // FIXME: Find a better way to find these instantiations!
      Result = findInstantiationOf(Context, D,
                                   ParentDC->decls_begin(),
                                   ParentDC->decls_end());
    }

    if (!Result) {
      if (isa<UsingShadowDecl>(D)) {
        // UsingShadowDecls can instantiate to nothing because of using hiding.
      } else if (Diags.hasErrorOccurred()) {
        // We've already complained about something, so most likely this
        // declaration failed to instantiate. There's no point in complaining
        // further, since this is normal in invalid code.
      } else if (IsBeingInstantiated) {
        // The class in which this member exists is currently being
        // instantiated, and we haven't gotten around to instantiating this
        // member yet. This can happen when the code uses forward declarations
        // of member classes, and introduces ordering dependencies via
        // template instantiation.
        Diag(Loc, diag::err_member_not_yet_instantiated)
          << D->getDeclName()
          << Context.getTypeDeclType(cast<CXXRecordDecl>(ParentDC));
        Diag(D->getLocation(), diag::note_non_instantiated_member_here);
      } else if (EnumConstantDecl *ED = dyn_cast<EnumConstantDecl>(D)) {
        // This enumeration constant was found when the template was defined,
        // but can't be found in the instantiation. This can happen if an
        // unscoped enumeration member is explicitly specialized.
        EnumDecl *Enum = cast<EnumDecl>(ED->getLexicalDeclContext());
        EnumDecl *Spec = cast<EnumDecl>(FindInstantiatedDecl(Loc, Enum,
                                                             TemplateArgs));
        assert(Spec->getTemplateSpecializationKind() ==
                 TSK_ExplicitSpecialization);
        Diag(Loc, diag::err_enumerator_does_not_exist)
          << D->getDeclName()
          << Context.getTypeDeclType(cast<TypeDecl>(Spec->getDeclContext()));
        Diag(Spec->getLocation(), diag::note_enum_specialized_here)
          << Context.getTypeDeclType(Spec);
      } else {
        // We should have found something, but didn't.
        llvm_unreachable("Unable to find instantiation of declaration!");
      }
    }

    D = Result;
  }

  return D;
}

/// Performs template instantiation for all implicit template
/// instantiations we have seen until this point.
void Sema::PerformPendingInstantiations(bool LocalOnly) {
  while (!PendingLocalImplicitInstantiations.empty() ||
         (!LocalOnly && !PendingInstantiations.empty())) {
    PendingImplicitInstantiation Inst;

    if (PendingLocalImplicitInstantiations.empty()) {
      Inst = PendingInstantiations.front();
      PendingInstantiations.pop_front();
    } else {
      Inst = PendingLocalImplicitInstantiations.front();
      PendingLocalImplicitInstantiations.pop_front();
    }

    // Instantiate function definitions
    if (FunctionDecl *Function = dyn_cast<FunctionDecl>(Inst.first)) {
      bool DefinitionRequired = Function->getTemplateSpecializationKind() ==
                                TSK_ExplicitInstantiationDefinition;
      if (Function->isMultiVersion()) {
        getASTContext().forEachMultiversionedFunctionVersion(
            Function, [this, Inst, DefinitionRequired](FunctionDecl *CurFD) {
              InstantiateFunctionDefinition(/*FIXME:*/ Inst.second, CurFD, true,
                                            DefinitionRequired, true);
              if (CurFD->isDefined())
                CurFD->setInstantiationIsPending(false);
            });
      } else {
        InstantiateFunctionDefinition(/*FIXME:*/ Inst.second, Function, true,
                                      DefinitionRequired, true);
        if (Function->isDefined())
          Function->setInstantiationIsPending(false);
      }
      continue;
    }

    // Instantiate variable definitions
    VarDecl *Var = cast<VarDecl>(Inst.first);

    assert((Var->isStaticDataMember() ||
            isa<VarTemplateSpecializationDecl>(Var)) &&
           "Not a static data member, nor a variable template"
           " specialization?");

    // Don't try to instantiate declarations if the most recent redeclaration
    // is invalid.
    if (Var->getMostRecentDecl()->isInvalidDecl())
      continue;

    // Check if the most recent declaration has changed the specialization kind
    // and removed the need for implicit instantiation.
    switch (Var->getMostRecentDecl()->getTemplateSpecializationKind()) {
    case TSK_Undeclared:
      llvm_unreachable("Cannot instantitiate an undeclared specialization.");
    case TSK_ExplicitInstantiationDeclaration:
    case TSK_ExplicitSpecialization:
      continue;  // No longer need to instantiate this type.
    case TSK_ExplicitInstantiationDefinition:
      // We only need an instantiation if the pending instantiation *is* the
      // explicit instantiation.
      if (Var != Var->getMostRecentDecl())
        continue;
      break;
    case TSK_ImplicitInstantiation:
      break;
    }

    PrettyDeclStackTraceEntry CrashInfo(Context, Var, SourceLocation(),
                                        "instantiating variable definition");
    bool DefinitionRequired = Var->getTemplateSpecializationKind() ==
                              TSK_ExplicitInstantiationDefinition;

    // Instantiate static data member definitions or variable template
    // specializations.
    InstantiateVariableDefinition(/*FIXME:*/ Inst.second, Var, true,
                                  DefinitionRequired, true);
  }
}

void Sema::PerformDependentDiagnostics(const DeclContext *Pattern,
                       const MultiLevelTemplateArgumentList &TemplateArgs) {
  for (auto DD : Pattern->ddiags()) {
    switch (DD->getKind()) {
    case DependentDiagnostic::Access:
      HandleDependentAccessCheck(*DD, TemplateArgs);
      break;
    }
  }
}<|MERGE_RESOLUTION|>--- conflicted
+++ resolved
@@ -3834,47 +3834,28 @@
     Scope.MakeInstantiatedLocalArgPack(PatternParam);
     Optional<unsigned> NumArgumentsInExpansion
       = S.getNumArgumentsInExpansion(PatternParam->getType(), TemplateArgs);
-<<<<<<< HEAD
-    assert(NumArgumentsInExpansion &&
-           "should only be called when all template arguments are known");
-    QualType PatternType =
-        PatternParam->getType()->castAs<PackExpansionType>()->getPattern();
-    for (unsigned Arg = 0; Arg < *NumArgumentsInExpansion; ++Arg) {
-      // FIXME: We have already substitued the declaration name for
-      // the specialization, why are we reassigning the name here,
-      // and subsequently forcing ourselves to correct name information
-      // again?
-      DeclarationNameInfo DNI = S.SubstDeclarationNameInfo(
-                                    PatternParam->getNameInfo(), TemplateArgs);
-
-      ParmVarDecl *FunctionParam = Function->getParamDecl(FParamIdx);
-      FunctionParam->setDeclName(DNI.getName());
-      if (!PatternDecl->getType()->isDependentType()) {
-        Sema::ArgumentPackSubstitutionIndexRAII SubstIndex(S, Arg);
-        QualType T = S.SubstType(PatternType, TemplateArgs,
-                                 DNI.getLoc(),
-                                 DNI.getName());
-        if (T.isNull())
-          return true;
-        FunctionParam->setType(T);
-      }
-=======
     if (NumArgumentsInExpansion) {
       QualType PatternType =
           PatternParam->getType()->castAs<PackExpansionType>()->getPattern();
       for (unsigned Arg = 0; Arg < *NumArgumentsInExpansion; ++Arg) {
+        // FIXME: We have already substitued the declaration name for
+        // the specialization, why are we reassigning the name here,
+        // and subsequently forcing ourselves to correct name information
+        // again?
+        DeclarationNameInfo DNI = S.SubstDeclarationNameInfo(
+                                     PatternParam->getNameInfo(), TemplateArgs);
+
         ParmVarDecl *FunctionParam = Function->getParamDecl(FParamIdx);
-        FunctionParam->setDeclName(PatternParam->getDeclName());
+        FunctionParam->setDeclName(DNI.getName());
         if (!PatternDecl->getType()->isDependentType()) {
           Sema::ArgumentPackSubstitutionIndexRAII SubstIndex(S, Arg);
           QualType T = S.SubstType(PatternType, TemplateArgs,
-                                   FunctionParam->getLocation(),
-                                   FunctionParam->getDeclName());
+                                   DNI.getLoc(),
+                                   DNI.getName());
           if (T.isNull())
             return true;
           FunctionParam->setType(T);
         }
->>>>>>> faa9d11b
 
         Scope.InstantiatedLocalPackArg(PatternParam, FunctionParam);
         ++FParamIdx;
