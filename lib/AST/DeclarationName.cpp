//===- DeclarationName.cpp - Declaration names implementation -------------===//
//
//                     The LLVM Compiler Infrastructure
//
// This file is distributed under the University of Illinois Open Source
// License. See LICENSE.TXT for details.
//
//===----------------------------------------------------------------------===//
//
// This file implements the DeclarationName and DeclarationNameTable
// classes.
//
//===----------------------------------------------------------------------===//

#include "clang/AST/DeclarationName.h"
#include "clang/AST/ASTContext.h"
#include "clang/AST/Decl.h"
#include "clang/AST/DeclBase.h"
#include "clang/AST/DeclCXX.h"
#include "clang/AST/DeclTemplate.h"
#include "clang/AST/PrettyPrinter.h"
#include "clang/AST/Type.h"
#include "clang/AST/TypeLoc.h"
#include "clang/AST/TypeOrdering.h"
#include "clang/Basic/IdentifierTable.h"
#include "clang/Basic/LLVM.h"
#include "clang/Basic/LangOptions.h"
#include "clang/Basic/OperatorKinds.h"
#include "clang/Basic/SourceLocation.h"
#include "llvm/ADT/FoldingSet.h"
#include "llvm/Support/Casting.h"
#include "llvm/Support/Compiler.h"
#include "llvm/Support/ErrorHandling.h"
#include "llvm/Support/raw_ostream.h"
#include <algorithm>
#include <cassert>
#include <cstdint>
#include <string>

using namespace clang;

static int compareInt(unsigned A, unsigned B) {
  return (A < B ? -1 : (A > B ? 1 : 0));
}

int DeclarationName::compare(DeclarationName LHS, DeclarationName RHS) {
  if (LHS.getNameKind() != RHS.getNameKind())
    return (LHS.getNameKind() < RHS.getNameKind() ? -1 : 1);

  switch (LHS.getNameKind()) {
  case DeclarationName::Identifier: {
    IdentifierInfo *LII = LHS.castAsIdentifierInfo();
    IdentifierInfo *RII = RHS.castAsIdentifierInfo();
    if (!LII)
      return RII ? -1 : 0;
    if (!RII)
      return 1;

    return LII->getName().compare(RII->getName());
  }

  case DeclarationName::ObjCZeroArgSelector:
  case DeclarationName::ObjCOneArgSelector:
  case DeclarationName::ObjCMultiArgSelector: {
    Selector LHSSelector = LHS.getObjCSelector();
    Selector RHSSelector = RHS.getObjCSelector();
    // getNumArgs for ZeroArgSelector returns 0, but we still need to compare.
    if (LHS.getNameKind() == DeclarationName::ObjCZeroArgSelector &&
        RHS.getNameKind() == DeclarationName::ObjCZeroArgSelector) {
      return LHSSelector.getAsIdentifierInfo()->getName().compare(
          RHSSelector.getAsIdentifierInfo()->getName());
    }
    unsigned LN = LHSSelector.getNumArgs(), RN = RHSSelector.getNumArgs();
    for (unsigned I = 0, N = std::min(LN, RN); I != N; ++I) {
      switch (LHSSelector.getNameForSlot(I).compare(
          RHSSelector.getNameForSlot(I))) {
      case -1:
        return -1;
      case 1:
        return 1;
      default:
        break;
      }
    }

    return compareInt(LN, RN);
  }

  case DeclarationName::CXXConstructorName:
  case DeclarationName::CXXDestructorName:
  case DeclarationName::CXXConversionFunctionName:
    if (QualTypeOrdering()(LHS.getCXXNameType(), RHS.getCXXNameType()))
      return -1;
    if (QualTypeOrdering()(RHS.getCXXNameType(), LHS.getCXXNameType()))
      return 1;
    return 0;

  case DeclarationName::CXXDeductionGuideName:
    // We never want to compare deduction guide names for templates from
    // different scopes, so just compare the template-name.
    return compare(LHS.getCXXDeductionGuideTemplate()->getDeclName(),
                   RHS.getCXXDeductionGuideTemplate()->getDeclName());

  case DeclarationName::CXXOperatorName:
    return compareInt(LHS.getCXXOverloadedOperator(),
                      RHS.getCXXOverloadedOperator());

  case DeclarationName::CXXLiteralOperatorName:
    return LHS.getCXXLiteralIdentifier()->getName().compare(
        RHS.getCXXLiteralIdentifier()->getName());

  case DeclarationName::CXXReflectedIdName:
    llvm_unreachable("reflected-id names not comparable\n");

  case DeclarationName::CXXUsingDirective:
    return 0;
  }

  llvm_unreachable("Invalid DeclarationName Kind!");
}

static void printCXXConstructorDestructorName(QualType ClassType,
                                              raw_ostream &OS,
                                              PrintingPolicy Policy) {
  // We know we're printing C++ here. Ensure we print types properly.
  Policy.adjustForCPlusPlus();

  if (const RecordType *ClassRec = ClassType->getAs<RecordType>()) {
    OS << *ClassRec->getDecl();
    return;
  }
  if (Policy.SuppressTemplateArgsInCXXConstructors) {
    if (auto *InjTy = ClassType->getAs<InjectedClassNameType>()) {
      OS << *InjTy->getDecl();
      return;
    }
  }
  ClassType.print(OS, Policy);
}

void DeclarationName::print(raw_ostream &OS, const PrintingPolicy &Policy) {
  switch (getNameKind()) {
  case DeclarationName::Identifier:
    if (const IdentifierInfo *II = getAsIdentifierInfo())
      OS << II->getName();
    return;

  case DeclarationName::ObjCZeroArgSelector:
  case DeclarationName::ObjCOneArgSelector:
  case DeclarationName::ObjCMultiArgSelector:
    getObjCSelector().print(OS);
    return;

  case DeclarationName::CXXConstructorName:
    return printCXXConstructorDestructorName(getCXXNameType(), OS, Policy);

  case DeclarationName::CXXDestructorName:
    OS << '~';
    return printCXXConstructorDestructorName(getCXXNameType(), OS, Policy);

  case DeclarationName::CXXDeductionGuideName:
    OS << "<deduction guide for ";
    getCXXDeductionGuideTemplate()->getDeclName().print(OS, Policy);
    OS << '>';
    return;

  case DeclarationName::CXXOperatorName: {
    static const char *const OperatorNames[NUM_OVERLOADED_OPERATORS] = {
        nullptr,
#define OVERLOADED_OPERATOR(Name, Spelling, Token, Unary, Binary, MemberOnly)  \
  Spelling,
#include "clang/Basic/OperatorKinds.def"
    };
    const char *OpName = OperatorNames[getCXXOverloadedOperator()];
    assert(OpName && "not an overloaded operator");

    OS << "operator";
    if (OpName[0] >= 'a' && OpName[0] <= 'z')
      OS << ' ';
    OS << OpName;
    return;
  }

  case DeclarationName::CXXLiteralOperatorName:
    OS << "operator\"\"" << getCXXLiteralIdentifier()->getName();
    return;

  case DeclarationName::CXXReflectedIdName: {
    CXXReflectedIdNameExtra *Extra = N.getAsCXXReflectedIdName();
    OS << "(.";
    for (std::size_t I = 0; I < Extra->NumArgs; ++I) {
      Expr *E = Extra->Args[I];
      E->printPretty(OS, nullptr, Policy);
      if (I + 1 != Extra->NumArgs)
        OS << ", ";
    }
    OS << ".)";
    return;
  }

  case DeclarationName::CXXConversionFunctionName: {
    OS << "operator ";
    QualType Type = getCXXNameType();
    if (const RecordType *Rec = Type->getAs<RecordType>()) {
      OS << *Rec->getDecl();
      return;
    }
    // We know we're printing C++ here, ensure we print 'bool' properly.
    PrintingPolicy CXXPolicy = Policy;
    CXXPolicy.adjustForCPlusPlus();
    Type.print(OS, CXXPolicy);
    return;
  }
  case DeclarationName::CXXUsingDirective:
    OS << "<using-directive>";
    return;
  }

  llvm_unreachable("Unexpected declaration name kind");
}

namespace clang {

raw_ostream &operator<<(raw_ostream &OS, DeclarationName N) {
  LangOptions LO;
  N.print(OS, PrintingPolicy(LO));
  return OS;
}

} // namespace clang

<<<<<<< HEAD
DeclarationName::NameKind DeclarationName::getNameKind() const {
  switch (getStoredNameKind()) {
  case StoredIdentifier:          return Identifier;
  case StoredObjCZeroArgSelector: return ObjCZeroArgSelector;
  case StoredObjCOneArgSelector:  return ObjCOneArgSelector;

  case StoredDeclarationNameExtra:
    switch (getExtra()->ExtraKindOrNumArgs) {
    case DeclarationNameExtra::CXXConstructor:
      return CXXConstructorName;

    case DeclarationNameExtra::CXXDestructor:
      return CXXDestructorName;

    case DeclarationNameExtra::CXXDeductionGuide:
      return CXXDeductionGuideName;

    case DeclarationNameExtra::CXXConversionFunction:
      return CXXConversionFunctionName;

    case DeclarationNameExtra::CXXLiteralOperator:
      return CXXLiteralOperatorName;

    case DeclarationNameExtra::CXXReflectedId:
      return CXXReflectedIdName;

    case DeclarationNameExtra::CXXUsingDirective:
      return CXXUsingDirective;

    default:
      // Check if we have one of the CXXOperator* enumeration values.
      if (getExtra()->ExtraKindOrNumArgs <
            DeclarationNameExtra::CXXUsingDirective)
        return CXXOperatorName;

      return ObjCMultiArgSelector;
    }
  }

  // Can't actually get here.
  llvm_unreachable("This should be unreachable!");
}

=======
>>>>>>> 58546904
bool DeclarationName::isDependentName() const {
  QualType T = getCXXNameType();
  if (!T.isNull() && T->isDependentType())
    return true;

  // A class-scope deduction guide in a dependent context has a dependent name.
  auto *TD = getCXXDeductionGuideTemplate();
  if (TD && TD->getDeclContext()->isDependentContext())
    return true;

  return false;
}

std::string DeclarationName::getAsString() const {
  std::string Result;
  llvm::raw_string_ostream OS(Result);
  OS << *this;
  return OS.str();
}

<<<<<<< HEAD
QualType DeclarationName::getCXXNameType() const {
  if (CXXSpecialName *CXXName = getAsCXXSpecialName())
    return CXXName->Type;
  else
    return QualType();
}

TemplateDecl *DeclarationName::getCXXDeductionGuideTemplate() const {
  if (auto *Guide = getAsCXXDeductionGuideNameExtra())
    return Guide->Template;
  return nullptr;
}

OverloadedOperatorKind DeclarationName::getCXXOverloadedOperator() const {
  if (CXXOperatorIdName *CXXOp = getAsCXXOperatorIdName()) {
    unsigned value
      = CXXOp->ExtraKindOrNumArgs - DeclarationNameExtra::CXXConversionFunction;
    return static_cast<OverloadedOperatorKind>(value);
  } else {
    return OO_None;
  }
}

IdentifierInfo *DeclarationName::getCXXLiteralIdentifier() const {
  if (CXXLiteralOperatorIdName *CXXLit = getAsCXXLiteralOperatorIdName())
    return CXXLit->ID;
  else
    return nullptr;
}

llvm::ArrayRef<Expr *> DeclarationName::getCXXReflectedIdArguments() const {
  if (CXXReflectedIdNameExtra *Name = getAsCXXReflectedIdName())
    return llvm::ArrayRef<Expr *>(Name->Args, Name->Args + Name->NumArgs);
  else
    return llvm::ArrayRef<Expr *>();
}

void *DeclarationName::getFETokenInfoAsVoidSlow() const {
=======
void *DeclarationName::getFETokenInfoSlow() const {
>>>>>>> 58546904
  switch (getNameKind()) {
  case Identifier:
    llvm_unreachable("case Identifier already handled by getFETokenInfo!");
  case CXXConstructorName:
  case CXXDestructorName:
  case CXXConversionFunctionName:
    return castAsCXXSpecialNameExtra()->FETokenInfo;
  case CXXOperatorName:
    return castAsCXXOperatorIdName()->FETokenInfo;
  case CXXDeductionGuideName:
    return castAsCXXDeductionGuideNameExtra()->FETokenInfo;
  case CXXLiteralOperatorName:
<<<<<<< HEAD
    return getAsCXXLiteralOperatorIdName()->FETokenInfo;

  case CXXReflectedIdName:
    return getAsCXXReflectedIdName()->FETokenInfo;

=======
    return castAsCXXLiteralOperatorIdName()->FETokenInfo;
>>>>>>> 58546904
  default:
    llvm_unreachable("DeclarationName has no FETokenInfo!");
  }
}

void DeclarationName::setFETokenInfoSlow(void *T) {
  switch (getNameKind()) {
  case Identifier:
    llvm_unreachable("case Identifier already handled by setFETokenInfo!");
  case CXXConstructorName:
  case CXXDestructorName:
  case CXXConversionFunctionName:
    castAsCXXSpecialNameExtra()->FETokenInfo = T;
    break;
  case CXXOperatorName:
    castAsCXXOperatorIdName()->FETokenInfo = T;
    break;
  case CXXDeductionGuideName:
    castAsCXXDeductionGuideNameExtra()->FETokenInfo = T;
    break;
  case CXXLiteralOperatorName:
    castAsCXXLiteralOperatorIdName()->FETokenInfo = T;
    break;
<<<<<<< HEAD

  case CXXReflectedIdName:
    getAsCXXReflectedIdName()->FETokenInfo = T;
    break;

=======
>>>>>>> 58546904
  default:
    llvm_unreachable("DeclarationName has no FETokenInfo!");
  }
}

LLVM_DUMP_METHOD void DeclarationName::dump() const {
  llvm::errs() << *this << '\n';
}

void CXXReflectedIdNameExtra::Profile(llvm::FoldingSetNodeID &ID) {
  ID.AddInteger(NumArgs);
  for (std::size_t I = 0; I < NumArgs; ++I)
    Args[I]->Profile(ID, *Ctx, true);
}

DeclarationNameTable::DeclarationNameTable(const ASTContext &C) : Ctx(C) {
  // Initialize the overloaded operator names.
  for (unsigned Op = 0; Op < NUM_OVERLOADED_OPERATORS; ++Op)
    CXXOperatorNames[Op].Kind = static_cast<OverloadedOperatorKind>(Op);
}

DeclarationName
DeclarationNameTable::getCXXDeductionGuideName(TemplateDecl *Template) {
  Template = cast<TemplateDecl>(Template->getCanonicalDecl());

  llvm::FoldingSetNodeID ID;
  ID.AddPointer(Template);

  void *InsertPos = nullptr;
  if (auto *Name = CXXDeductionGuideNames.FindNodeOrInsertPos(ID, InsertPos))
    return DeclarationName(Name);

  auto *Name = new (Ctx) detail::CXXDeductionGuideNameExtra(Template);
  CXXDeductionGuideNames.InsertNode(Name, InsertPos);
  return DeclarationName(Name);
}

DeclarationName DeclarationNameTable::getCXXConstructorName(CanQualType Ty) {
  // The type of constructors is unqualified.
  Ty = Ty.getUnqualifiedType();
  // Do we already have this C++ constructor name ?
  llvm::FoldingSetNodeID ID;
  ID.AddPointer(Ty.getAsOpaquePtr());
  void *InsertPos = nullptr;
  if (auto *Name = CXXConstructorNames.FindNodeOrInsertPos(ID, InsertPos))
    return {Name, DeclarationName::StoredCXXConstructorName};

  // We have to create it.
  auto *SpecialName = new (Ctx) detail::CXXSpecialNameExtra(Ty);
  CXXConstructorNames.InsertNode(SpecialName, InsertPos);
  return {SpecialName, DeclarationName::StoredCXXConstructorName};
}

DeclarationName DeclarationNameTable::getCXXDestructorName(CanQualType Ty) {
  // The type of destructors is unqualified.
  Ty = Ty.getUnqualifiedType();
  // Do we already have this C++ destructor name ?
  llvm::FoldingSetNodeID ID;
  ID.AddPointer(Ty.getAsOpaquePtr());
  void *InsertPos = nullptr;
  if (auto *Name = CXXDestructorNames.FindNodeOrInsertPos(ID, InsertPos))
    return {Name, DeclarationName::StoredCXXDestructorName};

  // We have to create it.
  auto *SpecialName = new (Ctx) detail::CXXSpecialNameExtra(Ty);
  CXXDestructorNames.InsertNode(SpecialName, InsertPos);
  return {SpecialName, DeclarationName::StoredCXXDestructorName};
}

DeclarationName
DeclarationNameTable::getCXXConversionFunctionName(CanQualType Ty) {
  // Do we already have this C++ conversion function name ?
  llvm::FoldingSetNodeID ID;
  ID.AddPointer(Ty.getAsOpaquePtr());
  void *InsertPos = nullptr;
  if (auto *Name =
          CXXConversionFunctionNames.FindNodeOrInsertPos(ID, InsertPos))
    return {Name, DeclarationName::StoredCXXConversionFunctionName};

  // We have to create it.
  auto *SpecialName = new (Ctx) detail::CXXSpecialNameExtra(Ty);
  CXXConversionFunctionNames.InsertNode(SpecialName, InsertPos);
  return {SpecialName, DeclarationName::StoredCXXConversionFunctionName};
}

DeclarationName
DeclarationNameTable::getCXXSpecialName(DeclarationName::NameKind Kind,
                                        CanQualType Ty) {
  switch (Kind) {
  case DeclarationName::CXXConstructorName:
    return getCXXConstructorName(Ty);
  case DeclarationName::CXXDestructorName:
    return getCXXDestructorName(Ty);
  case DeclarationName::CXXConversionFunctionName:
    return getCXXConversionFunctionName(Ty);
  default:
    llvm_unreachable("Invalid kind in getCXXSpecialName!");
  }
}

DeclarationName
DeclarationNameTable::getCXXLiteralOperatorName(IdentifierInfo *II) {
  llvm::FoldingSetNodeID ID;
  ID.AddPointer(II);

  void *InsertPos = nullptr;
  if (auto *Name = CXXLiteralOperatorNames.FindNodeOrInsertPos(ID, InsertPos))
    return DeclarationName(Name);

  auto *LiteralName = new (Ctx) detail::CXXLiteralOperatorIdName(II);
  CXXLiteralOperatorNames.InsertNode(LiteralName, InsertPos);
  return DeclarationName(LiteralName);
}

DeclarationName
DeclarationNameTable::getCXXReflectedIdName(std::size_t NumArgs, Expr **Args) {
  llvm::FoldingSet<CXXReflectedIdNameExtra> &Names = CXXReflectedIdNames;

  llvm::FoldingSetNodeID ID;
  ID.AddInteger(NumArgs);
  for (std::size_t I = 0; I < NumArgs; ++I)
    Args[I]->Profile(ID, Ctx, true);

  void *InsertPos;
  if (CXXReflectedIdNameExtra *Name = Names.FindNodeOrInsertPos(ID, InsertPos))
    return DeclarationName (Name);

  CXXReflectedIdNameExtra *Name = new (Ctx) CXXReflectedIdNameExtra;
  Name->ExtraKindOrNumArgs = DeclarationNameExtra::CXXReflectedId;
  Name->Ctx = &Ctx;
  Name->NumArgs = NumArgs;
  Name->Args = new (Ctx) Expr *[NumArgs];
  std::copy(Args, Args + NumArgs, Name->Args);
  Name->FETokenInfo = nullptr;
  Names.InsertNode(Name, InsertPos);
  return DeclarationName(Name);
}

DeclarationNameLoc::DeclarationNameLoc(DeclarationName Name) {
  switch (Name.getNameKind()) {
  case DeclarationName::Identifier:
  case DeclarationName::CXXDeductionGuideName:
    break;
  case DeclarationName::CXXConstructorName:
  case DeclarationName::CXXDestructorName:
  case DeclarationName::CXXConversionFunctionName:
    NamedType.TInfo = nullptr;
    break;
  case DeclarationName::CXXOperatorName:
    CXXOperatorName.BeginOpNameLoc = SourceLocation().getRawEncoding();
    CXXOperatorName.EndOpNameLoc = SourceLocation().getRawEncoding();
    break;
  case DeclarationName::CXXLiteralOperatorName:
    CXXLiteralOperatorName.OpNameLoc = SourceLocation().getRawEncoding();
    break;
  case DeclarationName::CXXReflectedIdName:
    // Reuse the operator name structure for the begin/end pair.
    CXXOperatorName.BeginOpNameLoc = SourceLocation().getRawEncoding();
    CXXOperatorName.EndOpNameLoc = SourceLocation().getRawEncoding();
    break;
  case DeclarationName::ObjCZeroArgSelector:
  case DeclarationName::ObjCOneArgSelector:
  case DeclarationName::ObjCMultiArgSelector:
    // FIXME: ?
    break;
  case DeclarationName::CXXUsingDirective:
    break;
  }
}

bool DeclarationNameInfo::containsUnexpandedParameterPack() const {
  switch (Name.getNameKind()) {
  case DeclarationName::Identifier:
  case DeclarationName::ObjCZeroArgSelector:
  case DeclarationName::ObjCOneArgSelector:
  case DeclarationName::ObjCMultiArgSelector:
  case DeclarationName::CXXOperatorName:
  case DeclarationName::CXXLiteralOperatorName:
  case DeclarationName::CXXUsingDirective:
  case DeclarationName::CXXDeductionGuideName:
    return false;

  case DeclarationName::CXXConstructorName:
  case DeclarationName::CXXDestructorName:
  case DeclarationName::CXXConversionFunctionName:
    if (TypeSourceInfo *TInfo = LocInfo.NamedType.TInfo)
      return TInfo->getType()->containsUnexpandedParameterPack();

    return Name.getCXXNameType()->containsUnexpandedParameterPack();

  case DeclarationName::CXXReflectedIdName: {
    llvm::ArrayRef<Expr *> Args = Name.getCXXReflectedIdArguments();
    return std::any_of(Args.begin(), Args.end(), [](const Expr * E) {
      return E->containsUnexpandedParameterPack();
    });
  }
  }
  llvm_unreachable("All name kinds handled.");
}

bool DeclarationNameInfo::isInstantiationDependent() const {
  switch (Name.getNameKind()) {
  case DeclarationName::Identifier:
  case DeclarationName::ObjCZeroArgSelector:
  case DeclarationName::ObjCOneArgSelector:
  case DeclarationName::ObjCMultiArgSelector:
  case DeclarationName::CXXOperatorName:
  case DeclarationName::CXXLiteralOperatorName:
  case DeclarationName::CXXUsingDirective:
  case DeclarationName::CXXDeductionGuideName:
    return false;

  case DeclarationName::CXXConstructorName:
  case DeclarationName::CXXDestructorName:
  case DeclarationName::CXXConversionFunctionName:
    if (TypeSourceInfo *TInfo = LocInfo.NamedType.TInfo)
      return TInfo->getType()->isInstantiationDependentType();

    return Name.getCXXNameType()->isInstantiationDependentType();

  case DeclarationName::CXXReflectedIdName: {
    llvm::ArrayRef<Expr *> Args = Name.getCXXReflectedIdArguments();
    return std::any_of(Args.begin(), Args.end(), [](const Expr * E) {
      return E->isInstantiationDependent();
    });
  }
  }
  llvm_unreachable("All name kinds handled.");
}

std::string DeclarationNameInfo::getAsString() const {
  std::string Result;
  llvm::raw_string_ostream OS(Result);
  printName(OS);
  return OS.str();
}

void DeclarationNameInfo::printName(raw_ostream &OS) const {
  switch (Name.getNameKind()) {
  case DeclarationName::Identifier:
  case DeclarationName::ObjCZeroArgSelector:
  case DeclarationName::ObjCOneArgSelector:
  case DeclarationName::ObjCMultiArgSelector:
  case DeclarationName::CXXOperatorName:
  case DeclarationName::CXXLiteralOperatorName:
  case DeclarationName::CXXUsingDirective:
  case DeclarationName::CXXDeductionGuideName:
  case DeclarationName::CXXReflectedIdName:
    OS << Name;
    return;

  case DeclarationName::CXXConstructorName:
  case DeclarationName::CXXDestructorName:
  case DeclarationName::CXXConversionFunctionName:
    if (TypeSourceInfo *TInfo = LocInfo.NamedType.TInfo) {
      if (Name.getNameKind() == DeclarationName::CXXDestructorName)
        OS << '~';
      else if (Name.getNameKind() == DeclarationName::CXXConversionFunctionName)
        OS << "operator ";
      LangOptions LO;
      LO.CPlusPlus = true;
      LO.Bool = true;
      PrintingPolicy PP(LO);
      PP.SuppressScope = true;
      OS << TInfo->getType().getAsString(PP);
    } else
      OS << Name;
    return;
  }
  llvm_unreachable("Unexpected declaration name kind");
}

SourceLocation DeclarationNameInfo::getEndLocPrivate() const {
  switch (Name.getNameKind()) {
  case DeclarationName::Identifier:
  case DeclarationName::CXXDeductionGuideName:
    return NameLoc;

  case DeclarationName::CXXOperatorName: {
    unsigned raw = LocInfo.CXXOperatorName.EndOpNameLoc;
    return SourceLocation::getFromRawEncoding(raw);
  }

  case DeclarationName::CXXLiteralOperatorName:
  case DeclarationName::CXXReflectedIdName: {
    unsigned raw = LocInfo.CXXLiteralOperatorName.OpNameLoc;
    return SourceLocation::getFromRawEncoding(raw);
  }

  case DeclarationName::CXXConstructorName:
  case DeclarationName::CXXDestructorName:
  case DeclarationName::CXXConversionFunctionName:
    if (TypeSourceInfo *TInfo = LocInfo.NamedType.TInfo)
      return TInfo->getTypeLoc().getEndLoc();
    else
      return NameLoc;

    // DNInfo work in progress: FIXME.
  case DeclarationName::ObjCZeroArgSelector:
  case DeclarationName::ObjCOneArgSelector:
  case DeclarationName::ObjCMultiArgSelector:
  case DeclarationName::CXXUsingDirective:
    return NameLoc;
  }
  llvm_unreachable("Unexpected declaration name kind");
}<|MERGE_RESOLUTION|>--- conflicted
+++ resolved
@@ -186,13 +186,14 @@
     return;
 
   case DeclarationName::CXXReflectedIdName: {
-    CXXReflectedIdNameExtra *Extra = N.getAsCXXReflectedIdName();
+    llvm::ArrayRef<Expr *> Args = getCXXReflectedIdArguments();
     OS << "(.";
-    for (std::size_t I = 0; I < Extra->NumArgs; ++I) {
-      Expr *E = Extra->Args[I];
+    for (std::size_t I = 0; I < Args.size(); ++I) {
+      if (I != 0)
+        OS << ", ";
+
+      Expr *E = Args[I];
       E->printPretty(OS, nullptr, Policy);
-      if (I + 1 != Extra->NumArgs)
-        OS << ", ";
     }
     OS << ".)";
     return;
@@ -229,52 +230,6 @@
 
 } // namespace clang
 
-<<<<<<< HEAD
-DeclarationName::NameKind DeclarationName::getNameKind() const {
-  switch (getStoredNameKind()) {
-  case StoredIdentifier:          return Identifier;
-  case StoredObjCZeroArgSelector: return ObjCZeroArgSelector;
-  case StoredObjCOneArgSelector:  return ObjCOneArgSelector;
-
-  case StoredDeclarationNameExtra:
-    switch (getExtra()->ExtraKindOrNumArgs) {
-    case DeclarationNameExtra::CXXConstructor:
-      return CXXConstructorName;
-
-    case DeclarationNameExtra::CXXDestructor:
-      return CXXDestructorName;
-
-    case DeclarationNameExtra::CXXDeductionGuide:
-      return CXXDeductionGuideName;
-
-    case DeclarationNameExtra::CXXConversionFunction:
-      return CXXConversionFunctionName;
-
-    case DeclarationNameExtra::CXXLiteralOperator:
-      return CXXLiteralOperatorName;
-
-    case DeclarationNameExtra::CXXReflectedId:
-      return CXXReflectedIdName;
-
-    case DeclarationNameExtra::CXXUsingDirective:
-      return CXXUsingDirective;
-
-    default:
-      // Check if we have one of the CXXOperator* enumeration values.
-      if (getExtra()->ExtraKindOrNumArgs <
-            DeclarationNameExtra::CXXUsingDirective)
-        return CXXOperatorName;
-
-      return ObjCMultiArgSelector;
-    }
-  }
-
-  // Can't actually get here.
-  llvm_unreachable("This should be unreachable!");
-}
-
-=======
->>>>>>> 58546904
 bool DeclarationName::isDependentName() const {
   QualType T = getCXXNameType();
   if (!T.isNull() && T->isDependentType())
@@ -295,48 +250,7 @@
   return OS.str();
 }
 
-<<<<<<< HEAD
-QualType DeclarationName::getCXXNameType() const {
-  if (CXXSpecialName *CXXName = getAsCXXSpecialName())
-    return CXXName->Type;
-  else
-    return QualType();
-}
-
-TemplateDecl *DeclarationName::getCXXDeductionGuideTemplate() const {
-  if (auto *Guide = getAsCXXDeductionGuideNameExtra())
-    return Guide->Template;
-  return nullptr;
-}
-
-OverloadedOperatorKind DeclarationName::getCXXOverloadedOperator() const {
-  if (CXXOperatorIdName *CXXOp = getAsCXXOperatorIdName()) {
-    unsigned value
-      = CXXOp->ExtraKindOrNumArgs - DeclarationNameExtra::CXXConversionFunction;
-    return static_cast<OverloadedOperatorKind>(value);
-  } else {
-    return OO_None;
-  }
-}
-
-IdentifierInfo *DeclarationName::getCXXLiteralIdentifier() const {
-  if (CXXLiteralOperatorIdName *CXXLit = getAsCXXLiteralOperatorIdName())
-    return CXXLit->ID;
-  else
-    return nullptr;
-}
-
-llvm::ArrayRef<Expr *> DeclarationName::getCXXReflectedIdArguments() const {
-  if (CXXReflectedIdNameExtra *Name = getAsCXXReflectedIdName())
-    return llvm::ArrayRef<Expr *>(Name->Args, Name->Args + Name->NumArgs);
-  else
-    return llvm::ArrayRef<Expr *>();
-}
-
-void *DeclarationName::getFETokenInfoAsVoidSlow() const {
-=======
 void *DeclarationName::getFETokenInfoSlow() const {
->>>>>>> 58546904
   switch (getNameKind()) {
   case Identifier:
     llvm_unreachable("case Identifier already handled by getFETokenInfo!");
@@ -349,15 +263,10 @@
   case CXXDeductionGuideName:
     return castAsCXXDeductionGuideNameExtra()->FETokenInfo;
   case CXXLiteralOperatorName:
-<<<<<<< HEAD
-    return getAsCXXLiteralOperatorIdName()->FETokenInfo;
-
+    return castAsCXXLiteralOperatorIdName()->FETokenInfo;
   case CXXReflectedIdName:
-    return getAsCXXReflectedIdName()->FETokenInfo;
-
-=======
-    return castAsCXXLiteralOperatorIdName()->FETokenInfo;
->>>>>>> 58546904
+    return castAsCXXReflectedIdNameExtra()->FETokenInfo;
+
   default:
     llvm_unreachable("DeclarationName has no FETokenInfo!");
   }
@@ -381,14 +290,10 @@
   case CXXLiteralOperatorName:
     castAsCXXLiteralOperatorIdName()->FETokenInfo = T;
     break;
-<<<<<<< HEAD
-
   case CXXReflectedIdName:
-    getAsCXXReflectedIdName()->FETokenInfo = T;
-    break;
-
-=======
->>>>>>> 58546904
+    castAsCXXReflectedIdNameExtra()->FETokenInfo = T;
+    break;
+
   default:
     llvm_unreachable("DeclarationName has no FETokenInfo!");
   }
@@ -398,7 +303,7 @@
   llvm::errs() << *this << '\n';
 }
 
-void CXXReflectedIdNameExtra::Profile(llvm::FoldingSetNodeID &ID) {
+void detail::CXXReflectedIdNameExtra::Profile(llvm::FoldingSetNodeID &ID) {
   ID.AddInteger(NumArgs);
   for (std::size_t I = 0; I < NumArgs; ++I)
     Args[I]->Profile(ID, *Ctx, true);
@@ -505,7 +410,8 @@
 
 DeclarationName
 DeclarationNameTable::getCXXReflectedIdName(std::size_t NumArgs, Expr **Args) {
-  llvm::FoldingSet<CXXReflectedIdNameExtra> &Names = CXXReflectedIdNames;
+  llvm::FoldingSet<detail::CXXReflectedIdNameExtra> &Names =
+                                                            CXXReflectedIdNames;
 
   llvm::FoldingSetNodeID ID;
   ID.AddInteger(NumArgs);
@@ -513,11 +419,12 @@
     Args[I]->Profile(ID, Ctx, true);
 
   void *InsertPos;
-  if (CXXReflectedIdNameExtra *Name = Names.FindNodeOrInsertPos(ID, InsertPos))
+  if (detail::CXXReflectedIdNameExtra *Name
+                                     = Names.FindNodeOrInsertPos(ID, InsertPos))
     return DeclarationName (Name);
 
-  CXXReflectedIdNameExtra *Name = new (Ctx) CXXReflectedIdNameExtra;
-  Name->ExtraKindOrNumArgs = DeclarationNameExtra::CXXReflectedId;
+  detail::CXXReflectedIdNameExtra *Name
+                                  = new (Ctx) detail::CXXReflectedIdNameExtra();
   Name->Ctx = &Ctx;
   Name->NumArgs = NumArgs;
   Name->Args = new (Ctx) Expr *[NumArgs];
