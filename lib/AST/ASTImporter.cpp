--- conflicted
+++ resolved
@@ -816,9 +816,10 @@
         *ToTemplateOrErr, From.getNumTemplateExpansions());
   }
 
+  case TemplateArgument::Reflected:
   case TemplateArgument::Expression:
     if (ExpectedExpr ToExpr = import(From.getAsExpr()))
-      return TemplateArgument(*ToExpr);
+      return TemplateArgument(*ToExpr, From.getKind());
     else
       return ToExpr.takeError();
 
@@ -1934,102 +1935,6 @@
     ToRequiresClause = nullptr;
   }
 
-<<<<<<< HEAD
-  return TemplateParameterList::Create(Importer.getToContext(),
-                                       Importer.Import(Params->getTemplateLoc()),
-                                       Importer.Import(Params->getLAngleLoc()),
-                                       ToParams,
-                                       Importer.Import(Params->getRAngleLoc()),
-                                       ToRequiresClause);
-}
-
-TemplateArgument
-ASTNodeImporter::ImportTemplateArgument(const TemplateArgument &From) {
-  auto TemplateArgKind = From.getKind();
-  switch (TemplateArgKind) {
-  case TemplateArgument::Null:
-    return TemplateArgument();
-
-  case TemplateArgument::Type: {
-    QualType ToType = Importer.Import(From.getAsType());
-    if (ToType.isNull())
-      return {};
-    return TemplateArgument(ToType);
-  }
-
-  case TemplateArgument::Integral: {
-    QualType ToType = Importer.Import(From.getIntegralType());
-    if (ToType.isNull())
-      return {};
-    return TemplateArgument(From, ToType);
-  }
-
-  case TemplateArgument::Declaration: {
-    auto *To = cast_or_null<ValueDecl>(Importer.Import(From.getAsDecl()));
-    QualType ToType = Importer.Import(From.getParamTypeForDecl());
-    if (!To || ToType.isNull())
-      return {};
-    return TemplateArgument(To, ToType);
-  }
-
-  case TemplateArgument::NullPtr: {
-    QualType ToType = Importer.Import(From.getNullPtrType());
-    if (ToType.isNull())
-      return {};
-    return TemplateArgument(ToType, /*isNullPtr*/true);
-  }
-
-  case TemplateArgument::Template: {
-    TemplateName ToTemplate = Importer.Import(From.getAsTemplate());
-    if (ToTemplate.isNull())
-      return {};
-
-    return TemplateArgument(ToTemplate);
-  }
-
-  case TemplateArgument::TemplateExpansion: {
-    TemplateName ToTemplate
-      = Importer.Import(From.getAsTemplateOrTemplatePattern());
-    if (ToTemplate.isNull())
-      return {};
-
-    return TemplateArgument(ToTemplate, From.getNumTemplateExpansions());
-  }
-
-  case TemplateArgument::Reflected:
-  case TemplateArgument::Expression:
-    if (Expr *ToExpr = Importer.Import(From.getAsExpr()))
-      return TemplateArgument(ToExpr, TemplateArgKind);
-    return TemplateArgument();
-
-  case TemplateArgument::Pack: {
-    SmallVector<TemplateArgument, 2> ToPack;
-    ToPack.reserve(From.pack_size());
-    if (ImportTemplateArguments(From.pack_begin(), From.pack_size(), ToPack))
-      return {};
-
-    return TemplateArgument(
-        llvm::makeArrayRef(ToPack).copy(Importer.getToContext()));
-  }
-  }
-
-  llvm_unreachable("Invalid template argument kind");
-}
-
-Optional<TemplateArgumentLoc>
-ASTNodeImporter::ImportTemplateArgumentLoc(const TemplateArgumentLoc &TALoc) {
-  TemplateArgument Arg = ImportTemplateArgument(TALoc.getArgument());
-  TemplateArgumentLocInfo FromInfo = TALoc.getLocInfo();
-  TemplateArgumentLocInfo ToInfo;
-  if (Arg.getKind() == TemplateArgument::Expression) {
-    Expr *E = Importer.Import(FromInfo.getAsExpr());
-    ToInfo = TemplateArgumentLocInfo(E);
-    if (!E)
-      return None;
-  } else if (Arg.getKind() == TemplateArgument::Type) {
-    if (TypeSourceInfo *TSI = Importer.Import(FromInfo.getAsTypeSourceInfo()))
-      ToInfo = TemplateArgumentLocInfo(TSI);
-=======
   auto ToTemplateLocOrErr = import(Params->getTemplateLoc());
   if (!ToTemplateLocOrErr)
     return ToTemplateLocOrErr.takeError();
@@ -2055,7 +1960,6 @@
   for (unsigned I = 0; I != NumFromArgs; ++I) {
     if (auto ToOrErr = import(FromArgs[I]))
       ToArgs.push_back(*ToOrErr);
->>>>>>> 58546904
     else
       return ToOrErr.takeError();
   }
