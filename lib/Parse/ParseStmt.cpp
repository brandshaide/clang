//===--- ParseStmt.cpp - Statement and Block Parser -----------------------===//
//
//                     The LLVM Compiler Infrastructure
//
// This file is distributed under the University of Illinois Open Source
// License. See LICENSE.TXT for details.
//
//===----------------------------------------------------------------------===//
//
// This file implements the Statement and Block portions of the Parser
// interface.
//
//===----------------------------------------------------------------------===//

#include "clang/AST/PrettyDeclStackTrace.h"
#include "clang/Basic/Attributes.h"
#include "clang/Basic/PrettyStackTrace.h"
#include "clang/Parse/Parser.h"
#include "clang/Parse/RAIIObjectsForParser.h"
#include "clang/Sema/DeclSpec.h"
#include "clang/Sema/LoopHint.h"
#include "clang/Sema/Scope.h"
#include "clang/Sema/TypoCorrection.h"
using namespace clang;

//===----------------------------------------------------------------------===//
// C99 6.8: Statements and Blocks.
//===----------------------------------------------------------------------===//

/// Parse a standalone statement (for instance, as the body of an 'if',
/// 'while', or 'for').
StmtResult Parser::ParseStatement(SourceLocation *TrailingElseLoc,
                                  bool AllowOpenMPStandalone) {
  StmtResult Res;

  // We may get back a null statement if we found a #pragma. Keep going until
  // we get an actual statement.
  do {
    StmtVector Stmts;
    Res = ParseStatementOrDeclaration(
        Stmts, AllowOpenMPStandalone ? ACK_StatementsOpenMPAnyExecutable
                                     : ACK_StatementsOpenMPNonStandalone,
        TrailingElseLoc);
  } while (!Res.isInvalid() && !Res.get());

  return Res;
}

/// ParseStatementOrDeclaration - Read 'statement' or 'declaration'.
///       StatementOrDeclaration:
///         statement
///         declaration
///
///       statement:
///         labeled-statement
///         compound-statement
///         expression-statement
///         selection-statement
///         iteration-statement
///         jump-statement
/// [C++]   declaration-statement
/// [C++]   try-block
/// [MS]    seh-try-block
/// [OBC]   objc-throw-statement
/// [OBC]   objc-try-catch-statement
/// [OBC]   objc-synchronized-statement
/// [GNU]   asm-statement
/// [OMP]   openmp-construct             [TODO]
///
///       labeled-statement:
///         identifier ':' statement
///         'case' constant-expression ':' statement
///         'default' ':' statement
///
///       selection-statement:
///         if-statement
///         switch-statement
///
///       iteration-statement:
///         while-statement
///         do-statement
///         for-statement
///
///       expression-statement:
///         expression[opt] ';'
///
///       jump-statement:
///         'goto' identifier ';'
///         'continue' ';'
///         'break' ';'
///         'return' expression[opt] ';'
/// [GNU]   'goto' '*' expression ';'
///
/// [OBC] objc-throw-statement:
/// [OBC]   '@' 'throw' expression ';'
/// [OBC]   '@' 'throw' ';'
///
StmtResult
Parser::ParseStatementOrDeclaration(StmtVector &Stmts,
                                    AllowedConstructsKind Allowed,
                                    SourceLocation *TrailingElseLoc) {

  ParenBraceBracketBalancer BalancerRAIIObj(*this);

  ParsedAttributesWithRange Attrs(AttrFactory);
  MaybeParseCXX11Attributes(Attrs, nullptr, /*MightBeObjCMessageSend*/ true);
  if (!MaybeParseOpenCLUnrollHintAttribute(Attrs))
    return StmtError();

  StmtResult Res = ParseStatementOrDeclarationAfterAttributes(
      Stmts, Allowed, TrailingElseLoc, Attrs);

  assert((Attrs.empty() || Res.isInvalid() || Res.isUsable()) &&
         "attributes on empty statement");

  if (Attrs.empty() || Res.isInvalid())
    return Res;

  return Actions.ProcessStmtAttributes(Res.get(), Attrs, Attrs.Range);
}

namespace {
class StatementFilterCCC : public CorrectionCandidateCallback {
public:
  StatementFilterCCC(Token nextTok) : NextToken(nextTok) {
    WantTypeSpecifiers = nextTok.isOneOf(tok::l_paren, tok::less, tok::l_square,
                                         tok::identifier, tok::star, tok::amp);
    WantExpressionKeywords =
        nextTok.isOneOf(tok::l_paren, tok::identifier, tok::arrow, tok::period);
    WantRemainingKeywords =
        nextTok.isOneOf(tok::l_paren, tok::semi, tok::identifier, tok::l_brace);
    WantCXXNamedCasts = false;
  }

  bool ValidateCandidate(const TypoCorrection &candidate) override {
    if (FieldDecl *FD = candidate.getCorrectionDeclAs<FieldDecl>())
      return !candidate.getCorrectionSpecifier() || isa<ObjCIvarDecl>(FD);
    if (NextToken.is(tok::equal))
      return candidate.getCorrectionDeclAs<VarDecl>();
    if (NextToken.is(tok::period) &&
        candidate.getCorrectionDeclAs<NamespaceDecl>())
      return false;
    return CorrectionCandidateCallback::ValidateCandidate(candidate);
  }

private:
  Token NextToken;
};
}

StmtResult
Parser::ParseStatementOrDeclarationAfterAttributes(StmtVector &Stmts,
          AllowedConstructsKind Allowed, SourceLocation *TrailingElseLoc,
          ParsedAttributesWithRange &Attrs) {
  const char *SemiError = nullptr;
  StmtResult Res;

  // Cases in this switch statement should fall through if the parser expects
  // the token to end in a semicolon (in which case SemiError should be set),
  // or they directly 'return;' if not.
Retry:
  tok::TokenKind Kind  = Tok.getKind();
  SourceLocation AtLoc;
  switch (Kind) {
  case tok::at: // May be a @try or @throw statement
    {
      ProhibitAttributes(Attrs); // TODO: is it correct?
      AtLoc = ConsumeToken();  // consume @
      return ParseObjCAtStatement(AtLoc);
    }

  case tok::code_completion:
    Actions.CodeCompleteOrdinaryName(getCurScope(), Sema::PCC_Statement);
    cutOffParsing();
    return StmtError();

  case tok::identifier: {
    Token Next = NextToken();
    if (Next.is(tok::colon)) { // C99 6.8.1: labeled-statement
      // identifier ':' statement
      return ParseLabeledStatement(Attrs);
    }

    // Look up the identifier, and typo-correct it to a keyword if it's not
    // found.
    if (Next.isNot(tok::coloncolon)) {
      // Try to limit which sets of keywords should be included in typo
      // correction based on what the next token is.
      if (TryAnnotateName(/*IsAddressOfOperand*/ false,
                          llvm::make_unique<StatementFilterCCC>(Next)) ==
          ANK_Error) {
        // Handle errors here by skipping up to the next semicolon or '}', and
        // eat the semicolon if that's what stopped us.
        SkipUntil(tok::r_brace, StopAtSemi | StopBeforeMatch);
        if (Tok.is(tok::semi))
          ConsumeToken();
        return StmtError();
      }

      // If the identifier was typo-corrected, try again.
      if (Tok.isNot(tok::identifier))
        goto Retry;
    }

    // Fall through
    LLVM_FALLTHROUGH;
  }

  default: {
    if ((getLangOpts().CPlusPlus || getLangOpts().MicrosoftExt ||
         Allowed == ACK_Any) &&
        isDeclarationStatement()) {
      SourceLocation DeclStart = Tok.getLocation(), DeclEnd;
      DeclGroupPtrTy Decl = ParseDeclaration(DeclaratorContext::BlockContext,
                                             DeclEnd, Attrs);
      return Actions.ActOnDeclStmt(Decl, DeclStart, DeclEnd);
    }

    if (Tok.is(tok::r_brace)) {
      Diag(Tok, diag::err_expected_statement);
      return StmtError();
    }

    return ParseExprStatement();
  }

  case tok::kw_case:                // C99 6.8.1: labeled-statement
    return ParseCaseStatement();
  case tok::kw_default:             // C99 6.8.1: labeled-statement
    return ParseDefaultStatement();

  case tok::l_brace:                // C99 6.8.2: compound-statement
    return ParseCompoundStatement();
  case tok::semi: {                 // C99 6.8.3p3: expression[opt] ';'
    bool HasLeadingEmptyMacro = Tok.hasLeadingEmptyMacro();
    return Actions.ActOnNullStmt(ConsumeToken(), HasLeadingEmptyMacro);
  }

  case tok::kw_if:                  // C99 6.8.4.1: if-statement
    return ParseIfStatement(TrailingElseLoc);
  case tok::kw_switch:              // C99 6.8.4.2: switch-statement
    return ParseSwitchStatement(TrailingElseLoc);

  case tok::kw_while:               // C99 6.8.5.1: while-statement
    return ParseWhileStatement(TrailingElseLoc);
  case tok::kw_do:                  // C99 6.8.5.2: do-statement
    Res = ParseDoStatement();
    SemiError = "do/while";
    break;
  case tok::kw_for:                 // C99 6.8.5.3: for-statement
    return ParseForStatement(TrailingElseLoc);

  case tok::kw_goto:                // C99 6.8.6.1: goto-statement
    Res = ParseGotoStatement();
    SemiError = "goto";
    break;
  case tok::kw_continue:            // C99 6.8.6.2: continue-statement
    Res = ParseContinueStatement();
    SemiError = "continue";
    break;
  case tok::kw_break:               // C99 6.8.6.3: break-statement
    Res = ParseBreakStatement();
    SemiError = "break";
    break;
  case tok::kw_return:              // C99 6.8.6.4: return-statement
    Res = ParseReturnStatement();
    SemiError = "return";
    break;
  case tok::kw_co_return:            // C++ Coroutines: co_return statement
    Res = ParseReturnStatement();
    SemiError = "co_return";
    break;

  case tok::kw_asm: {
    ProhibitAttributes(Attrs);
    bool msAsm = false;
    Res = ParseAsmStatement(msAsm);
    Res = Actions.ActOnFinishFullStmt(Res.get());
    if (msAsm) return Res;
    SemiError = "asm";
    break;
  }

  case tok::kw___if_exists:
  case tok::kw___if_not_exists:
    ProhibitAttributes(Attrs);
    ParseMicrosoftIfExistsStatement(Stmts);
    // An __if_exists block is like a compound statement, but it doesn't create
    // a new scope.
    return StmtEmpty();

  case tok::kw_try:                 // C++ 15: try-block
    return ParseCXXTryBlock();

  case tok::kw___try:
    ProhibitAttributes(Attrs); // TODO: is it correct?
    return ParseSEHTryBlock();

  case tok::kw___leave:
    Res = ParseSEHLeaveStatement();
    SemiError = "__leave";
    break;

  case tok::annot_pragma_vis:
    ProhibitAttributes(Attrs);
    HandlePragmaVisibility();
    return StmtEmpty();

  case tok::annot_pragma_pack:
    ProhibitAttributes(Attrs);
    HandlePragmaPack();
    return StmtEmpty();

  case tok::annot_pragma_msstruct:
    ProhibitAttributes(Attrs);
    HandlePragmaMSStruct();
    return StmtEmpty();

  case tok::annot_pragma_align:
    ProhibitAttributes(Attrs);
    HandlePragmaAlign();
    return StmtEmpty();

  case tok::annot_pragma_weak:
    ProhibitAttributes(Attrs);
    HandlePragmaWeak();
    return StmtEmpty();

  case tok::annot_pragma_weakalias:
    ProhibitAttributes(Attrs);
    HandlePragmaWeakAlias();
    return StmtEmpty();

  case tok::annot_pragma_redefine_extname:
    ProhibitAttributes(Attrs);
    HandlePragmaRedefineExtname();
    return StmtEmpty();

  case tok::annot_pragma_fp_contract:
    ProhibitAttributes(Attrs);
    Diag(Tok, diag::err_pragma_fp_contract_scope);
    ConsumeAnnotationToken();
    return StmtError();

  case tok::annot_pragma_fp:
    ProhibitAttributes(Attrs);
    Diag(Tok, diag::err_pragma_fp_scope);
    ConsumeAnnotationToken();
    return StmtError();

  case tok::annot_pragma_fenv_access:
    ProhibitAttributes(Attrs);
    HandlePragmaFEnvAccess();
    return StmtEmpty();

  case tok::annot_pragma_opencl_extension:
    ProhibitAttributes(Attrs);
    HandlePragmaOpenCLExtension();
    return StmtEmpty();

  case tok::annot_pragma_captured:
    ProhibitAttributes(Attrs);
    return HandlePragmaCaptured();

  case tok::annot_pragma_openmp:
    ProhibitAttributes(Attrs);
    return ParseOpenMPDeclarativeOrExecutableDirective(Allowed);

  case tok::annot_pragma_ms_pointers_to_members:
    ProhibitAttributes(Attrs);
    HandlePragmaMSPointersToMembers();
    return StmtEmpty();

  case tok::annot_pragma_ms_pragma:
    ProhibitAttributes(Attrs);
    HandlePragmaMSPragma();
    return StmtEmpty();

  case tok::annot_pragma_ms_vtordisp:
    ProhibitAttributes(Attrs);
    HandlePragmaMSVtorDisp();
    return StmtEmpty();

  case tok::annot_pragma_loop_hint:
    ProhibitAttributes(Attrs);
    return ParsePragmaLoopHint(Stmts, Allowed, TrailingElseLoc, Attrs);

  case tok::annot_pragma_dump:
    HandlePragmaDump();
    return StmtEmpty();

  case tok::annot_pragma_attribute:
    HandlePragmaAttribute();
    return StmtEmpty();
  }

  // If we reached this code, the statement must end in a semicolon.
  if (!TryConsumeToken(tok::semi) && !Res.isInvalid()) {
    // If the result was valid, then we do want to diagnose this.  Use
    // ExpectAndConsume to emit the diagnostic, even though we know it won't
    // succeed.
    ExpectAndConsume(tok::semi, diag::err_expected_semi_after_stmt, SemiError);
    // Skip until we see a } or ;, but don't eat it.
    SkipUntil(tok::r_brace, StopAtSemi | StopBeforeMatch);
  }

  return Res;
}

/// Parse an expression statement.
StmtResult Parser::ParseExprStatement() {
  // If a case keyword is missing, this is where it should be inserted.
  Token OldToken = Tok;

  ExprStatementTokLoc = Tok.getLocation();

  // expression[opt] ';'
  ExprResult Expr(ParseExpression());
  if (Expr.isInvalid()) {
    // If the expression is invalid, skip ahead to the next semicolon or '}'.
    // Not doing this opens us up to the possibility of infinite loops if
    // ParseExpression does not consume any tokens.
    SkipUntil(tok::r_brace, StopAtSemi | StopBeforeMatch);
    if (Tok.is(tok::semi))
      ConsumeToken();
    return Actions.ActOnExprStmtError();
  }

  if (Tok.is(tok::colon) && getCurScope()->isSwitchScope() &&
      Actions.CheckCaseExpression(Expr.get())) {
    // If a constant expression is followed by a colon inside a switch block,
    // suggest a missing case keyword.
    Diag(OldToken, diag::err_expected_case_before_expression)
      << FixItHint::CreateInsertion(OldToken.getLocation(), "case ");

    // Recover parsing as a case statement.
    return ParseCaseStatement(/*MissingCase=*/true, Expr);
  }

  // Otherwise, eat the semicolon.
  ExpectAndConsumeSemi(diag::err_expected_semi_after_expr);
  return Actions.ActOnExprStmt(Expr);
}

/// ParseSEHTryBlockCommon
///
/// seh-try-block:
///   '__try' compound-statement seh-handler
///
/// seh-handler:
///   seh-except-block
///   seh-finally-block
///
StmtResult Parser::ParseSEHTryBlock() {
  assert(Tok.is(tok::kw___try) && "Expected '__try'");
  SourceLocation TryLoc = ConsumeToken();

  if (Tok.isNot(tok::l_brace))
    return StmtError(Diag(Tok, diag::err_expected) << tok::l_brace);

  StmtResult TryBlock(ParseCompoundStatement(
      /*isStmtExpr=*/false,
      Scope::DeclScope | Scope::CompoundStmtScope | Scope::SEHTryScope));
  if (TryBlock.isInvalid())
    return TryBlock;

  StmtResult Handler;
  if (Tok.is(tok::identifier) &&
      Tok.getIdentifierInfo() == getSEHExceptKeyword()) {
    SourceLocation Loc = ConsumeToken();
    Handler = ParseSEHExceptBlock(Loc);
  } else if (Tok.is(tok::kw___finally)) {
    SourceLocation Loc = ConsumeToken();
    Handler = ParseSEHFinallyBlock(Loc);
  } else {
    return StmtError(Diag(Tok, diag::err_seh_expected_handler));
  }

  if(Handler.isInvalid())
    return Handler;

  return Actions.ActOnSEHTryBlock(false /* IsCXXTry */,
                                  TryLoc,
                                  TryBlock.get(),
                                  Handler.get());
}

/// ParseSEHExceptBlock - Handle __except
///
/// seh-except-block:
///   '__except' '(' seh-filter-expression ')' compound-statement
///
StmtResult Parser::ParseSEHExceptBlock(SourceLocation ExceptLoc) {
  PoisonIdentifierRAIIObject raii(Ident__exception_code, false),
    raii2(Ident___exception_code, false),
    raii3(Ident_GetExceptionCode, false);

  if (ExpectAndConsume(tok::l_paren))
    return StmtError();

  ParseScope ExpectScope(this, Scope::DeclScope | Scope::ControlScope |
                                   Scope::SEHExceptScope);

  if (getLangOpts().Borland) {
    Ident__exception_info->setIsPoisoned(false);
    Ident___exception_info->setIsPoisoned(false);
    Ident_GetExceptionInfo->setIsPoisoned(false);
  }

  ExprResult FilterExpr;
  {
    ParseScopeFlags FilterScope(this, getCurScope()->getFlags() |
                                          Scope::SEHFilterScope);
    FilterExpr = Actions.CorrectDelayedTyposInExpr(ParseExpression());
  }

  if (getLangOpts().Borland) {
    Ident__exception_info->setIsPoisoned(true);
    Ident___exception_info->setIsPoisoned(true);
    Ident_GetExceptionInfo->setIsPoisoned(true);
  }

  if(FilterExpr.isInvalid())
    return StmtError();

  if (ExpectAndConsume(tok::r_paren))
    return StmtError();

  if (Tok.isNot(tok::l_brace))
    return StmtError(Diag(Tok, diag::err_expected) << tok::l_brace);

  StmtResult Block(ParseCompoundStatement());

  if(Block.isInvalid())
    return Block;

  return Actions.ActOnSEHExceptBlock(ExceptLoc, FilterExpr.get(), Block.get());
}

/// ParseSEHFinallyBlock - Handle __finally
///
/// seh-finally-block:
///   '__finally' compound-statement
///
StmtResult Parser::ParseSEHFinallyBlock(SourceLocation FinallyLoc) {
  PoisonIdentifierRAIIObject raii(Ident__abnormal_termination, false),
    raii2(Ident___abnormal_termination, false),
    raii3(Ident_AbnormalTermination, false);

  if (Tok.isNot(tok::l_brace))
    return StmtError(Diag(Tok, diag::err_expected) << tok::l_brace);

  ParseScope FinallyScope(this, 0);
  Actions.ActOnStartSEHFinallyBlock();

  StmtResult Block(ParseCompoundStatement());
  if(Block.isInvalid()) {
    Actions.ActOnAbortSEHFinallyBlock();
    return Block;
  }

  return Actions.ActOnFinishSEHFinallyBlock(FinallyLoc, Block.get());
}

/// Handle __leave
///
/// seh-leave-statement:
///   '__leave' ';'
///
StmtResult Parser::ParseSEHLeaveStatement() {
  SourceLocation LeaveLoc = ConsumeToken();  // eat the '__leave'.
  return Actions.ActOnSEHLeaveStmt(LeaveLoc, getCurScope());
}

/// ParseLabeledStatement - We have an identifier and a ':' after it.
///
///       labeled-statement:
///         identifier ':' statement
/// [GNU]   identifier ':' attributes[opt] statement
///
StmtResult Parser::ParseLabeledStatement(ParsedAttributesWithRange &attrs) {
  assert(Tok.is(tok::identifier) && Tok.getIdentifierInfo() &&
         "Not an identifier!");

  Token IdentTok = Tok;  // Save the whole token.
  ConsumeToken();  // eat the identifier.

  assert(Tok.is(tok::colon) && "Not a label!");

  // identifier ':' statement
  SourceLocation ColonLoc = ConsumeToken();

  // Read label attributes, if present.
  StmtResult SubStmt;
  if (Tok.is(tok::kw___attribute)) {
    ParsedAttributesWithRange TempAttrs(AttrFactory);
    ParseGNUAttributes(TempAttrs);

    // In C++, GNU attributes only apply to the label if they are followed by a
    // semicolon, to disambiguate label attributes from attributes on a labeled
    // declaration.
    //
    // This doesn't quite match what GCC does; if the attribute list is empty
    // and followed by a semicolon, GCC will reject (it appears to parse the
    // attributes as part of a statement in that case). That looks like a bug.
    if (!getLangOpts().CPlusPlus || Tok.is(tok::semi))
      attrs.takeAllFrom(TempAttrs);
    else if (isDeclarationStatement()) {
      StmtVector Stmts;
      // FIXME: We should do this whether or not we have a declaration
      // statement, but that doesn't work correctly (because ProhibitAttributes
      // can't handle GNU attributes), so only call it in the one case where
      // GNU attributes are allowed.
      SubStmt = ParseStatementOrDeclarationAfterAttributes(
          Stmts, /*Allowed=*/ACK_StatementsOpenMPNonStandalone, nullptr,
          TempAttrs);
      if (!TempAttrs.empty() && !SubStmt.isInvalid())
        SubStmt = Actions.ProcessStmtAttributes(SubStmt.get(), TempAttrs,
                                                TempAttrs.Range);
    } else {
      Diag(Tok, diag::err_expected_after) << "__attribute__" << tok::semi;
    }
  }

  // If we've not parsed a statement yet, parse one now.
  if (!SubStmt.isInvalid() && !SubStmt.isUsable())
    SubStmt = ParseStatement();

  // Broken substmt shouldn't prevent the label from being added to the AST.
  if (SubStmt.isInvalid())
    SubStmt = Actions.ActOnNullStmt(ColonLoc);

  LabelDecl *LD = Actions.LookupOrCreateLabel(IdentTok.getIdentifierInfo(),
                                              IdentTok.getLocation());
  Actions.ProcessDeclAttributeList(Actions.CurScope, LD, attrs);
  attrs.clear();

  return Actions.ActOnLabelStmt(IdentTok.getLocation(), LD, ColonLoc,
                                SubStmt.get());
}

/// ParseCaseStatement
///       labeled-statement:
///         'case' constant-expression ':' statement
/// [GNU]   'case' constant-expression '...' constant-expression ':' statement
///
StmtResult Parser::ParseCaseStatement(bool MissingCase, ExprResult Expr) {
  assert((MissingCase || Tok.is(tok::kw_case)) && "Not a case stmt!");

  // It is very very common for code to contain many case statements recursively
  // nested, as in (but usually without indentation):
  //  case 1:
  //    case 2:
  //      case 3:
  //         case 4:
  //           case 5: etc.
  //
  // Parsing this naively works, but is both inefficient and can cause us to run
  // out of stack space in our recursive descent parser.  As a special case,
  // flatten this recursion into an iterative loop.  This is complex and gross,
  // but all the grossness is constrained to ParseCaseStatement (and some
  // weirdness in the actions), so this is just local grossness :).

  // TopLevelCase - This is the highest level we have parsed.  'case 1' in the
  // example above.
  StmtResult TopLevelCase(true);

  // DeepestParsedCaseStmt - This is the deepest statement we have parsed, which
  // gets updated each time a new case is parsed, and whose body is unset so
  // far.  When parsing 'case 4', this is the 'case 3' node.
  Stmt *DeepestParsedCaseStmt = nullptr;

  // While we have case statements, eat and stack them.
  SourceLocation ColonLoc;
  do {
    SourceLocation CaseLoc = MissingCase ? Expr.get()->getExprLoc() :
                                           ConsumeToken();  // eat the 'case'.
    ColonLoc = SourceLocation();

    if (Tok.is(tok::code_completion)) {
      Actions.CodeCompleteCase(getCurScope());
      cutOffParsing();
      return StmtError();
    }

    /// We don't want to treat 'case x : y' as a potential typo for 'case x::y'.
    /// Disable this form of error recovery while we're parsing the case
    /// expression.
    ColonProtectionRAIIObject ColonProtection(*this);

    ExprResult LHS;
    if (!MissingCase) {
      LHS = ParseCaseExpression(CaseLoc);
      if (LHS.isInvalid()) {
        // If constant-expression is parsed unsuccessfully, recover by skipping
        // current case statement (moving to the colon that ends it).
        if (!SkipUntil(tok::colon, tok::r_brace, StopAtSemi | StopBeforeMatch))
          return StmtError();
      }
    } else {
      LHS = Expr;
      MissingCase = false;
    }

    // GNU case range extension.
    SourceLocation DotDotDotLoc;
    ExprResult RHS;
    if (TryConsumeToken(tok::ellipsis, DotDotDotLoc)) {
      Diag(DotDotDotLoc, diag::ext_gnu_case_range);
      RHS = ParseCaseExpression(CaseLoc);
      if (RHS.isInvalid()) {
        if (!SkipUntil(tok::colon, tok::r_brace, StopAtSemi | StopBeforeMatch))
          return StmtError();
      }
    }

    ColonProtection.restore();

    if (TryConsumeToken(tok::colon, ColonLoc)) {
    } else if (TryConsumeToken(tok::semi, ColonLoc) ||
               TryConsumeToken(tok::coloncolon, ColonLoc)) {
      // Treat "case blah;" or "case blah::" as a typo for "case blah:".
      Diag(ColonLoc, diag::err_expected_after)
          << "'case'" << tok::colon
          << FixItHint::CreateReplacement(ColonLoc, ":");
    } else {
      SourceLocation ExpectedLoc = PP.getLocForEndOfToken(PrevTokLocation);
      Diag(ExpectedLoc, diag::err_expected_after)
          << "'case'" << tok::colon
          << FixItHint::CreateInsertion(ExpectedLoc, ":");
      ColonLoc = ExpectedLoc;
    }

    StmtResult Case =
        Actions.ActOnCaseStmt(CaseLoc, LHS, DotDotDotLoc, RHS, ColonLoc);

    // If we had a sema error parsing this case, then just ignore it and
    // continue parsing the sub-stmt.
    if (Case.isInvalid()) {
      if (TopLevelCase.isInvalid())  // No parsed case stmts.
        return ParseStatement(/*TrailingElseLoc=*/nullptr,
                              /*AllowOpenMPStandalone=*/true);
      // Otherwise, just don't add it as a nested case.
    } else {
      // If this is the first case statement we parsed, it becomes TopLevelCase.
      // Otherwise we link it into the current chain.
      Stmt *NextDeepest = Case.get();
      if (TopLevelCase.isInvalid())
        TopLevelCase = Case;
      else
        Actions.ActOnCaseStmtBody(DeepestParsedCaseStmt, Case.get());
      DeepestParsedCaseStmt = NextDeepest;
    }

    // Handle all case statements.
  } while (Tok.is(tok::kw_case));

  // If we found a non-case statement, start by parsing it.
  StmtResult SubStmt;

  if (Tok.isNot(tok::r_brace)) {
    SubStmt = ParseStatement(/*TrailingElseLoc=*/nullptr,
                             /*AllowOpenMPStandalone=*/true);
  } else {
    // Nicely diagnose the common error "switch (X) { case 4: }", which is
    // not valid.  If ColonLoc doesn't point to a valid text location, there was
    // another parsing error, so avoid producing extra diagnostics.
    if (ColonLoc.isValid()) {
      SourceLocation AfterColonLoc = PP.getLocForEndOfToken(ColonLoc);
      Diag(AfterColonLoc, diag::err_label_end_of_compound_statement)
        << FixItHint::CreateInsertion(AfterColonLoc, " ;");
    }
    SubStmt = StmtError();
  }

  // Install the body into the most deeply-nested case.
  if (DeepestParsedCaseStmt) {
    // Broken sub-stmt shouldn't prevent forming the case statement properly.
    if (SubStmt.isInvalid())
      SubStmt = Actions.ActOnNullStmt(SourceLocation());
    Actions.ActOnCaseStmtBody(DeepestParsedCaseStmt, SubStmt.get());
  }

  // Return the top level parsed statement tree.
  return TopLevelCase;
}

/// ParseDefaultStatement
///       labeled-statement:
///         'default' ':' statement
/// Note that this does not parse the 'statement' at the end.
///
StmtResult Parser::ParseDefaultStatement() {
  assert(Tok.is(tok::kw_default) && "Not a default stmt!");
  SourceLocation DefaultLoc = ConsumeToken();  // eat the 'default'.

  SourceLocation ColonLoc;
  if (TryConsumeToken(tok::colon, ColonLoc)) {
  } else if (TryConsumeToken(tok::semi, ColonLoc)) {
    // Treat "default;" as a typo for "default:".
    Diag(ColonLoc, diag::err_expected_after)
        << "'default'" << tok::colon
        << FixItHint::CreateReplacement(ColonLoc, ":");
  } else {
    SourceLocation ExpectedLoc = PP.getLocForEndOfToken(PrevTokLocation);
    Diag(ExpectedLoc, diag::err_expected_after)
        << "'default'" << tok::colon
        << FixItHint::CreateInsertion(ExpectedLoc, ":");
    ColonLoc = ExpectedLoc;
  }

  StmtResult SubStmt;

  if (Tok.isNot(tok::r_brace)) {
    SubStmt = ParseStatement(/*TrailingElseLoc=*/nullptr,
                             /*AllowOpenMPStandalone=*/true);
  } else {
    // Diagnose the common error "switch (X) {... default: }", which is
    // not valid.
    SourceLocation AfterColonLoc = PP.getLocForEndOfToken(ColonLoc);
    Diag(AfterColonLoc, diag::err_label_end_of_compound_statement)
      << FixItHint::CreateInsertion(AfterColonLoc, " ;");
    SubStmt = true;
  }

  // Broken sub-stmt shouldn't prevent forming the case statement properly.
  if (SubStmt.isInvalid())
    SubStmt = Actions.ActOnNullStmt(ColonLoc);

  return Actions.ActOnDefaultStmt(DefaultLoc, ColonLoc,
                                  SubStmt.get(), getCurScope());
}

StmtResult Parser::ParseCompoundStatement(bool isStmtExpr) {
  return ParseCompoundStatement(isStmtExpr,
                                Scope::DeclScope | Scope::CompoundStmtScope);
}

/// ParseCompoundStatement - Parse a "{}" block.
///
///       compound-statement: [C99 6.8.2]
///         { block-item-list[opt] }
/// [GNU]   { label-declarations block-item-list } [TODO]
///
///       block-item-list:
///         block-item
///         block-item-list block-item
///
///       block-item:
///         declaration
/// [GNU]   '__extension__' declaration
///         statement
///
/// [GNU] label-declarations:
/// [GNU]   label-declaration
/// [GNU]   label-declarations label-declaration
///
/// [GNU] label-declaration:
/// [GNU]   '__label__' identifier-list ';'
///
StmtResult Parser::ParseCompoundStatement(bool isStmtExpr,
                                          unsigned ScopeFlags) {
  assert(Tok.is(tok::l_brace) && "Not a compount stmt!");

  // Enter a scope to hold everything within the compound stmt.  Compound
  // statements can always hold declarations.
  ParseScope CompoundScope(this, ScopeFlags);

  // Parse the statements in the body.
  return ParseCompoundStatementBody(isStmtExpr);
}

/// Parse any pragmas at the start of the compound expression. We handle these
/// separately since some pragmas (FP_CONTRACT) must appear before any C
/// statement in the compound, but may be intermingled with other pragmas.
void Parser::ParseCompoundStatementLeadingPragmas() {
  bool checkForPragmas = true;
  while (checkForPragmas) {
    switch (Tok.getKind()) {
    case tok::annot_pragma_vis:
      HandlePragmaVisibility();
      break;
    case tok::annot_pragma_pack:
      HandlePragmaPack();
      break;
    case tok::annot_pragma_msstruct:
      HandlePragmaMSStruct();
      break;
    case tok::annot_pragma_align:
      HandlePragmaAlign();
      break;
    case tok::annot_pragma_weak:
      HandlePragmaWeak();
      break;
    case tok::annot_pragma_weakalias:
      HandlePragmaWeakAlias();
      break;
    case tok::annot_pragma_redefine_extname:
      HandlePragmaRedefineExtname();
      break;
    case tok::annot_pragma_opencl_extension:
      HandlePragmaOpenCLExtension();
      break;
    case tok::annot_pragma_fp_contract:
      HandlePragmaFPContract();
      break;
    case tok::annot_pragma_fp:
      HandlePragmaFP();
      break;
    case tok::annot_pragma_fenv_access:
      HandlePragmaFEnvAccess();
      break;
    case tok::annot_pragma_ms_pointers_to_members:
      HandlePragmaMSPointersToMembers();
      break;
    case tok::annot_pragma_ms_pragma:
      HandlePragmaMSPragma();
      break;
    case tok::annot_pragma_ms_vtordisp:
      HandlePragmaMSVtorDisp();
      break;
    case tok::annot_pragma_dump:
      HandlePragmaDump();
      break;
    default:
      checkForPragmas = false;
      break;
    }
  }

}

/// ParseCompoundStatementBody - Parse a sequence of statements and invoke the
/// ActOnCompoundStmt action.  This expects the '{' to be the current token, and
/// consume the '}' at the end of the block.  It does not manipulate the scope
/// stack.
StmtResult Parser::ParseCompoundStatementBody(bool isStmtExpr) {
  PrettyStackTraceLoc CrashInfo(PP.getSourceManager(),
                                Tok.getLocation(),
                                "in compound statement ('{}')");

  // Record the state of the FP_CONTRACT pragma, restore on leaving the
  // compound statement.
  Sema::FPContractStateRAII SaveFPContractState(Actions);

  InMessageExpressionRAIIObject InMessage(*this, false);
  BalancedDelimiterTracker T(*this, tok::l_brace);
  if (T.consumeOpen())
    return StmtError();

  Sema::CompoundScopeRAII CompoundScope(Actions, isStmtExpr);

  // Parse any pragmas at the beginning of the compound statement.
  ParseCompoundStatementLeadingPragmas();

  StmtVector Stmts;

  // "__label__ X, Y, Z;" is the GNU "Local Label" extension.  These are
  // only allowed at the start of a compound stmt regardless of the language.
  while (Tok.is(tok::kw___label__)) {
    SourceLocation LabelLoc = ConsumeToken();

    SmallVector<Decl *, 8> DeclsInGroup;
    while (1) {
      if (Tok.isNot(tok::identifier)) {
        Diag(Tok, diag::err_expected) << tok::identifier;
        break;
      }

      IdentifierInfo *II = Tok.getIdentifierInfo();
      SourceLocation IdLoc = ConsumeToken();
      DeclsInGroup.push_back(Actions.LookupOrCreateLabel(II, IdLoc, LabelLoc));

      if (!TryConsumeToken(tok::comma))
        break;
    }

    DeclSpec DS(AttrFactory);
    DeclGroupPtrTy Res =
        Actions.FinalizeDeclaratorGroup(getCurScope(), DS, DeclsInGroup);
    StmtResult R = Actions.ActOnDeclStmt(Res, LabelLoc, Tok.getLocation());

    ExpectAndConsumeSemi(diag::err_expected_semi_declaration);
    if (R.isUsable())
      Stmts.push_back(R.get());
  }

  while (!tryParseMisplacedModuleImport() && Tok.isNot(tok::r_brace) &&
         Tok.isNot(tok::eof)) {
    if (Tok.is(tok::annot_pragma_unused)) {
      HandlePragmaUnused();
      continue;
    }

    StmtResult R;
    if (Tok.isNot(tok::kw___extension__)) {
      R = ParseStatementOrDeclaration(Stmts, ACK_Any);
    } else {
      // __extension__ can start declarations and it can also be a unary
      // operator for expressions.  Consume multiple __extension__ markers here
      // until we can determine which is which.
      // FIXME: This loses extension expressions in the AST!
      SourceLocation ExtLoc = ConsumeToken();
      while (Tok.is(tok::kw___extension__))
        ConsumeToken();

      ParsedAttributesWithRange attrs(AttrFactory);
      MaybeParseCXX11Attributes(attrs, nullptr,
                                /*MightBeObjCMessageSend*/ true);

      // If this is the start of a declaration, parse it as such.
      if (isDeclarationStatement()) {
        // __extension__ silences extension warnings in the subdeclaration.
        // FIXME: Save the __extension__ on the decl as a node somehow?
        ExtensionRAIIObject O(Diags);

        SourceLocation DeclStart = Tok.getLocation(), DeclEnd;
        DeclGroupPtrTy Res =
            ParseDeclaration(DeclaratorContext::BlockContext, DeclEnd, attrs);
        R = Actions.ActOnDeclStmt(Res, DeclStart, DeclEnd);
      } else {
        // Otherwise this was a unary __extension__ marker.
        ExprResult Res(ParseExpressionWithLeadingExtension(ExtLoc));

        if (Res.isInvalid()) {
          SkipUntil(tok::semi);
          continue;
        }

        // FIXME: Use attributes?
        // Eat the semicolon at the end of stmt and convert the expr into a
        // statement.
        ExpectAndConsumeSemi(diag::err_expected_semi_after_expr);
        R = Actions.ActOnExprStmt(Res);
      }
    }

    if (R.isUsable())
      Stmts.push_back(R.get());
  }

  SourceLocation CloseLoc = Tok.getLocation();

  // We broke out of the while loop because we found a '}' or EOF.
  if (!T.consumeClose())
    // Recover by creating a compound statement with what we parsed so far,
    // instead of dropping everything and returning StmtError();
    CloseLoc = T.getCloseLocation();

  return Actions.ActOnCompoundStmt(T.getOpenLocation(), CloseLoc,
                                   Stmts, isStmtExpr);
}

/// ParseParenExprOrCondition:
/// [C  ]     '(' expression ')'
/// [C++]     '(' condition ')'
/// [C++1z]   '(' init-statement[opt] condition ')'
///
/// This function parses and performs error recovery on the specified condition
/// or expression (depending on whether we're in C++ or C mode).  This function
/// goes out of its way to recover well.  It returns true if there was a parser
/// error (the right paren couldn't be found), which indicates that the caller
/// should try to recover harder.  It returns false if the condition is
/// successfully parsed.  Note that a successful parse can still have semantic
/// errors in the condition.
bool Parser::ParseParenExprOrCondition(StmtResult *InitStmt,
                                       Sema::ConditionResult &Cond,
                                       SourceLocation Loc,
                                       Sema::ConditionKind CK) {
  BalancedDelimiterTracker T(*this, tok::l_paren);
  T.consumeOpen();

  if (getLangOpts().CPlusPlus)
    Cond = ParseCXXCondition(InitStmt, Loc, CK);
  else {
    ExprResult CondExpr = ParseExpression();

    // If required, convert to a boolean value.
    if (CondExpr.isInvalid())
      Cond = Sema::ConditionError();
    else
      Cond = Actions.ActOnCondition(getCurScope(), Loc, CondExpr.get(), CK);
  }

  // If the parser was confused by the condition and we don't have a ')', try to
  // recover by skipping ahead to a semi and bailing out.  If condexp is
  // semantically invalid but we have well formed code, keep going.
  if (Cond.isInvalid() && Tok.isNot(tok::r_paren)) {
    SkipUntil(tok::semi);
    // Skipping may have stopped if it found the containing ')'.  If so, we can
    // continue parsing the if statement.
    if (Tok.isNot(tok::r_paren))
      return true;
  }

  // Otherwise the condition is valid or the rparen is present.
  T.consumeClose();

  // Check for extraneous ')'s to catch things like "if (foo())) {".  We know
  // that all callers are looking for a statement after the condition, so ")"
  // isn't valid.
  while (Tok.is(tok::r_paren)) {
    Diag(Tok, diag::err_extraneous_rparen_in_condition)
      << FixItHint::CreateRemoval(Tok.getLocation());
    ConsumeParen();
  }

  return false;
}


/// ParseIfStatement
///       if-statement: [C99 6.8.4.1]
///         'if' '(' expression ')' statement
///         'if' '(' expression ')' statement 'else' statement
/// [C++]   'if' '(' condition ')' statement
/// [C++]   'if' '(' condition ')' statement 'else' statement
///
StmtResult Parser::ParseIfStatement(SourceLocation *TrailingElseLoc) {
  assert(Tok.is(tok::kw_if) && "Not an if stmt!");
  SourceLocation IfLoc = ConsumeToken();  // eat the 'if'.

  bool IsConstexpr = false;
  if (Tok.is(tok::kw_constexpr)) {
    Diag(Tok, getLangOpts().CPlusPlus17 ? diag::warn_cxx14_compat_constexpr_if
                                        : diag::ext_constexpr_if);
    IsConstexpr = true;
    ConsumeToken();
  }

  if (Tok.isNot(tok::l_paren)) {
    Diag(Tok, diag::err_expected_lparen_after) << "if";
    SkipUntil(tok::semi);
    return StmtError();
  }

  bool C99orCXX = getLangOpts().C99 || getLangOpts().CPlusPlus;

  // C99 6.8.4p3 - In C99, the if statement is a block.  This is not
  // the case for C90.
  //
  // C++ 6.4p3:
  // A name introduced by a declaration in a condition is in scope from its
  // point of declaration until the end of the substatements controlled by the
  // condition.
  // C++ 3.3.2p4:
  // Names declared in the for-init-statement, and in the condition of if,
  // while, for, and switch statements are local to the if, while, for, or
  // switch statement (including the controlled statement).
  //
  ParseScope IfScope(this, Scope::DeclScope | Scope::ControlScope, C99orCXX);

  // Parse the condition.
  StmtResult InitStmt;
  Sema::ConditionResult Cond;
  if (ParseParenExprOrCondition(&InitStmt, Cond, IfLoc,
                                IsConstexpr ? Sema::ConditionKind::ConstexprIf
                                            : Sema::ConditionKind::Boolean))
    return StmtError();

  llvm::Optional<bool> ConstexprCondition;
  if (IsConstexpr)
    ConstexprCondition = Cond.getKnownValue();

  // C99 6.8.4p3 - In C99, the body of the if statement is a scope, even if
  // there is no compound stmt.  C90 does not have this clause.  We only do this
  // if the body isn't a compound statement to avoid push/pop in common cases.
  //
  // C++ 6.4p1:
  // The substatement in a selection-statement (each substatement, in the else
  // form of the if statement) implicitly defines a local scope.
  //
  // For C++ we create a scope for the condition and a new scope for
  // substatements because:
  // -When the 'then' scope exits, we want the condition declaration to still be
  //    active for the 'else' scope too.
  // -Sema will detect name clashes by considering declarations of a
  //    'ControlScope' as part of its direct subscope.
  // -If we wanted the condition and substatement to be in the same scope, we
  //    would have to notify ParseStatement not to create a new scope. It's
  //    simpler to let it create a new scope.
  //
  ParseScope InnerScope(this, Scope::DeclScope, C99orCXX, Tok.is(tok::l_brace));

  // Read the 'then' stmt.
  SourceLocation ThenStmtLoc = Tok.getLocation();

  SourceLocation InnerStatementTrailingElseLoc;
  StmtResult ThenStmt;
  {
    EnterExpressionEvaluationContext PotentiallyDiscarded(
        Actions, Sema::ExpressionEvaluationContext::DiscardedStatement, nullptr,
        Sema::ExpressionEvaluationContextRecord::EK_Other,
        /*ShouldEnter=*/ConstexprCondition && !*ConstexprCondition);
    ThenStmt = ParseStatement(&InnerStatementTrailingElseLoc);
  }

  // Pop the 'if' scope if needed.
  InnerScope.Exit();

  // If it has an else, parse it.
  SourceLocation ElseLoc;
  SourceLocation ElseStmtLoc;
  StmtResult ElseStmt;

  if (Tok.is(tok::kw_else)) {
    if (TrailingElseLoc)
      *TrailingElseLoc = Tok.getLocation();

    ElseLoc = ConsumeToken();
    ElseStmtLoc = Tok.getLocation();

    // C99 6.8.4p3 - In C99, the body of the if statement is a scope, even if
    // there is no compound stmt.  C90 does not have this clause.  We only do
    // this if the body isn't a compound statement to avoid push/pop in common
    // cases.
    //
    // C++ 6.4p1:
    // The substatement in a selection-statement (each substatement, in the else
    // form of the if statement) implicitly defines a local scope.
    //
    ParseScope InnerScope(this, Scope::DeclScope, C99orCXX,
                          Tok.is(tok::l_brace));

    EnterExpressionEvaluationContext PotentiallyDiscarded(
        Actions, Sema::ExpressionEvaluationContext::DiscardedStatement, nullptr,
        Sema::ExpressionEvaluationContextRecord::EK_Other,
        /*ShouldEnter=*/ConstexprCondition && *ConstexprCondition);
    ElseStmt = ParseStatement();

    // Pop the 'else' scope if needed.
    InnerScope.Exit();
  } else if (Tok.is(tok::code_completion)) {
    Actions.CodeCompleteAfterIf(getCurScope());
    cutOffParsing();
    return StmtError();
  } else if (InnerStatementTrailingElseLoc.isValid()) {
    Diag(InnerStatementTrailingElseLoc, diag::warn_dangling_else);
  }

  IfScope.Exit();

  // If the then or else stmt is invalid and the other is valid (and present),
  // make turn the invalid one into a null stmt to avoid dropping the other
  // part.  If both are invalid, return error.
  if ((ThenStmt.isInvalid() && ElseStmt.isInvalid()) ||
      (ThenStmt.isInvalid() && ElseStmt.get() == nullptr) ||
      (ThenStmt.get() == nullptr && ElseStmt.isInvalid())) {
    // Both invalid, or one is invalid and other is non-present: return error.
    return StmtError();
  }

  // Now if either are invalid, replace with a ';'.
  if (ThenStmt.isInvalid())
    ThenStmt = Actions.ActOnNullStmt(ThenStmtLoc);
  if (ElseStmt.isInvalid())
    ElseStmt = Actions.ActOnNullStmt(ElseStmtLoc);

  return Actions.ActOnIfStmt(IfLoc, IsConstexpr, InitStmt.get(), Cond,
                             ThenStmt.get(), ElseLoc, ElseStmt.get());
}

/// ParseSwitchStatement
///       switch-statement:
///         'switch' '(' expression ')' statement
/// [C++]   'switch' '(' condition ')' statement
StmtResult Parser::ParseSwitchStatement(SourceLocation *TrailingElseLoc) {
  assert(Tok.is(tok::kw_switch) && "Not a switch stmt!");
  SourceLocation SwitchLoc = ConsumeToken();  // eat the 'switch'.

  if (Tok.isNot(tok::l_paren)) {
    Diag(Tok, diag::err_expected_lparen_after) << "switch";
    SkipUntil(tok::semi);
    return StmtError();
  }

  bool C99orCXX = getLangOpts().C99 || getLangOpts().CPlusPlus;

  // C99 6.8.4p3 - In C99, the switch statement is a block.  This is
  // not the case for C90.  Start the switch scope.
  //
  // C++ 6.4p3:
  // A name introduced by a declaration in a condition is in scope from its
  // point of declaration until the end of the substatements controlled by the
  // condition.
  // C++ 3.3.2p4:
  // Names declared in the for-init-statement, and in the condition of if,
  // while, for, and switch statements are local to the if, while, for, or
  // switch statement (including the controlled statement).
  //
  unsigned ScopeFlags = Scope::SwitchScope;
  if (C99orCXX)
    ScopeFlags |= Scope::DeclScope | Scope::ControlScope;
  ParseScope SwitchScope(this, ScopeFlags);

  // Parse the condition.
  StmtResult InitStmt;
  Sema::ConditionResult Cond;
  if (ParseParenExprOrCondition(&InitStmt, Cond, SwitchLoc,
                                Sema::ConditionKind::Switch))
    return StmtError();

  StmtResult Switch =
      Actions.ActOnStartOfSwitchStmt(SwitchLoc, InitStmt.get(), Cond);

  if (Switch.isInvalid()) {
    // Skip the switch body.
    // FIXME: This is not optimal recovery, but parsing the body is more
    // dangerous due to the presence of case and default statements, which
    // will have no place to connect back with the switch.
    if (Tok.is(tok::l_brace)) {
      ConsumeBrace();
      SkipUntil(tok::r_brace);
    } else
      SkipUntil(tok::semi);
    return Switch;
  }

  // C99 6.8.4p3 - In C99, the body of the switch statement is a scope, even if
  // there is no compound stmt.  C90 does not have this clause.  We only do this
  // if the body isn't a compound statement to avoid push/pop in common cases.
  //
  // C++ 6.4p1:
  // The substatement in a selection-statement (each substatement, in the else
  // form of the if statement) implicitly defines a local scope.
  //
  // See comments in ParseIfStatement for why we create a scope for the
  // condition and a new scope for substatement in C++.
  //
  getCurScope()->AddFlags(Scope::BreakScope);
  ParseScope InnerScope(this, Scope::DeclScope, C99orCXX, Tok.is(tok::l_brace));

  // We have incremented the mangling number for the SwitchScope and the
  // InnerScope, which is one too many.
  if (C99orCXX)
    getCurScope()->decrementMSManglingNumber();

  // Read the body statement.
  StmtResult Body(ParseStatement(TrailingElseLoc));

  // Pop the scopes.
  InnerScope.Exit();
  SwitchScope.Exit();

  return Actions.ActOnFinishSwitchStmt(SwitchLoc, Switch.get(), Body.get());
}

/// ParseWhileStatement
///       while-statement: [C99 6.8.5.1]
///         'while' '(' expression ')' statement
/// [C++]   'while' '(' condition ')' statement
StmtResult Parser::ParseWhileStatement(SourceLocation *TrailingElseLoc) {
  assert(Tok.is(tok::kw_while) && "Not a while stmt!");
  SourceLocation WhileLoc = Tok.getLocation();
  ConsumeToken();  // eat the 'while'.

  if (Tok.isNot(tok::l_paren)) {
    Diag(Tok, diag::err_expected_lparen_after) << "while";
    SkipUntil(tok::semi);
    return StmtError();
  }

  bool C99orCXX = getLangOpts().C99 || getLangOpts().CPlusPlus;

  // C99 6.8.5p5 - In C99, the while statement is a block.  This is not
  // the case for C90.  Start the loop scope.
  //
  // C++ 6.4p3:
  // A name introduced by a declaration in a condition is in scope from its
  // point of declaration until the end of the substatements controlled by the
  // condition.
  // C++ 3.3.2p4:
  // Names declared in the for-init-statement, and in the condition of if,
  // while, for, and switch statements are local to the if, while, for, or
  // switch statement (including the controlled statement).
  //
  unsigned ScopeFlags;
  if (C99orCXX)
    ScopeFlags = Scope::BreakScope | Scope::ContinueScope |
                 Scope::DeclScope  | Scope::ControlScope;
  else
    ScopeFlags = Scope::BreakScope | Scope::ContinueScope;
  ParseScope WhileScope(this, ScopeFlags);

  // Parse the condition.
  Sema::ConditionResult Cond;
  if (ParseParenExprOrCondition(nullptr, Cond, WhileLoc,
                                Sema::ConditionKind::Boolean))
    return StmtError();

  // C99 6.8.5p5 - In C99, the body of the while statement is a scope, even if
  // there is no compound stmt.  C90 does not have this clause.  We only do this
  // if the body isn't a compound statement to avoid push/pop in common cases.
  //
  // C++ 6.5p2:
  // The substatement in an iteration-statement implicitly defines a local scope
  // which is entered and exited each time through the loop.
  //
  // See comments in ParseIfStatement for why we create a scope for the
  // condition and a new scope for substatement in C++.
  //
  ParseScope InnerScope(this, Scope::DeclScope, C99orCXX, Tok.is(tok::l_brace));

  // Read the body statement.
  StmtResult Body(ParseStatement(TrailingElseLoc));

  // Pop the body scope if needed.
  InnerScope.Exit();
  WhileScope.Exit();

  if (Cond.isInvalid() || Body.isInvalid())
    return StmtError();

  return Actions.ActOnWhileStmt(WhileLoc, Cond, Body.get());
}

/// ParseDoStatement
///       do-statement: [C99 6.8.5.2]
///         'do' statement 'while' '(' expression ')' ';'
/// Note: this lets the caller parse the end ';'.
StmtResult Parser::ParseDoStatement() {
  assert(Tok.is(tok::kw_do) && "Not a do stmt!");
  SourceLocation DoLoc = ConsumeToken();  // eat the 'do'.

  // C99 6.8.5p5 - In C99, the do statement is a block.  This is not
  // the case for C90.  Start the loop scope.
  unsigned ScopeFlags;
  if (getLangOpts().C99)
    ScopeFlags = Scope::BreakScope | Scope::ContinueScope | Scope::DeclScope;
  else
    ScopeFlags = Scope::BreakScope | Scope::ContinueScope;

  ParseScope DoScope(this, ScopeFlags);

  // C99 6.8.5p5 - In C99, the body of the do statement is a scope, even if
  // there is no compound stmt.  C90 does not have this clause. We only do this
  // if the body isn't a compound statement to avoid push/pop in common cases.
  //
  // C++ 6.5p2:
  // The substatement in an iteration-statement implicitly defines a local scope
  // which is entered and exited each time through the loop.
  //
  bool C99orCXX = getLangOpts().C99 || getLangOpts().CPlusPlus;
  ParseScope InnerScope(this, Scope::DeclScope, C99orCXX, Tok.is(tok::l_brace));

  // Read the body statement.
  StmtResult Body(ParseStatement());

  // Pop the body scope if needed.
  InnerScope.Exit();

  if (Tok.isNot(tok::kw_while)) {
    if (!Body.isInvalid()) {
      Diag(Tok, diag::err_expected_while);
      Diag(DoLoc, diag::note_matching) << "'do'";
      SkipUntil(tok::semi, StopBeforeMatch);
    }
    return StmtError();
  }
  SourceLocation WhileLoc = ConsumeToken();

  if (Tok.isNot(tok::l_paren)) {
    Diag(Tok, diag::err_expected_lparen_after) << "do/while";
    SkipUntil(tok::semi, StopBeforeMatch);
    return StmtError();
  }

  // Parse the parenthesized expression.
  BalancedDelimiterTracker T(*this, tok::l_paren);
  T.consumeOpen();

  // A do-while expression is not a condition, so can't have attributes.
  DiagnoseAndSkipCXX11Attributes();

  ExprResult Cond = ParseExpression();
  // Correct the typos in condition before closing the scope.
  if (Cond.isUsable())
    Cond = Actions.CorrectDelayedTyposInExpr(Cond);
  T.consumeClose();
  DoScope.Exit();

  if (Cond.isInvalid() || Body.isInvalid())
    return StmtError();

  return Actions.ActOnDoStmt(DoLoc, Body.get(), WhileLoc, T.getOpenLocation(),
                             Cond.get(), T.getCloseLocation());
}

bool Parser::isForRangeIdentifier() {
  assert(Tok.is(tok::identifier));

  const Token &Next = NextToken();
  if (Next.is(tok::colon))
    return true;

  if (Next.isOneOf(tok::l_square, tok::kw_alignas)) {
    TentativeParsingAction PA(*this);
    ConsumeToken();
    SkipCXX11Attributes();
    bool Result = Tok.is(tok::colon);
    PA.Revert();
    return Result;
  }

  return false;
}

/// ParseForStatement
///       for-statement: [C99 6.8.5.3]
///         'for' '(' expr[opt] ';' expr[opt] ';' expr[opt] ')' statement
///         'for' '(' declaration expr[opt] ';' expr[opt] ')' statement
/// [C++]   'for' '(' for-init-statement condition[opt] ';' expression[opt] ')'
/// [C++]       statement
/// [C++0x] 'for'
///             'co_await'[opt]    [Coroutines]
///             '(' for-range-declaration ':' for-range-initializer ')'
///             statement
/// [OBJC2] 'for' '(' declaration 'in' expr ')' statement
/// [OBJC2] 'for' '(' expr 'in' expr ')' statement
///
/// [C++] for-init-statement:
/// [C++]   expression-statement
/// [C++]   simple-declaration
///
/// [C++0x] for-range-declaration:
/// [C++0x]   attribute-specifier-seq[opt] type-specifier-seq declarator
/// [C++0x] for-range-initializer:
/// [C++0x]   expression
/// [C++0x]   braced-init-list            [TODO]
StmtResult Parser::ParseForStatement(SourceLocation *TrailingElseLoc) {
  assert(Tok.is(tok::kw_for) && "Not a for stmt!");
  SourceLocation ForLoc = ConsumeToken();  // eat the 'for'.

  // [Meta]: Check 'for ...' or 'for constexpr'.
  // TODO: What does 'for... co_await' mean?
  SourceLocation EllipsisLoc;
  bool IsConstexpr = false;
  if (Tok.is(tok::ellipsis) || Tok.is(tok::kw_constexpr)) {
    if (getLangOpts().CPlusPlus17 && getLangOpts().Reflection &&
	(Tok.is(tok::ellipsis))) {
      EllipsisLoc = ConsumeToken();
    }
    else if(getLangOpts().CPlusPlus17 && getLangOpts().Reflection &&
	    (Tok.is(tok::kw_constexpr))) {
      IsConstexpr = true;
      EllipsisLoc = ConsumeToken();
    }
    else {
      Diag(Tok, diag::ext_expansion_stmt);
    }
  }

  SourceLocation CoawaitLoc;
  if (Tok.is(tok::kw_co_await))
    CoawaitLoc = ConsumeToken();

  if (Tok.isNot(tok::l_paren)) {
    Diag(Tok, diag::err_expected_lparen_after) << "for";
    SkipUntil(tok::semi);
    return StmtError();
  }

  bool C99orCXXorObjC = getLangOpts().C99 || getLangOpts().CPlusPlus ||
    getLangOpts().ObjC;

  // C99 6.8.5p5 - In C99, the for statement is a block.  This is not
  // the case for C90.  Start the loop scope.
  //
  // C++ 6.4p3:
  // A name introduced by a declaration in a condition is in scope from its
  // point of declaration until the end of the substatements controlled by the
  // condition.
  // C++ 3.3.2p4:
  // Names declared in the for-init-statement, and in the condition of if,
  // while, for, and switch statements are local to the if, while, for, or
  // switch statement (including the controlled statement).
  // C++ 6.5.3p1:
  // Names declared in the for-init-statement are in the same declarative-region
  // as those declared in the condition.
  //
  unsigned ScopeFlags = 0;
  if (C99orCXXorObjC)
    ScopeFlags = Scope::DeclScope | Scope::ControlScope;

  ParseScope ForScope(this, ScopeFlags);

  BalancedDelimiterTracker T(*this, tok::l_paren);
  T.consumeOpen();

  ExprResult Value;

  bool ForEach = false;
  StmtResult FirstPart;
  Sema::ConditionResult SecondPart;
  ExprResult Collection;
  ForRangeInfo ForRangeInfo;
  FullExprArg ThirdPart(Actions);

  if (Tok.is(tok::code_completion)) {
    Actions.CodeCompleteOrdinaryName(getCurScope(),
                                     C99orCXXorObjC? Sema::PCC_ForInit
                                                   : Sema::PCC_Expression);
    cutOffParsing();
    return StmtError();
  }

  ParsedAttributesWithRange attrs(AttrFactory);
  MaybeParseCXX11Attributes(attrs);

  // Parse the first part of the for specifier.
  if (Tok.is(tok::semi)) {  // for (;
    ProhibitAttributes(attrs);
    // no first part, eat the ';'.
    ConsumeToken();
  } else if (getLangOpts().CPlusPlus && Tok.is(tok::identifier) &&
             isForRangeIdentifier()) {
    ProhibitAttributes(attrs);
    IdentifierInfo *Name = Tok.getIdentifierInfo();
    SourceLocation Loc = ConsumeToken();
    MaybeParseCXX11Attributes(attrs);

    ForRangeInfo.ColonLoc = ConsumeToken();
    if (Tok.is(tok::l_brace))
      ForRangeInfo.RangeExpr = ParseBraceInitializer();
    else
      ForRangeInfo.RangeExpr = ParseExpression();

    Diag(Loc, diag::err_for_range_identifier)
      << ((getLangOpts().CPlusPlus11 && !getLangOpts().CPlusPlus17)
              ? FixItHint::CreateInsertion(Loc, "auto &&")
              : FixItHint());

    ForRangeInfo.LoopVar = Actions.ActOnCXXForRangeIdentifier(
        getCurScope(), Loc, Name, attrs, attrs.Range.getEnd());
  } else if (isForInitDeclaration()) {  // for (int X = 4;
    ParenBraceBracketBalancer BalancerRAIIObj(*this);

    // Parse declaration, which eats the ';'.
    if (!C99orCXXorObjC) {   // Use of C99-style for loops in C90 mode?
      Diag(Tok, diag::ext_c99_variable_decl_in_for_loop);
      Diag(Tok, diag::warn_gcc_variable_decl_in_for_loop);
    }

    // In C++0x, "for (T NS:a" might not be a typo for ::
    bool MightBeForRangeStmt = getLangOpts().CPlusPlus;
    ColonProtectionRAIIObject ColonProtection(*this, MightBeForRangeStmt);

    SourceLocation DeclStart = Tok.getLocation(), DeclEnd;
    DeclGroupPtrTy DG = ParseSimpleDeclaration(
        DeclaratorContext::ForContext, DeclEnd, attrs, false,
        MightBeForRangeStmt ? &ForRangeInfo : nullptr);
    FirstPart = Actions.ActOnDeclStmt(DG, DeclStart, Tok.getLocation());
    if (ForRangeInfo.ParsedForRangeDecl()) {
      Diag(ForRangeInfo.ColonLoc, getLangOpts().CPlusPlus11 ?
           diag::warn_cxx98_compat_for_range : diag::ext_for_range);
      ForRangeInfo.LoopVar = FirstPart;
      FirstPart = StmtResult();
    } else if (Tok.is(tok::semi)) {  // for (int x = 4;
      ConsumeToken();
    } else if ((ForEach = isTokIdentifier_in())) {
      Actions.ActOnForEachDeclStmt(DG);
      // ObjC: for (id x in expr)
      ConsumeToken(); // consume 'in'

      if (Tok.is(tok::code_completion)) {
        Actions.CodeCompleteObjCForCollection(getCurScope(), DG);
        cutOffParsing();
        return StmtError();
      }
      Collection = ParseExpression();
    } else {
      Diag(Tok, diag::err_expected_semi_for);
    }
  } else {
    ProhibitAttributes(attrs);
    Value = Actions.CorrectDelayedTyposInExpr(ParseExpression());

    ForEach = isTokIdentifier_in();

    // Turn the expression into a stmt.
    if (!Value.isInvalid()) {
      if (ForEach)
        FirstPart = Actions.ActOnForEachLValueExpr(Value.get());
      else
        FirstPart = Actions.ActOnExprStmt(Value);
    }

    if (Tok.is(tok::semi)) {
      ConsumeToken();
    } else if (ForEach) {
      ConsumeToken(); // consume 'in'

      if (Tok.is(tok::code_completion)) {
        Actions.CodeCompleteObjCForCollection(getCurScope(), nullptr);
        cutOffParsing();
        return StmtError();
      }
      Collection = ParseExpression();
    } else if (getLangOpts().CPlusPlus11 && Tok.is(tok::colon) && FirstPart.get()) {
      // User tried to write the reasonable, but ill-formed, for-range-statement
      //   for (expr : expr) { ... }
      Diag(Tok, diag::err_for_range_expected_decl)
        << FirstPart.get()->getSourceRange();
      SkipUntil(tok::r_paren, StopBeforeMatch);
      SecondPart = Sema::ConditionError();
    } else {
      if (!Value.isInvalid()) {
        Diag(Tok, diag::err_expected_semi_for);
      } else {
        // Skip until semicolon or rparen, don't consume it.
        SkipUntil(tok::r_paren, StopAtSemi | StopBeforeMatch);
        if (Tok.is(tok::semi))
          ConsumeToken();
      }
    }
  }

  // Parse the second part of the for specifier.
  getCurScope()->AddFlags(Scope::BreakScope | Scope::ContinueScope);
  if (!ForEach && !ForRangeInfo.ParsedForRangeDecl() &&
      !SecondPart.isInvalid()) {
    // Parse the second part of the for specifier.
    if (Tok.is(tok::semi)) {  // for (...;;
      // no second part.
    } else if (Tok.is(tok::r_paren)) {
      // missing both semicolons.
    } else {
      if (getLangOpts().CPlusPlus) {
        // C++2a: We've parsed an init-statement; we might have a
        // for-range-declaration next.
        bool MightBeForRangeStmt = !ForRangeInfo.ParsedForRangeDecl();
        ColonProtectionRAIIObject ColonProtection(*this, MightBeForRangeStmt);
        SecondPart =
            ParseCXXCondition(nullptr, ForLoc, Sema::ConditionKind::Boolean,
                              MightBeForRangeStmt ? &ForRangeInfo : nullptr);

        if (ForRangeInfo.ParsedForRangeDecl()) {
          Diag(FirstPart.get() ? FirstPart.get()->getBeginLoc()
                               : ForRangeInfo.ColonLoc,
               getLangOpts().CPlusPlus2a
                   ? diag::warn_cxx17_compat_for_range_init_stmt
                   : diag::ext_for_range_init_stmt)
              << (FirstPart.get() ? FirstPart.get()->getSourceRange()
                                  : SourceRange());
        }
      } else {
        ExprResult SecondExpr = ParseExpression();
        if (SecondExpr.isInvalid())
          SecondPart = Sema::ConditionError();
        else
          SecondPart =
              Actions.ActOnCondition(getCurScope(), ForLoc, SecondExpr.get(),
                                     Sema::ConditionKind::Boolean);
      }
    }
  }

  // Parse the third part of the for statement.
  if (!ForEach && !ForRangeInfo.ParsedForRangeDecl()) {
    if (Tok.isNot(tok::semi)) {
      if (!SecondPart.isInvalid())
        Diag(Tok, diag::err_expected_semi_for);
      else
        // Skip until semicolon or rparen, don't consume it.
        SkipUntil(tok::r_paren, StopAtSemi | StopBeforeMatch);
    }

    if (Tok.is(tok::semi)) {
      ConsumeToken();
    }

    if (Tok.isNot(tok::r_paren)) {   // for (...;...;)
      ExprResult Third = ParseExpression();
      // FIXME: The C++11 standard doesn't actually say that this is a
      // discarded-value expression, but it clearly should be.
      ThirdPart = Actions.MakeFullDiscardedValueExpr(Third.get());
    }
  }
  // Match the ')'.
  T.consumeClose();

  // C++ Coroutines [stmt.iter]:
  //   'co_await' can only be used for a range-based for statement.
  if (CoawaitLoc.isValid() && !ForRangeInfo.ParsedForRangeDecl()) {
    Diag(CoawaitLoc, diag::err_for_co_await_not_range_for);
    CoawaitLoc = SourceLocation();
  }

  // We need to perform most of the semantic analysis for a C++0x for-range
  // statememt before parsing the body, in order to be able to deduce the type
  // of an auto-typed loop variable.
  StmtResult ForRangeStmt;
  StmtResult ForEachStmt;

  if (ForRangeInfo.ParsedForRangeDecl()) {
    ExprResult CorrectedRange =
<<<<<<< HEAD
        Actions.CorrectDelayedTyposInExpr(ForRangeInit.RangeExpr.get());

    if (EllipsisLoc.isInvalid())
      ForRangeStmt = Actions.ActOnCXXForRangeStmt(
=======
        Actions.CorrectDelayedTyposInExpr(ForRangeInfo.RangeExpr.get());
    ForRangeStmt = Actions.ActOnCXXForRangeStmt(
>>>>>>> 58546904
        getCurScope(), ForLoc, CoawaitLoc, FirstPart.get(),
        ForRangeInfo.LoopVar.get(), ForRangeInfo.ColonLoc, CorrectedRange.get(),
        T.getCloseLocation(), Sema::BFRK_Build);
    else
      ForRangeStmt = Actions.ActOnCXXExpansionStmt(
          getCurScope(), ForLoc, EllipsisLoc, FirstPart.get(),
          ForRangeInit.ColonLoc, CorrectedRange.get(), T.getCloseLocation(),
          Sema::BFRK_Build, IsConstexpr);

  // Similarly, we need to do the semantic analysis for a for-range
  // statement immediately in order to close over temporaries correctly.
  } else if (ForEach) {
    ForEachStmt = Actions.ActOnObjCForCollectionStmt(ForLoc,
                                                     FirstPart.get(),
                                                     Collection.get(),
                                                     T.getCloseLocation());
  } else {
    // In OpenMP loop region loop control variable must be captured and be
    // private. Perform analysis of first part (if any).
    if (getLangOpts().OpenMP && FirstPart.isUsable()) {
      Actions.ActOnOpenMPLoopInitialization(ForLoc, FirstPart.get());
    }
  }

  // C99 6.8.5p5 - In C99, the body of the for statement is a scope, even if
  // there is no compound stmt.  C90 does not have this clause.  We only do this
  // if the body isn't a compound statement to avoid push/pop in common cases.
  //
  // C++ 6.5p2:
  // The substatement in an iteration-statement implicitly defines a local scope
  // which is entered and exited each time through the loop.
  //
  // See comments in ParseIfStatement for why we create a scope for
  // for-init-statement/condition and a new scope for substatement in C++.
  //
  ParseScope InnerScope(this, Scope::DeclScope, C99orCXXorObjC,
                        Tok.is(tok::l_brace));

  // The body of the for loop has the same local mangling number as the
  // for-init-statement.
  // It will only be incremented if the body contains other things that would
  // normally increment the mangling number (like a compound statement).
  if (C99orCXXorObjC)
    getCurScope()->decrementMSManglingNumber();

  // Read the body statement.
  StmtResult Body(ParseStatement(TrailingElseLoc));

  // Pop the body scope if needed.
  InnerScope.Exit();

  // Leave the for-scope.
  ForScope.Exit();

  if (Body.isInvalid()) {
    if (!EllipsisLoc.isInvalid())
      return Actions.ActOnCXXExpansionStmtError(ForEachStmt.get());
    return StmtError();
  }

  if (ForEach)
   return Actions.FinishObjCForCollectionStmt(ForEachStmt.get(),
                                              Body.get());

<<<<<<< HEAD
  if (ForRange) {
    if (EllipsisLoc.isInvalid()) {
      return Actions.FinishCXXForRangeStmt(ForRangeStmt.get(), Body.get());
    }
    return Actions.FinishCXXExpansionStmt(ForRangeStmt.get(), Body.get());
  }
=======
  if (ForRangeInfo.ParsedForRangeDecl())
    return Actions.FinishCXXForRangeStmt(ForRangeStmt.get(), Body.get());
>>>>>>> 58546904

  return Actions.ActOnForStmt(ForLoc, T.getOpenLocation(), FirstPart.get(),
                              SecondPart, ThirdPart, T.getCloseLocation(),
                              Body.get());
}

/// ParseGotoStatement
///       jump-statement:
///         'goto' identifier ';'
/// [GNU]   'goto' '*' expression ';'
///
/// Note: this lets the caller parse the end ';'.
///
StmtResult Parser::ParseGotoStatement() {
  assert(Tok.is(tok::kw_goto) && "Not a goto stmt!");
  SourceLocation GotoLoc = ConsumeToken();  // eat the 'goto'.

  StmtResult Res;
  if (Tok.is(tok::identifier)) {
    LabelDecl *LD = Actions.LookupOrCreateLabel(Tok.getIdentifierInfo(),
                                                Tok.getLocation());
    Res = Actions.ActOnGotoStmt(GotoLoc, Tok.getLocation(), LD);
    ConsumeToken();
  } else if (Tok.is(tok::star)) {
    // GNU indirect goto extension.
    Diag(Tok, diag::ext_gnu_indirect_goto);
    SourceLocation StarLoc = ConsumeToken();
    ExprResult R(ParseExpression());
    if (R.isInvalid()) {  // Skip to the semicolon, but don't consume it.
      SkipUntil(tok::semi, StopBeforeMatch);
      return StmtError();
    }
    Res = Actions.ActOnIndirectGotoStmt(GotoLoc, StarLoc, R.get());
  } else {
    Diag(Tok, diag::err_expected) << tok::identifier;
    return StmtError();
  }

  return Res;
}

/// ParseContinueStatement
///       jump-statement:
///         'continue' ';'
///
/// Note: this lets the caller parse the end ';'.
///
StmtResult Parser::ParseContinueStatement() {
  SourceLocation ContinueLoc = ConsumeToken();  // eat the 'continue'.
  return Actions.ActOnContinueStmt(ContinueLoc, getCurScope());
}

/// ParseBreakStatement
///       jump-statement:
///         'break' ';'
///
/// Note: this lets the caller parse the end ';'.
///
StmtResult Parser::ParseBreakStatement() {
  SourceLocation BreakLoc = ConsumeToken();  // eat the 'break'.
  return Actions.ActOnBreakStmt(BreakLoc, getCurScope());
}

/// ParseReturnStatement
///       jump-statement:
///         'return' expression[opt] ';'
///         'return' braced-init-list ';'
///         'co_return' expression[opt] ';'
///         'co_return' braced-init-list ';'
StmtResult Parser::ParseReturnStatement() {
  assert((Tok.is(tok::kw_return) || Tok.is(tok::kw_co_return)) &&
         "Not a return stmt!");
  bool IsCoreturn = Tok.is(tok::kw_co_return);
  SourceLocation ReturnLoc = ConsumeToken();  // eat the 'return'.

  ExprResult R;
  if (Tok.isNot(tok::semi)) {
    // FIXME: Code completion for co_return.
    if (Tok.is(tok::code_completion) && !IsCoreturn) {
      Actions.CodeCompleteReturn(getCurScope());
      cutOffParsing();
      return StmtError();
    }

    if (Tok.is(tok::l_brace) && getLangOpts().CPlusPlus) {
      R = ParseInitializer();
      if (R.isUsable())
        Diag(R.get()->getBeginLoc(),
             getLangOpts().CPlusPlus11
                 ? diag::warn_cxx98_compat_generalized_initializer_lists
                 : diag::ext_generalized_initializer_lists)
            << R.get()->getSourceRange();
    } else
      R = ParseExpression();
    if (R.isInvalid()) {
      SkipUntil(tok::r_brace, StopAtSemi | StopBeforeMatch);
      return StmtError();
    }
  }
  if (IsCoreturn)
    return Actions.ActOnCoreturnStmt(getCurScope(), ReturnLoc, R.get());
  return Actions.ActOnReturnStmt(ReturnLoc, R.get(), getCurScope());
}

StmtResult Parser::ParsePragmaLoopHint(StmtVector &Stmts,
                                       AllowedConstructsKind Allowed,
                                       SourceLocation *TrailingElseLoc,
                                       ParsedAttributesWithRange &Attrs) {
  // Create temporary attribute list.
  ParsedAttributesWithRange TempAttrs(AttrFactory);

  // Get loop hints and consume annotated token.
  while (Tok.is(tok::annot_pragma_loop_hint)) {
    LoopHint Hint;
    if (!HandlePragmaLoopHint(Hint))
      continue;

    ArgsUnion ArgHints[] = {Hint.PragmaNameLoc, Hint.OptionLoc, Hint.StateLoc,
                            ArgsUnion(Hint.ValueExpr)};
    TempAttrs.addNew(Hint.PragmaNameLoc->Ident, Hint.Range, nullptr,
                     Hint.PragmaNameLoc->Loc, ArgHints, 4,
                     ParsedAttr::AS_Pragma);
  }

  // Get the next statement.
  MaybeParseCXX11Attributes(Attrs);

  StmtResult S = ParseStatementOrDeclarationAfterAttributes(
      Stmts, Allowed, TrailingElseLoc, Attrs);

  Attrs.takeAllFrom(TempAttrs);
  return S;
}

Decl *Parser::ParseFunctionStatementBody(Decl *Decl, ParseScope &BodyScope) {
  assert(Tok.is(tok::l_brace));
  SourceLocation LBraceLoc = Tok.getLocation();

  PrettyDeclStackTraceEntry CrashInfo(Actions.Context, Decl, LBraceLoc,
                                      "parsing function body");

  // Save and reset current vtordisp stack if we have entered a C++ method body.
  bool IsCXXMethod =
      getLangOpts().CPlusPlus && Decl && isa<CXXMethodDecl>(Decl);
  Sema::PragmaStackSentinelRAII
    PragmaStackSentinel(Actions, "InternalPragmaState", IsCXXMethod);

  // Do not enter a scope for the brace, as the arguments are in the same scope
  // (the function body) as the body itself.  Instead, just read the statement
  // list and put it into a CompoundStmt for safe keeping.
  StmtResult FnBody(ParseCompoundStatementBody());

  // If the function body could not be parsed, make a bogus compoundstmt.
  if (FnBody.isInvalid()) {
    Sema::CompoundScopeRAII CompoundScope(Actions);
    FnBody = Actions.ActOnCompoundStmt(LBraceLoc, LBraceLoc, None, false);
  }

  BodyScope.Exit();
  return Actions.ActOnFinishFunctionBody(Decl, FnBody.get());
}

/// ParseFunctionTryBlock - Parse a C++ function-try-block.
///
///       function-try-block:
///         'try' ctor-initializer[opt] compound-statement handler-seq
///
Decl *Parser::ParseFunctionTryBlock(Decl *Decl, ParseScope &BodyScope) {
  assert(Tok.is(tok::kw_try) && "Expected 'try'");
  SourceLocation TryLoc = ConsumeToken();

  PrettyDeclStackTraceEntry CrashInfo(Actions.Context, Decl, TryLoc,
                                      "parsing function try block");

  // Constructor initializer list?
  if (Tok.is(tok::colon))
    ParseConstructorInitializer(Decl);
  else
    Actions.ActOnDefaultCtorInitializers(Decl);

  // Save and reset current vtordisp stack if we have entered a C++ method body.
  bool IsCXXMethod =
      getLangOpts().CPlusPlus && Decl && isa<CXXMethodDecl>(Decl);
  Sema::PragmaStackSentinelRAII
    PragmaStackSentinel(Actions, "InternalPragmaState", IsCXXMethod);

  SourceLocation LBraceLoc = Tok.getLocation();
  StmtResult FnBody(ParseCXXTryBlockCommon(TryLoc, /*FnTry*/true));
  // If we failed to parse the try-catch, we just give the function an empty
  // compound statement as the body.
  if (FnBody.isInvalid()) {
    Sema::CompoundScopeRAII CompoundScope(Actions);
    FnBody = Actions.ActOnCompoundStmt(LBraceLoc, LBraceLoc, None, false);
  }

  BodyScope.Exit();
  return Actions.ActOnFinishFunctionBody(Decl, FnBody.get());
}

bool Parser::trySkippingFunctionBody() {
  assert(SkipFunctionBodies &&
         "Should only be called when SkipFunctionBodies is enabled");
  if (!PP.isCodeCompletionEnabled()) {
    SkipFunctionBody();
    return true;
  }

  // We're in code-completion mode. Skip parsing for all function bodies unless
  // the body contains the code-completion point.
  TentativeParsingAction PA(*this);
  bool IsTryCatch = Tok.is(tok::kw_try);
  CachedTokens Toks;
  bool ErrorInPrologue = ConsumeAndStoreFunctionPrologue(Toks);
  if (llvm::any_of(Toks, [](const Token &Tok) {
        return Tok.is(tok::code_completion);
      })) {
    PA.Revert();
    return false;
  }
  if (ErrorInPrologue) {
    PA.Commit();
    SkipMalformedDecl();
    return true;
  }
  if (!SkipUntil(tok::r_brace, StopAtCodeCompletion)) {
    PA.Revert();
    return false;
  }
  while (IsTryCatch && Tok.is(tok::kw_catch)) {
    if (!SkipUntil(tok::l_brace, StopAtCodeCompletion) ||
        !SkipUntil(tok::r_brace, StopAtCodeCompletion)) {
      PA.Revert();
      return false;
    }
  }
  PA.Commit();
  return true;
}

/// ParseCXXTryBlock - Parse a C++ try-block.
///
///       try-block:
///         'try' compound-statement handler-seq
///
StmtResult Parser::ParseCXXTryBlock() {
  assert(Tok.is(tok::kw_try) && "Expected 'try'");

  SourceLocation TryLoc = ConsumeToken();
  return ParseCXXTryBlockCommon(TryLoc);
}

/// ParseCXXTryBlockCommon - Parse the common part of try-block and
/// function-try-block.
///
///       try-block:
///         'try' compound-statement handler-seq
///
///       function-try-block:
///         'try' ctor-initializer[opt] compound-statement handler-seq
///
///       handler-seq:
///         handler handler-seq[opt]
///
///       [Borland] try-block:
///         'try' compound-statement seh-except-block
///         'try' compound-statement seh-finally-block
///
StmtResult Parser::ParseCXXTryBlockCommon(SourceLocation TryLoc, bool FnTry) {
  if (Tok.isNot(tok::l_brace))
    return StmtError(Diag(Tok, diag::err_expected) << tok::l_brace);

  StmtResult TryBlock(ParseCompoundStatement(
      /*isStmtExpr=*/false, Scope::DeclScope | Scope::TryScope |
                                Scope::CompoundStmtScope |
                                (FnTry ? Scope::FnTryCatchScope : 0)));
  if (TryBlock.isInvalid())
    return TryBlock;

  // Borland allows SEH-handlers with 'try'

  if ((Tok.is(tok::identifier) &&
       Tok.getIdentifierInfo() == getSEHExceptKeyword()) ||
      Tok.is(tok::kw___finally)) {
    // TODO: Factor into common return ParseSEHHandlerCommon(...)
    StmtResult Handler;
    if(Tok.getIdentifierInfo() == getSEHExceptKeyword()) {
      SourceLocation Loc = ConsumeToken();
      Handler = ParseSEHExceptBlock(Loc);
    }
    else {
      SourceLocation Loc = ConsumeToken();
      Handler = ParseSEHFinallyBlock(Loc);
    }
    if(Handler.isInvalid())
      return Handler;

    return Actions.ActOnSEHTryBlock(true /* IsCXXTry */,
                                    TryLoc,
                                    TryBlock.get(),
                                    Handler.get());
  }
  else {
    StmtVector Handlers;

    // C++11 attributes can't appear here, despite this context seeming
    // statement-like.
    DiagnoseAndSkipCXX11Attributes();

    if (Tok.isNot(tok::kw_catch))
      return StmtError(Diag(Tok, diag::err_expected_catch));
    while (Tok.is(tok::kw_catch)) {
      StmtResult Handler(ParseCXXCatchBlock(FnTry));
      if (!Handler.isInvalid())
        Handlers.push_back(Handler.get());
    }
    // Don't bother creating the full statement if we don't have any usable
    // handlers.
    if (Handlers.empty())
      return StmtError();

    return Actions.ActOnCXXTryBlock(TryLoc, TryBlock.get(), Handlers);
  }
}

/// ParseCXXCatchBlock - Parse a C++ catch block, called handler in the standard
///
///   handler:
///     'catch' '(' exception-declaration ')' compound-statement
///
///   exception-declaration:
///     attribute-specifier-seq[opt] type-specifier-seq declarator
///     attribute-specifier-seq[opt] type-specifier-seq abstract-declarator[opt]
///     '...'
///
StmtResult Parser::ParseCXXCatchBlock(bool FnCatch) {
  assert(Tok.is(tok::kw_catch) && "Expected 'catch'");

  SourceLocation CatchLoc = ConsumeToken();

  BalancedDelimiterTracker T(*this, tok::l_paren);
  if (T.expectAndConsume())
    return StmtError();

  // C++ 3.3.2p3:
  // The name in a catch exception-declaration is local to the handler and
  // shall not be redeclared in the outermost block of the handler.
  ParseScope CatchScope(this, Scope::DeclScope | Scope::ControlScope |
                          (FnCatch ? Scope::FnTryCatchScope : 0));

  // exception-declaration is equivalent to '...' or a parameter-declaration
  // without default arguments.
  Decl *ExceptionDecl = nullptr;
  if (Tok.isNot(tok::ellipsis)) {
    ParsedAttributesWithRange Attributes(AttrFactory);
    MaybeParseCXX11Attributes(Attributes);

    DeclSpec DS(AttrFactory);
    DS.takeAttributesFrom(Attributes);

    if (ParseCXXTypeSpecifierSeq(DS))
      return StmtError();

    Declarator ExDecl(DS, DeclaratorContext::CXXCatchContext);
    ParseDeclarator(ExDecl);
    ExceptionDecl = Actions.ActOnExceptionDeclarator(getCurScope(), ExDecl);
  } else
    ConsumeToken();

  T.consumeClose();
  if (T.getCloseLocation().isInvalid())
    return StmtError();

  if (Tok.isNot(tok::l_brace))
    return StmtError(Diag(Tok, diag::err_expected) << tok::l_brace);

  // FIXME: Possible draft standard bug: attribute-specifier should be allowed?
  StmtResult Block(ParseCompoundStatement());
  if (Block.isInvalid())
    return Block;

  return Actions.ActOnCXXCatchBlock(CatchLoc, ExceptionDecl, Block.get());
}

void Parser::ParseMicrosoftIfExistsStatement(StmtVector &Stmts) {
  IfExistsCondition Result;
  if (ParseMicrosoftIfExistsCondition(Result))
    return;

  // Handle dependent statements by parsing the braces as a compound statement.
  // This is not the same behavior as Visual C++, which don't treat this as a
  // compound statement, but for Clang's type checking we can't have anything
  // inside these braces escaping to the surrounding code.
  if (Result.Behavior == IEB_Dependent) {
    if (!Tok.is(tok::l_brace)) {
      Diag(Tok, diag::err_expected) << tok::l_brace;
      return;
    }

    StmtResult Compound = ParseCompoundStatement();
    if (Compound.isInvalid())
      return;

    StmtResult DepResult = Actions.ActOnMSDependentExistsStmt(Result.KeywordLoc,
                                                              Result.IsIfExists,
                                                              Result.SS,
                                                              Result.Name,
                                                              Compound.get());
    if (DepResult.isUsable())
      Stmts.push_back(DepResult.get());
    return;
  }

  BalancedDelimiterTracker Braces(*this, tok::l_brace);
  if (Braces.consumeOpen()) {
    Diag(Tok, diag::err_expected) << tok::l_brace;
    return;
  }

  switch (Result.Behavior) {
  case IEB_Parse:
    // Parse the statements below.
    break;

  case IEB_Dependent:
    llvm_unreachable("Dependent case handled above");

  case IEB_Skip:
    Braces.skipToEnd();
    return;
  }

  // Condition is true, parse the statements.
  while (Tok.isNot(tok::r_brace)) {
    StmtResult R = ParseStatementOrDeclaration(Stmts, ACK_Any);
    if (R.isUsable())
      Stmts.push_back(R.get());
  }
  Braces.consumeClose();
}

bool Parser::ParseOpenCLUnrollHintAttribute(ParsedAttributes &Attrs) {
  MaybeParseGNUAttributes(Attrs);

  if (Attrs.empty())
    return true;

  if (Attrs.begin()->getKind() != ParsedAttr::AT_OpenCLUnrollHint)
    return true;

  if (!(Tok.is(tok::kw_for) || Tok.is(tok::kw_while) || Tok.is(tok::kw_do))) {
    Diag(Tok, diag::err_opencl_unroll_hint_on_non_loop);
    return false;
  }
  return true;
}<|MERGE_RESOLUTION|>--- conflicted
+++ resolved
@@ -1794,22 +1794,17 @@
 
   if (ForRangeInfo.ParsedForRangeDecl()) {
     ExprResult CorrectedRange =
-<<<<<<< HEAD
-        Actions.CorrectDelayedTyposInExpr(ForRangeInit.RangeExpr.get());
+        Actions.CorrectDelayedTyposInExpr(ForRangeInfo.RangeExpr.get());
 
     if (EllipsisLoc.isInvalid())
       ForRangeStmt = Actions.ActOnCXXForRangeStmt(
-=======
-        Actions.CorrectDelayedTyposInExpr(ForRangeInfo.RangeExpr.get());
-    ForRangeStmt = Actions.ActOnCXXForRangeStmt(
->>>>>>> 58546904
-        getCurScope(), ForLoc, CoawaitLoc, FirstPart.get(),
-        ForRangeInfo.LoopVar.get(), ForRangeInfo.ColonLoc, CorrectedRange.get(),
-        T.getCloseLocation(), Sema::BFRK_Build);
+          getCurScope(), ForLoc, CoawaitLoc, FirstPart.get(),
+          ForRangeInfo.LoopVar.get(), ForRangeInfo.ColonLoc, CorrectedRange.get(),
+          T.getCloseLocation(), Sema::BFRK_Build);
     else
       ForRangeStmt = Actions.ActOnCXXExpansionStmt(
           getCurScope(), ForLoc, EllipsisLoc, FirstPart.get(),
-          ForRangeInit.ColonLoc, CorrectedRange.get(), T.getCloseLocation(),
+          ForRangeInfo.ColonLoc, CorrectedRange.get(), T.getCloseLocation(),
           Sema::BFRK_Build, IsConstexpr);
 
   // Similarly, we need to do the semantic analysis for a for-range
@@ -1867,17 +1862,12 @@
    return Actions.FinishObjCForCollectionStmt(ForEachStmt.get(),
                                               Body.get());
 
-<<<<<<< HEAD
-  if (ForRange) {
+  if (ForRangeInfo.ParsedForRangeDecl()) {
     if (EllipsisLoc.isInvalid()) {
       return Actions.FinishCXXForRangeStmt(ForRangeStmt.get(), Body.get());
     }
     return Actions.FinishCXXExpansionStmt(ForRangeStmt.get(), Body.get());
   }
-=======
-  if (ForRangeInfo.ParsedForRangeDecl())
-    return Actions.FinishCXXForRangeStmt(ForRangeStmt.get(), Body.get());
->>>>>>> 58546904
 
   return Actions.ActOnForStmt(ForLoc, T.getOpenLocation(), FirstPart.get(),
                               SecondPart, ThirdPart, T.getCloseLocation(),
