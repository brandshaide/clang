//===--- ParseStmt.cpp - Statement and Block Parser -----------------------===//
//
//                     The LLVM Compiler Infrastructure
//
// This file is distributed under the University of Illinois Open Source
// License. See LICENSE.TXT for details.
//
//===----------------------------------------------------------------------===//
//
// This file implements the Statement and Block portions of the Parser
// interface.
//
//===----------------------------------------------------------------------===//

#include "clang/AST/PrettyDeclStackTrace.h"
#include "clang/Basic/Attributes.h"
#include "clang/Basic/PrettyStackTrace.h"
#include "clang/Parse/Parser.h"
#include "clang/Parse/RAIIObjectsForParser.h"
#include "clang/Sema/DeclSpec.h"
#include "clang/Sema/LoopHint.h"
#include "clang/Sema/Scope.h"
#include "clang/Sema/TypoCorrection.h"
using namespace clang;

//===----------------------------------------------------------------------===//
// C99 6.8: Statements and Blocks.
//===----------------------------------------------------------------------===//

/// Parse a standalone statement (for instance, as the body of an 'if',
/// 'while', or 'for').
StmtResult Parser::ParseStatement(SourceLocation *TrailingElseLoc,
                                  bool AllowOpenMPStandalone) {
  StmtResult Res;

  // We may get back a null statement if we found a #pragma. Keep going until
  // we get an actual statement.
  do {
    StmtVector Stmts;
    Res = ParseStatementOrDeclaration(
        Stmts, AllowOpenMPStandalone ? ACK_StatementsOpenMPAnyExecutable
                                     : ACK_StatementsOpenMPNonStandalone,
        TrailingElseLoc);
  } while (!Res.isInvalid() && !Res.get());

  return Res;
}

/// ParseStatementOrDeclaration - Read 'statement' or 'declaration'.
///       StatementOrDeclaration:
///         statement
///         declaration
///
///       statement:
///         labeled-statement
///         compound-statement
///         expression-statement
///         selection-statement
///         iteration-statement
///         jump-statement
/// [C++]   declaration-statement
/// [C++]   try-block
/// [MS]    seh-try-block
/// [OBC]   objc-throw-statement
/// [OBC]   objc-try-catch-statement
/// [OBC]   objc-synchronized-statement
/// [GNU]   asm-statement
/// [OMP]   openmp-construct             [TODO]
///
///       labeled-statement:
///         identifier ':' statement
///         'case' constant-expression ':' statement
///         'default' ':' statement
///
///       selection-statement:
///         if-statement
///         switch-statement
///
///       iteration-statement:
///         while-statement
///         do-statement
///         for-statement
///
///       expression-statement:
///         expression[opt] ';'
///
///       jump-statement:
///         'goto' identifier ';'
///         'continue' ';'
///         'break' ';'
///         'return' expression[opt] ';'
/// [GNU]   'goto' '*' expression ';'
///
/// [OBC] objc-throw-statement:
/// [OBC]   '@' 'throw' expression ';'
/// [OBC]   '@' 'throw' ';'
///
StmtResult
Parser::ParseStatementOrDeclaration(StmtVector &Stmts,
                                    AllowedConstructsKind Allowed,
                                    SourceLocation *TrailingElseLoc) {

  ParenBraceBracketBalancer BalancerRAIIObj(*this);

  ParsedAttributesWithRange Attrs(AttrFactory);
  MaybeParseCXX11Attributes(Attrs, nullptr, /*MightBeObjCMessageSend*/ true);
  if (!MaybeParseOpenCLUnrollHintAttribute(Attrs))
    return StmtError();

  StmtResult Res = ParseStatementOrDeclarationAfterAttributes(
      Stmts, Allowed, TrailingElseLoc, Attrs);

  assert((Attrs.empty() || Res.isInvalid() || Res.isUsable()) &&
         "attributes on empty statement");

  if (Attrs.empty() || Res.isInvalid())
    return Res;

  return Actions.ProcessStmtAttributes(Res.get(), Attrs, Attrs.Range);
}

namespace {
class StatementFilterCCC : public CorrectionCandidateCallback {
public:
  StatementFilterCCC(Token nextTok) : NextToken(nextTok) {
    WantTypeSpecifiers = nextTok.isOneOf(tok::l_paren, tok::less, tok::l_square,
                                         tok::identifier, tok::star, tok::amp);
    WantExpressionKeywords =
        nextTok.isOneOf(tok::l_paren, tok::identifier, tok::arrow, tok::period);
    WantRemainingKeywords =
        nextTok.isOneOf(tok::l_paren, tok::semi, tok::identifier, tok::l_brace);
    WantCXXNamedCasts = false;
  }

  bool ValidateCandidate(const TypoCorrection &candidate) override {
    if (FieldDecl *FD = candidate.getCorrectionDeclAs<FieldDecl>())
      return !candidate.getCorrectionSpecifier() || isa<ObjCIvarDecl>(FD);
    if (NextToken.is(tok::equal))
      return candidate.getCorrectionDeclAs<VarDecl>();
    if (NextToken.is(tok::period) &&
        candidate.getCorrectionDeclAs<NamespaceDecl>())
      return false;
    return CorrectionCandidateCallback::ValidateCandidate(candidate);
  }

private:
  Token NextToken;
};
}

StmtResult
Parser::ParseStatementOrDeclarationAfterAttributes(StmtVector &Stmts,
          AllowedConstructsKind Allowed, SourceLocation *TrailingElseLoc,
          ParsedAttributesWithRange &Attrs) {
  const char *SemiError = nullptr;
  StmtResult Res;

  // Cases in this switch statement should fall through if the parser expects
  // the token to end in a semicolon (in which case SemiError should be set),
  // or they directly 'return;' if not.
Retry:
  tok::TokenKind Kind  = Tok.getKind();
  SourceLocation AtLoc;
  switch (Kind) {
  case tok::at: // May be a @try or @throw statement
    {
      ProhibitAttributes(Attrs); // TODO: is it correct?
      AtLoc = ConsumeToken();  // consume @
      return ParseObjCAtStatement(AtLoc);
    }

  case tok::code_completion:
    Actions.CodeCompleteOrdinaryName(getCurScope(), Sema::PCC_Statement);
    cutOffParsing();
    return StmtError();

  case tok::identifier: {
    Token Next = NextToken();
    if (Next.is(tok::colon)) { // C99 6.8.1: labeled-statement
      // identifier ':' statement
      return ParseLabeledStatement(Attrs);
    }

    // Look up the identifier, and typo-correct it to a keyword if it's not
    // found.
    if (Next.isNot(tok::coloncolon)) {
      // Try to limit which sets of keywords should be included in typo
      // correction based on what the next token is.
      if (TryAnnotateName(/*IsAddressOfOperand*/ false,
                          llvm::make_unique<StatementFilterCCC>(Next)) ==
          ANK_Error) {
        // Handle errors here by skipping up to the next semicolon or '}', and
        // eat the semicolon if that's what stopped us.
        SkipUntil(tok::r_brace, StopAtSemi | StopBeforeMatch);
        if (Tok.is(tok::semi))
          ConsumeToken();
        return StmtError();
      }

      // If the identifier was typo-corrected, try again.
      if (Tok.isNot(tok::identifier))
        goto Retry;
    }

    // Fall through
    LLVM_FALLTHROUGH;
  }

  default: {
    if ((getLangOpts().CPlusPlus || getLangOpts().MicrosoftExt ||
         Allowed == ACK_Any) &&
        isDeclarationStatement()) {
      SourceLocation DeclStart = Tok.getLocation(), DeclEnd;
      DeclGroupPtrTy Decl = ParseDeclaration(DeclaratorContext::BlockContext,
                                             DeclEnd, Attrs);
      return Actions.ActOnDeclStmt(Decl, DeclStart, DeclEnd);
    }

    if (Tok.is(tok::r_brace)) {
      Diag(Tok, diag::err_expected_statement);
      return StmtError();
    }

    return ParseExprStatement();
  }

  case tok::kw_case:                // C99 6.8.1: labeled-statement
    return ParseCaseStatement();
  case tok::kw_default:             // C99 6.8.1: labeled-statement
    return ParseDefaultStatement();

  case tok::l_brace:                // C99 6.8.2: compound-statement
    return ParseCompoundStatement();
  case tok::semi: {                 // C99 6.8.3p3: expression[opt] ';'
    bool HasLeadingEmptyMacro = Tok.hasLeadingEmptyMacro();
    return Actions.ActOnNullStmt(ConsumeToken(), HasLeadingEmptyMacro);
  }

  case tok::kw_if:                  // C99 6.8.4.1: if-statement
    return ParseIfStatement(TrailingElseLoc);
  case tok::kw_switch:              // C99 6.8.4.2: switch-statement
    return ParseSwitchStatement(TrailingElseLoc);

  case tok::kw_while:               // C99 6.8.5.1: while-statement
    return ParseWhileStatement(TrailingElseLoc);
  case tok::kw_do:                  // C99 6.8.5.2: do-statement
    Res = ParseDoStatement();
    SemiError = "do/while";
    break;
  case tok::kw_for:                 // C99 6.8.5.3: for-statement
    return ParseForStatement(TrailingElseLoc);

  case tok::kw_goto:                // C99 6.8.6.1: goto-statement
    Res = ParseGotoStatement();
    SemiError = "goto";
    break;
  case tok::kw_continue:            // C99 6.8.6.2: continue-statement
    Res = ParseContinueStatement();
    SemiError = "continue";
    break;
  case tok::kw_break:               // C99 6.8.6.3: break-statement
    Res = ParseBreakStatement();
    SemiError = "break";
    break;
  case tok::kw_return:              // C99 6.8.6.4: return-statement
    Res = ParseReturnStatement();
    SemiError = "return";
    break;
  case tok::kw_co_return:            // C++ Coroutines: co_return statement
    Res = ParseReturnStatement();
    SemiError = "co_return";
    break;

  case tok::kw_asm: {
    ProhibitAttributes(Attrs);
    bool msAsm = false;
    Res = ParseAsmStatement(msAsm);
    Res = Actions.ActOnFinishFullStmt(Res.get());
    if (msAsm) return Res;
    SemiError = "asm";
    break;
  }

  case tok::kw___if_exists:
  case tok::kw___if_not_exists:
    ProhibitAttributes(Attrs);
    ParseMicrosoftIfExistsStatement(Stmts);
    // An __if_exists block is like a compound statement, but it doesn't create
    // a new scope.
    return StmtEmpty();

  case tok::kw_try:                 // C++ 15: try-block
    return ParseCXXTryBlock();

  case tok::kw___try:
    ProhibitAttributes(Attrs); // TODO: is it correct?
    return ParseSEHTryBlock();

  case tok::kw___leave:
    Res = ParseSEHLeaveStatement();
    SemiError = "__leave";
    break;

  case tok::annot_pragma_vis:
    ProhibitAttributes(Attrs);
    HandlePragmaVisibility();
    return StmtEmpty();

  case tok::annot_pragma_pack:
    ProhibitAttributes(Attrs);
    HandlePragmaPack();
    return StmtEmpty();

  case tok::annot_pragma_msstruct:
    ProhibitAttributes(Attrs);
    HandlePragmaMSStruct();
    return StmtEmpty();

  case tok::annot_pragma_align:
    ProhibitAttributes(Attrs);
    HandlePragmaAlign();
    return StmtEmpty();

  case tok::annot_pragma_weak:
    ProhibitAttributes(Attrs);
    HandlePragmaWeak();
    return StmtEmpty();

  case tok::annot_pragma_weakalias:
    ProhibitAttributes(Attrs);
    HandlePragmaWeakAlias();
    return StmtEmpty();

  case tok::annot_pragma_redefine_extname:
    ProhibitAttributes(Attrs);
    HandlePragmaRedefineExtname();
    return StmtEmpty();

  case tok::annot_pragma_fp_contract:
    ProhibitAttributes(Attrs);
    Diag(Tok, diag::err_pragma_fp_contract_scope);
    ConsumeAnnotationToken();
    return StmtError();

  case tok::annot_pragma_fp:
    ProhibitAttributes(Attrs);
    Diag(Tok, diag::err_pragma_fp_scope);
    ConsumeAnnotationToken();
    return StmtError();

  case tok::annot_pragma_fenv_access:
    ProhibitAttributes(Attrs);
    HandlePragmaFEnvAccess();
    return StmtEmpty();

  case tok::annot_pragma_opencl_extension:
    ProhibitAttributes(Attrs);
    HandlePragmaOpenCLExtension();
    return StmtEmpty();

  case tok::annot_pragma_captured:
    ProhibitAttributes(Attrs);
    return HandlePragmaCaptured();

  case tok::annot_pragma_openmp:
    ProhibitAttributes(Attrs);
    return ParseOpenMPDeclarativeOrExecutableDirective(Allowed);

  case tok::annot_pragma_ms_pointers_to_members:
    ProhibitAttributes(Attrs);
    HandlePragmaMSPointersToMembers();
    return StmtEmpty();

  case tok::annot_pragma_ms_pragma:
    ProhibitAttributes(Attrs);
    HandlePragmaMSPragma();
    return StmtEmpty();

  case tok::annot_pragma_ms_vtordisp:
    ProhibitAttributes(Attrs);
    HandlePragmaMSVtorDisp();
    return StmtEmpty();

  case tok::annot_pragma_loop_hint:
    ProhibitAttributes(Attrs);
    return ParsePragmaLoopHint(Stmts, Allowed, TrailingElseLoc, Attrs);

  case tok::annot_pragma_dump:
    HandlePragmaDump();
    return StmtEmpty();

  case tok::annot_pragma_attribute:
    HandlePragmaAttribute();
    return StmtEmpty();
  }

  // If we reached this code, the statement must end in a semicolon.
  if (!TryConsumeToken(tok::semi) && !Res.isInvalid()) {
    // If the result was valid, then we do want to diagnose this.  Use
    // ExpectAndConsume to emit the diagnostic, even though we know it won't
    // succeed.
    ExpectAndConsume(tok::semi, diag::err_expected_semi_after_stmt, SemiError);
    // Skip until we see a } or ;, but don't eat it.
    SkipUntil(tok::r_brace, StopAtSemi | StopBeforeMatch);
  }

  return Res;
}

/// Parse an expression statement.
StmtResult Parser::ParseExprStatement() {
  // If a case keyword is missing, this is where it should be inserted.
  Token OldToken = Tok;

  ExprStatementTokLoc = Tok.getLocation();

  // expression[opt] ';'
  ExprResult Expr(ParseExpression());
  if (Expr.isInvalid()) {
    // If the expression is invalid, skip ahead to the next semicolon or '}'.
    // Not doing this opens us up to the possibility of infinite loops if
    // ParseExpression does not consume any tokens.
    SkipUntil(tok::r_brace, StopAtSemi | StopBeforeMatch);
    if (Tok.is(tok::semi))
      ConsumeToken();
    return Actions.ActOnExprStmtError();
  }

  if (Tok.is(tok::colon) && getCurScope()->isSwitchScope() &&
      Actions.CheckCaseExpression(Expr.get())) {
    // If a constant expression is followed by a colon inside a switch block,
    // suggest a missing case keyword.
    Diag(OldToken, diag::err_expected_case_before_expression)
      << FixItHint::CreateInsertion(OldToken.getLocation(), "case ");

    // Recover parsing as a case statement.
    return ParseCaseStatement(/*MissingCase=*/true, Expr);
  }

  // Otherwise, eat the semicolon.
  ExpectAndConsumeSemi(diag::err_expected_semi_after_expr);
  return Actions.ActOnExprStmt(Expr);
}

/// ParseSEHTryBlockCommon
///
/// seh-try-block:
///   '__try' compound-statement seh-handler
///
/// seh-handler:
///   seh-except-block
///   seh-finally-block
///
StmtResult Parser::ParseSEHTryBlock() {
  assert(Tok.is(tok::kw___try) && "Expected '__try'");
  SourceLocation TryLoc = ConsumeToken();

  if (Tok.isNot(tok::l_brace))
    return StmtError(Diag(Tok, diag::err_expected) << tok::l_brace);

  StmtResult TryBlock(ParseCompoundStatement(
      /*isStmtExpr=*/false,
      Scope::DeclScope | Scope::CompoundStmtScope | Scope::SEHTryScope));
  if (TryBlock.isInvalid())
    return TryBlock;

  StmtResult Handler;
  if (Tok.is(tok::identifier) &&
      Tok.getIdentifierInfo() == getSEHExceptKeyword()) {
    SourceLocation Loc = ConsumeToken();
    Handler = ParseSEHExceptBlock(Loc);
  } else if (Tok.is(tok::kw___finally)) {
    SourceLocation Loc = ConsumeToken();
    Handler = ParseSEHFinallyBlock(Loc);
  } else {
    return StmtError(Diag(Tok, diag::err_seh_expected_handler));
  }

  if(Handler.isInvalid())
    return Handler;

  return Actions.ActOnSEHTryBlock(false /* IsCXXTry */,
                                  TryLoc,
                                  TryBlock.get(),
                                  Handler.get());
}

/// ParseSEHExceptBlock - Handle __except
///
/// seh-except-block:
///   '__except' '(' seh-filter-expression ')' compound-statement
///
StmtResult Parser::ParseSEHExceptBlock(SourceLocation ExceptLoc) {
  PoisonIdentifierRAIIObject raii(Ident__exception_code, false),
    raii2(Ident___exception_code, false),
    raii3(Ident_GetExceptionCode, false);

  if (ExpectAndConsume(tok::l_paren))
    return StmtError();

  ParseScope ExpectScope(this, Scope::DeclScope | Scope::ControlScope |
                                   Scope::SEHExceptScope);

  if (getLangOpts().Borland) {
    Ident__exception_info->setIsPoisoned(false);
    Ident___exception_info->setIsPoisoned(false);
    Ident_GetExceptionInfo->setIsPoisoned(false);
  }

  ExprResult FilterExpr;
  {
    ParseScopeFlags FilterScope(this, getCurScope()->getFlags() |
                                          Scope::SEHFilterScope);
    FilterExpr = Actions.CorrectDelayedTyposInExpr(ParseExpression());
  }

  if (getLangOpts().Borland) {
    Ident__exception_info->setIsPoisoned(true);
    Ident___exception_info->setIsPoisoned(true);
    Ident_GetExceptionInfo->setIsPoisoned(true);
  }

  if(FilterExpr.isInvalid())
    return StmtError();

  if (ExpectAndConsume(tok::r_paren))
    return StmtError();

  if (Tok.isNot(tok::l_brace))
    return StmtError(Diag(Tok, diag::err_expected) << tok::l_brace);

  StmtResult Block(ParseCompoundStatement());

  if(Block.isInvalid())
    return Block;

  return Actions.ActOnSEHExceptBlock(ExceptLoc, FilterExpr.get(), Block.get());
}

/// ParseSEHFinallyBlock - Handle __finally
///
/// seh-finally-block:
///   '__finally' compound-statement
///
StmtResult Parser::ParseSEHFinallyBlock(SourceLocation FinallyLoc) {
  PoisonIdentifierRAIIObject raii(Ident__abnormal_termination, false),
    raii2(Ident___abnormal_termination, false),
    raii3(Ident_AbnormalTermination, false);

  if (Tok.isNot(tok::l_brace))
    return StmtError(Diag(Tok, diag::err_expected) << tok::l_brace);

  ParseScope FinallyScope(this, 0);
  Actions.ActOnStartSEHFinallyBlock();

  StmtResult Block(ParseCompoundStatement());
  if(Block.isInvalid()) {
    Actions.ActOnAbortSEHFinallyBlock();
    return Block;
  }

  return Actions.ActOnFinishSEHFinallyBlock(FinallyLoc, Block.get());
}

/// Handle __leave
///
/// seh-leave-statement:
///   '__leave' ';'
///
StmtResult Parser::ParseSEHLeaveStatement() {
  SourceLocation LeaveLoc = ConsumeToken();  // eat the '__leave'.
  return Actions.ActOnSEHLeaveStmt(LeaveLoc, getCurScope());
}

/// ParseLabeledStatement - We have an identifier and a ':' after it.
///
///       labeled-statement:
///         identifier ':' statement
/// [GNU]   identifier ':' attributes[opt] statement
///
StmtResult Parser::ParseLabeledStatement(ParsedAttributesWithRange &attrs) {
  assert(Tok.is(tok::identifier) && Tok.getIdentifierInfo() &&
         "Not an identifier!");

  Token IdentTok = Tok;  // Save the whole token.
  ConsumeToken();  // eat the identifier.

  assert(Tok.is(tok::colon) && "Not a label!");

  // identifier ':' statement
  SourceLocation ColonLoc = ConsumeToken();

  // Read label attributes, if present.
  StmtResult SubStmt;
  if (Tok.is(tok::kw___attribute)) {
    ParsedAttributesWithRange TempAttrs(AttrFactory);
    ParseGNUAttributes(TempAttrs);

    // In C++, GNU attributes only apply to the label if they are followed by a
    // semicolon, to disambiguate label attributes from attributes on a labeled
    // declaration.
    //
    // This doesn't quite match what GCC does; if the attribute list is empty
    // and followed by a semicolon, GCC will reject (it appears to parse the
    // attributes as part of a statement in that case). That looks like a bug.
    if (!getLangOpts().CPlusPlus || Tok.is(tok::semi))
      attrs.takeAllFrom(TempAttrs);
    else if (isDeclarationStatement()) {
      StmtVector Stmts;
      // FIXME: We should do this whether or not we have a declaration
      // statement, but that doesn't work correctly (because ProhibitAttributes
      // can't handle GNU attributes), so only call it in the one case where
      // GNU attributes are allowed.
      SubStmt = ParseStatementOrDeclarationAfterAttributes(
          Stmts, /*Allowed=*/ACK_StatementsOpenMPNonStandalone, nullptr,
          TempAttrs);
      if (!TempAttrs.empty() && !SubStmt.isInvalid())
        SubStmt = Actions.ProcessStmtAttributes(SubStmt.get(), TempAttrs,
                                                TempAttrs.Range);
    } else {
      Diag(Tok, diag::err_expected_after) << "__attribute__" << tok::semi;
    }
  }

  // If we've not parsed a statement yet, parse one now.
  if (!SubStmt.isInvalid() && !SubStmt.isUsable())
    SubStmt = ParseStatement();

  // Broken substmt shouldn't prevent the label from being added to the AST.
  if (SubStmt.isInvalid())
    SubStmt = Actions.ActOnNullStmt(ColonLoc);

  LabelDecl *LD = Actions.LookupOrCreateLabel(IdentTok.getIdentifierInfo(),
                                              IdentTok.getLocation());
  Actions.ProcessDeclAttributeList(Actions.CurScope, LD, attrs);
  attrs.clear();

  return Actions.ActOnLabelStmt(IdentTok.getLocation(), LD, ColonLoc,
                                SubStmt.get());
}

/// ParseCaseStatement
///       labeled-statement:
///         'case' constant-expression ':' statement
/// [GNU]   'case' constant-expression '...' constant-expression ':' statement
///
StmtResult Parser::ParseCaseStatement(bool MissingCase, ExprResult Expr) {
  assert((MissingCase || Tok.is(tok::kw_case)) && "Not a case stmt!");

  // It is very very common for code to contain many case statements recursively
  // nested, as in (but usually without indentation):
  //  case 1:
  //    case 2:
  //      case 3:
  //         case 4:
  //           case 5: etc.
  //
  // Parsing this naively works, but is both inefficient and can cause us to run
  // out of stack space in our recursive descent parser.  As a special case,
  // flatten this recursion into an iterative loop.  This is complex and gross,
  // but all the grossness is constrained to ParseCaseStatement (and some
  // weirdness in the actions), so this is just local grossness :).

  // TopLevelCase - This is the highest level we have parsed.  'case 1' in the
  // example above.
  StmtResult TopLevelCase(true);

  // DeepestParsedCaseStmt - This is the deepest statement we have parsed, which
  // gets updated each time a new case is parsed, and whose body is unset so
  // far.  When parsing 'case 4', this is the 'case 3' node.
  Stmt *DeepestParsedCaseStmt = nullptr;

  // While we have case statements, eat and stack them.
  SourceLocation ColonLoc;
  do {
    SourceLocation CaseLoc = MissingCase ? Expr.get()->getExprLoc() :
                                           ConsumeToken();  // eat the 'case'.
    ColonLoc = SourceLocation();

    if (Tok.is(tok::code_completion)) {
      Actions.CodeCompleteCase(getCurScope());
      cutOffParsing();
      return StmtError();
    }

    /// We don't want to treat 'case x : y' as a potential typo for 'case x::y'.
    /// Disable this form of error recovery while we're parsing the case
    /// expression.
    ColonProtectionRAIIObject ColonProtection(*this);

    ExprResult LHS;
    if (!MissingCase) {
      LHS = ParseCaseExpression(CaseLoc);
      if (LHS.isInvalid()) {
        // If constant-expression is parsed unsuccessfully, recover by skipping
        // current case statement (moving to the colon that ends it).
        if (!SkipUntil(tok::colon, tok::r_brace, StopAtSemi | StopBeforeMatch))
          return StmtError();
      }
    } else {
      LHS = Expr;
      MissingCase = false;
    }

    // GNU case range extension.
    SourceLocation DotDotDotLoc;
    ExprResult RHS;
    if (TryConsumeToken(tok::ellipsis, DotDotDotLoc)) {
      Diag(DotDotDotLoc, diag::ext_gnu_case_range);
      RHS = ParseCaseExpression(CaseLoc);
      if (RHS.isInvalid()) {
        if (!SkipUntil(tok::colon, tok::r_brace, StopAtSemi | StopBeforeMatch))
          return StmtError();
      }
    }

    ColonProtection.restore();

    if (TryConsumeToken(tok::colon, ColonLoc)) {
    } else if (TryConsumeToken(tok::semi, ColonLoc) ||
               TryConsumeToken(tok::coloncolon, ColonLoc)) {
      // Treat "case blah;" or "case blah::" as a typo for "case blah:".
      Diag(ColonLoc, diag::err_expected_after)
          << "'case'" << tok::colon
          << FixItHint::CreateReplacement(ColonLoc, ":");
    } else {
      SourceLocation ExpectedLoc = PP.getLocForEndOfToken(PrevTokLocation);
      Diag(ExpectedLoc, diag::err_expected_after)
          << "'case'" << tok::colon
          << FixItHint::CreateInsertion(ExpectedLoc, ":");
      ColonLoc = ExpectedLoc;
    }

    StmtResult Case =
        Actions.ActOnCaseStmt(CaseLoc, LHS, DotDotDotLoc, RHS, ColonLoc);

    // If we had a sema error parsing this case, then just ignore it and
    // continue parsing the sub-stmt.
    if (Case.isInvalid()) {
      if (TopLevelCase.isInvalid())  // No parsed case stmts.
        return ParseStatement(/*TrailingElseLoc=*/nullptr,
                              /*AllowOpenMPStandalone=*/true);
      // Otherwise, just don't add it as a nested case.
    } else {
      // If this is the first case statement we parsed, it becomes TopLevelCase.
      // Otherwise we link it into the current chain.
      Stmt *NextDeepest = Case.get();
      if (TopLevelCase.isInvalid())
        TopLevelCase = Case;
      else
        Actions.ActOnCaseStmtBody(DeepestParsedCaseStmt, Case.get());
      DeepestParsedCaseStmt = NextDeepest;
    }

    // Handle all case statements.
  } while (Tok.is(tok::kw_case));

  // If we found a non-case statement, start by parsing it.
  StmtResult SubStmt;

  if (Tok.isNot(tok::r_brace)) {
    SubStmt = ParseStatement(/*TrailingElseLoc=*/nullptr,
                             /*AllowOpenMPStandalone=*/true);
  } else {
    // Nicely diagnose the common error "switch (X) { case 4: }", which is
    // not valid.  If ColonLoc doesn't point to a valid text location, there was
    // another parsing error, so avoid producing extra diagnostics.
    if (ColonLoc.isValid()) {
      SourceLocation AfterColonLoc = PP.getLocForEndOfToken(ColonLoc);
      Diag(AfterColonLoc, diag::err_label_end_of_compound_statement)
        << FixItHint::CreateInsertion(AfterColonLoc, " ;");
    }
    SubStmt = StmtError();
  }

  // Install the body into the most deeply-nested case.
  if (DeepestParsedCaseStmt) {
    // Broken sub-stmt shouldn't prevent forming the case statement properly.
    if (SubStmt.isInvalid())
      SubStmt = Actions.ActOnNullStmt(SourceLocation());
    Actions.ActOnCaseStmtBody(DeepestParsedCaseStmt, SubStmt.get());
  }

  // Return the top level parsed statement tree.
  return TopLevelCase;
}

/// ParseDefaultStatement
///       labeled-statement:
///         'default' ':' statement
/// Note that this does not parse the 'statement' at the end.
///
StmtResult Parser::ParseDefaultStatement() {
  assert(Tok.is(tok::kw_default) && "Not a default stmt!");
  SourceLocation DefaultLoc = ConsumeToken();  // eat the 'default'.

  SourceLocation ColonLoc;
  if (TryConsumeToken(tok::colon, ColonLoc)) {
  } else if (TryConsumeToken(tok::semi, ColonLoc)) {
    // Treat "default;" as a typo for "default:".
    Diag(ColonLoc, diag::err_expected_after)
        << "'default'" << tok::colon
        << FixItHint::CreateReplacement(ColonLoc, ":");
  } else {
    SourceLocation ExpectedLoc = PP.getLocForEndOfToken(PrevTokLocation);
    Diag(ExpectedLoc, diag::err_expected_after)
        << "'default'" << tok::colon
        << FixItHint::CreateInsertion(ExpectedLoc, ":");
    ColonLoc = ExpectedLoc;
  }

  StmtResult SubStmt;

  if (Tok.isNot(tok::r_brace)) {
    SubStmt = ParseStatement(/*TrailingElseLoc=*/nullptr,
                             /*AllowOpenMPStandalone=*/true);
  } else {
    // Diagnose the common error "switch (X) {... default: }", which is
    // not valid.
    SourceLocation AfterColonLoc = PP.getLocForEndOfToken(ColonLoc);
    Diag(AfterColonLoc, diag::err_label_end_of_compound_statement)
      << FixItHint::CreateInsertion(AfterColonLoc, " ;");
    SubStmt = true;
  }

  // Broken sub-stmt shouldn't prevent forming the case statement properly.
  if (SubStmt.isInvalid())
    SubStmt = Actions.ActOnNullStmt(ColonLoc);

  return Actions.ActOnDefaultStmt(DefaultLoc, ColonLoc,
                                  SubStmt.get(), getCurScope());
}

StmtResult Parser::ParseCompoundStatement(bool isStmtExpr) {
  return ParseCompoundStatement(isStmtExpr,
                                Scope::DeclScope | Scope::CompoundStmtScope);
}

/// ParseCompoundStatement - Parse a "{}" block.
///
///       compound-statement: [C99 6.8.2]
///         { block-item-list[opt] }
/// [GNU]   { label-declarations block-item-list } [TODO]
///
///       block-item-list:
///         block-item
///         block-item-list block-item
///
///       block-item:
///         declaration
/// [GNU]   '__extension__' declaration
///         statement
///
/// [GNU] label-declarations:
/// [GNU]   label-declaration
/// [GNU]   label-declarations label-declaration
///
/// [GNU] label-declaration:
/// [GNU]   '__label__' identifier-list ';'
///
StmtResult Parser::ParseCompoundStatement(bool isStmtExpr,
                                          unsigned ScopeFlags) {
  assert(Tok.is(tok::l_brace) && "Not a compount stmt!");

  // Enter a scope to hold everything within the compound stmt.  Compound
  // statements can always hold declarations.
  ParseScope CompoundScope(this, ScopeFlags);

  // Parse the statements in the body.
  return ParseCompoundStatementBody(isStmtExpr);
}

/// Parse any pragmas at the start of the compound expression. We handle these
/// separately since some pragmas (FP_CONTRACT) must appear before any C
/// statement in the compound, but may be intermingled with other pragmas.
void Parser::ParseCompoundStatementLeadingPragmas() {
  bool checkForPragmas = true;
  while (checkForPragmas) {
    switch (Tok.getKind()) {
    case tok::annot_pragma_vis:
      HandlePragmaVisibility();
      break;
    case tok::annot_pragma_pack:
      HandlePragmaPack();
      break;
    case tok::annot_pragma_msstruct:
      HandlePragmaMSStruct();
      break;
    case tok::annot_pragma_align:
      HandlePragmaAlign();
      break;
    case tok::annot_pragma_weak:
      HandlePragmaWeak();
      break;
    case tok::annot_pragma_weakalias:
      HandlePragmaWeakAlias();
      break;
    case tok::annot_pragma_redefine_extname:
      HandlePragmaRedefineExtname();
      break;
    case tok::annot_pragma_opencl_extension:
      HandlePragmaOpenCLExtension();
      break;
    case tok::annot_pragma_fp_contract:
      HandlePragmaFPContract();
      break;
    case tok::annot_pragma_fp:
      HandlePragmaFP();
      break;
    case tok::annot_pragma_fenv_access:
      HandlePragmaFEnvAccess();
      break;
    case tok::annot_pragma_ms_pointers_to_members:
      HandlePragmaMSPointersToMembers();
      break;
    case tok::annot_pragma_ms_pragma:
      HandlePragmaMSPragma();
      break;
    case tok::annot_pragma_ms_vtordisp:
      HandlePragmaMSVtorDisp();
      break;
    case tok::annot_pragma_dump:
      HandlePragmaDump();
      break;
    default:
      checkForPragmas = false;
      break;
    }
  }

}

/// ParseCompoundStatementBody - Parse a sequence of statements and invoke the
/// ActOnCompoundStmt action.  This expects the '{' to be the current token, and
/// consume the '}' at the end of the block.  It does not manipulate the scope
/// stack.
StmtResult Parser::ParseCompoundStatementBody(bool isStmtExpr) {
  PrettyStackTraceLoc CrashInfo(PP.getSourceManager(),
                                Tok.getLocation(),
                                "in compound statement ('{}')");

  // Record the state of the FP_CONTRACT pragma, restore on leaving the
  // compound statement.
  Sema::FPContractStateRAII SaveFPContractState(Actions);

  InMessageExpressionRAIIObject InMessage(*this, false);
  BalancedDelimiterTracker T(*this, tok::l_brace);
  if (T.consumeOpen())
    return StmtError();

  Sema::CompoundScopeRAII CompoundScope(Actions, isStmtExpr);

  // Parse any pragmas at the beginning of the compound statement.
  ParseCompoundStatementLeadingPragmas();

  StmtVector Stmts;

  // "__label__ X, Y, Z;" is the GNU "Local Label" extension.  These are
  // only allowed at the start of a compound stmt regardless of the language.
  while (Tok.is(tok::kw___label__)) {
    SourceLocation LabelLoc = ConsumeToken();

    SmallVector<Decl *, 8> DeclsInGroup;
    while (1) {
      if (Tok.isNot(tok::identifier)) {
        Diag(Tok, diag::err_expected) << tok::identifier;
        break;
      }

      IdentifierInfo *II = Tok.getIdentifierInfo();
      SourceLocation IdLoc = ConsumeToken();
      DeclsInGroup.push_back(Actions.LookupOrCreateLabel(II, IdLoc, LabelLoc));

      if (!TryConsumeToken(tok::comma))
        break;
    }

    DeclSpec DS(AttrFactory);
    DeclGroupPtrTy Res =
        Actions.FinalizeDeclaratorGroup(getCurScope(), DS, DeclsInGroup);
    StmtResult R = Actions.ActOnDeclStmt(Res, LabelLoc, Tok.getLocation());

    ExpectAndConsumeSemi(diag::err_expected_semi_declaration);
    if (R.isUsable())
      Stmts.push_back(R.get());
  }

  while (!tryParseMisplacedModuleImport() && Tok.isNot(tok::r_brace) &&
         Tok.isNot(tok::eof)) {
    if (Tok.is(tok::annot_pragma_unused)) {
      HandlePragmaUnused();
      continue;
    }

    StmtResult R;
    if (Tok.isNot(tok::kw___extension__)) {
      R = ParseStatementOrDeclaration(Stmts, ACK_Any);
    } else {
      // __extension__ can start declarations and it can also be a unary
      // operator for expressions.  Consume multiple __extension__ markers here
      // until we can determine which is which.
      // FIXME: This loses extension expressions in the AST!
      SourceLocation ExtLoc = ConsumeToken();
      while (Tok.is(tok::kw___extension__))
        ConsumeToken();

      ParsedAttributesWithRange attrs(AttrFactory);
      MaybeParseCXX11Attributes(attrs, nullptr,
                                /*MightBeObjCMessageSend*/ true);

      // If this is the start of a declaration, parse it as such.
      if (isDeclarationStatement()) {
        // __extension__ silences extension warnings in the subdeclaration.
        // FIXME: Save the __extension__ on the decl as a node somehow?
        ExtensionRAIIObject O(Diags);

        SourceLocation DeclStart = Tok.getLocation(), DeclEnd;
        DeclGroupPtrTy Res =
            ParseDeclaration(DeclaratorContext::BlockContext, DeclEnd, attrs);
        R = Actions.ActOnDeclStmt(Res, DeclStart, DeclEnd);
      } else {
        // Otherwise this was a unary __extension__ marker.
        ExprResult Res(ParseExpressionWithLeadingExtension(ExtLoc));

        if (Res.isInvalid()) {
          SkipUntil(tok::semi);
          continue;
        }

        // FIXME: Use attributes?
        // Eat the semicolon at the end of stmt and convert the expr into a
        // statement.
        ExpectAndConsumeSemi(diag::err_expected_semi_after_expr);
        R = Actions.ActOnExprStmt(Res);
      }
    }

    if (R.isUsable())
      Stmts.push_back(R.get());
  }

  SourceLocation CloseLoc = Tok.getLocation();

  // We broke out of the while loop because we found a '}' or EOF.
  if (!T.consumeClose())
    // Recover by creating a compound statement with what we parsed so far,
    // instead of dropping everything and returning StmtError();
    CloseLoc = T.getCloseLocation();

  return Actions.ActOnCompoundStmt(T.getOpenLocation(), CloseLoc,
                                   Stmts, isStmtExpr);
}

/// ParseParenExprOrCondition:
/// [C  ]     '(' expression ')'
/// [C++]     '(' condition ')'
/// [C++1z]   '(' init-statement[opt] condition ')'
///
/// This function parses and performs error recovery on the specified condition
/// or expression (depending on whether we're in C++ or C mode).  This function
/// goes out of its way to recover well.  It returns true if there was a parser
/// error (the right paren couldn't be found), which indicates that the caller
/// should try to recover harder.  It returns false if the condition is
/// successfully parsed.  Note that a successful parse can still have semantic
/// errors in the condition.
bool Parser::ParseParenExprOrCondition(StmtResult *InitStmt,
                                       Sema::ConditionResult &Cond,
                                       SourceLocation Loc,
                                       Sema::ConditionKind CK) {
  BalancedDelimiterTracker T(*this, tok::l_paren);
  T.consumeOpen();

  if (getLangOpts().CPlusPlus)
    Cond = ParseCXXCondition(InitStmt, Loc, CK);
  else {
    ExprResult CondExpr = ParseExpression();

    // If required, convert to a boolean value.
    if (CondExpr.isInvalid())
      Cond = Sema::ConditionError();
    else
      Cond = Actions.ActOnCondition(getCurScope(), Loc, CondExpr.get(), CK);
  }

  // If the parser was confused by the condition and we don't have a ')', try to
  // recover by skipping ahead to a semi and bailing out.  If condexp is
  // semantically invalid but we have well formed code, keep going.
  if (Cond.isInvalid() && Tok.isNot(tok::r_paren)) {
    SkipUntil(tok::semi);
    // Skipping may have stopped if it found the containing ')'.  If so, we can
    // continue parsing the if statement.
    if (Tok.isNot(tok::r_paren))
      return true;
  }

  // Otherwise the condition is valid or the rparen is present.
  T.consumeClose();

  // Check for extraneous ')'s to catch things like "if (foo())) {".  We know
  // that all callers are looking for a statement after the condition, so ")"
  // isn't valid.
  while (Tok.is(tok::r_paren)) {
    Diag(Tok, diag::err_extraneous_rparen_in_condition)
      << FixItHint::CreateRemoval(Tok.getLocation());
    ConsumeParen();
  }

  return false;
}


/// ParseIfStatement
///       if-statement: [C99 6.8.4.1]
///         'if' '(' expression ')' statement
///         'if' '(' expression ')' statement 'else' statement
/// [C++]   'if' '(' condition ')' statement
/// [C++]   'if' '(' condition ')' statement 'else' statement
///
StmtResult Parser::ParseIfStatement(SourceLocation *TrailingElseLoc) {
  assert(Tok.is(tok::kw_if) && "Not an if stmt!");
  SourceLocation IfLoc = ConsumeToken();  // eat the 'if'.

  bool IsConstexpr = false;
  if (Tok.is(tok::kw_constexpr)) {
    Diag(Tok, getLangOpts().CPlusPlus17 ? diag::warn_cxx14_compat_constexpr_if
                                        : diag::ext_constexpr_if);
    IsConstexpr = true;
    ConsumeToken();
  }

  if (Tok.isNot(tok::l_paren)) {
    Diag(Tok, diag::err_expected_lparen_after) << "if";
    SkipUntil(tok::semi);
    return StmtError();
  }

  bool C99orCXX = getLangOpts().C99 || getLangOpts().CPlusPlus;

  // C99 6.8.4p3 - In C99, the if statement is a block.  This is not
  // the case for C90.
  //
  // C++ 6.4p3:
  // A name introduced by a declaration in a condition is in scope from its
  // point of declaration until the end of the substatements controlled by the
  // condition.
  // C++ 3.3.2p4:
  // Names declared in the for-init-statement, and in the condition of if,
  // while, for, and switch statements are local to the if, while, for, or
  // switch statement (including the controlled statement).
  //
  ParseScope IfScope(this, Scope::DeclScope | Scope::ControlScope, C99orCXX);

  // Parse the condition.
  StmtResult InitStmt;
  Sema::ConditionResult Cond;
  if (ParseParenExprOrCondition(&InitStmt, Cond, IfLoc,
                                IsConstexpr ? Sema::ConditionKind::ConstexprIf
                                            : Sema::ConditionKind::Boolean))
    return StmtError();

  llvm::Optional<bool> ConstexprCondition;
  if (IsConstexpr)
    ConstexprCondition = Cond.getKnownValue();

  // C99 6.8.4p3 - In C99, the body of the if statement is a scope, even if
  // there is no compound stmt.  C90 does not have this clause.  We only do this
  // if the body isn't a compound statement to avoid push/pop in common cases.
  //
  // C++ 6.4p1:
  // The substatement in a selection-statement (each substatement, in the else
  // form of the if statement) implicitly defines a local scope.
  //
  // For C++ we create a scope for the condition and a new scope for
  // substatements because:
  // -When the 'then' scope exits, we want the condition declaration to still be
  //    active for the 'else' scope too.
  // -Sema will detect name clashes by considering declarations of a
  //    'ControlScope' as part of its direct subscope.
  // -If we wanted the condition and substatement to be in the same scope, we
  //    would have to notify ParseStatement not to create a new scope. It's
  //    simpler to let it create a new scope.
  //
  ParseScope InnerScope(this, Scope::DeclScope, C99orCXX, Tok.is(tok::l_brace));

  // Read the 'then' stmt.
  SourceLocation ThenStmtLoc = Tok.getLocation();

  SourceLocation InnerStatementTrailingElseLoc;
  StmtResult ThenStmt;
  {
    EnterExpressionEvaluationContext PotentiallyDiscarded(
        Actions, Sema::ExpressionEvaluationContext::DiscardedStatement, nullptr,
        Sema::ExpressionEvaluationContextRecord::EK_Other,
        /*ShouldEnter=*/ConstexprCondition && !*ConstexprCondition);
    ThenStmt = ParseStatement(&InnerStatementTrailingElseLoc);
  }

  // Pop the 'if' scope if needed.
  InnerScope.Exit();

  // If it has an else, parse it.
  SourceLocation ElseLoc;
  SourceLocation ElseStmtLoc;
  StmtResult ElseStmt;

  if (Tok.is(tok::kw_else)) {
    if (TrailingElseLoc)
      *TrailingElseLoc = Tok.getLocation();

    ElseLoc = ConsumeToken();
    ElseStmtLoc = Tok.getLocation();

    // C99 6.8.4p3 - In C99, the body of the if statement is a scope, even if
    // there is no compound stmt.  C90 does not have this clause.  We only do
    // this if the body isn't a compound statement to avoid push/pop in common
    // cases.
    //
    // C++ 6.4p1:
    // The substatement in a selection-statement (each substatement, in the else
    // form of the if statement) implicitly defines a local scope.
    //
    ParseScope InnerScope(this, Scope::DeclScope, C99orCXX,
                          Tok.is(tok::l_brace));

    EnterExpressionEvaluationContext PotentiallyDiscarded(
        Actions, Sema::ExpressionEvaluationContext::DiscardedStatement, nullptr,
        Sema::ExpressionEvaluationContextRecord::EK_Other,
        /*ShouldEnter=*/ConstexprCondition && *ConstexprCondition);
    ElseStmt = ParseStatement();

    // Pop the 'else' scope if needed.
    InnerScope.Exit();
  } else if (Tok.is(tok::code_completion)) {
    Actions.CodeCompleteAfterIf(getCurScope());
    cutOffParsing();
    return StmtError();
  } else if (InnerStatementTrailingElseLoc.isValid()) {
    Diag(InnerStatementTrailingElseLoc, diag::warn_dangling_else);
  }

  IfScope.Exit();

  // If the then or else stmt is invalid and the other is valid (and present),
  // make turn the invalid one into a null stmt to avoid dropping the other
  // part.  If both are invalid, return error.
  if ((ThenStmt.isInvalid() && ElseStmt.isInvalid()) ||
      (ThenStmt.isInvalid() && ElseStmt.get() == nullptr) ||
      (ThenStmt.get() == nullptr && ElseStmt.isInvalid())) {
    // Both invalid, or one is invalid and other is non-present: return error.
    return StmtError();
  }

  // Now if either are invalid, replace with a ';'.
  if (ThenStmt.isInvalid())
    ThenStmt = Actions.ActOnNullStmt(ThenStmtLoc);
  if (ElseStmt.isInvalid())
    ElseStmt = Actions.ActOnNullStmt(ElseStmtLoc);

  return Actions.ActOnIfStmt(IfLoc, IsConstexpr, InitStmt.get(), Cond,
                             ThenStmt.get(), ElseLoc, ElseStmt.get());
}

/// ParseSwitchStatement
///       switch-statement:
///         'switch' '(' expression ')' statement
/// [C++]   'switch' '(' condition ')' statement
StmtResult Parser::ParseSwitchStatement(SourceLocation *TrailingElseLoc) {
  assert(Tok.is(tok::kw_switch) && "Not a switch stmt!");
  SourceLocation SwitchLoc = ConsumeToken();  // eat the 'switch'.

  if (Tok.isNot(tok::l_paren)) {
    Diag(Tok, diag::err_expected_lparen_after) << "switch";
    SkipUntil(tok::semi);
    return StmtError();
  }

  bool C99orCXX = getLangOpts().C99 || getLangOpts().CPlusPlus;

  // C99 6.8.4p3 - In C99, the switch statement is a block.  This is
  // not the case for C90.  Start the switch scope.
  //
  // C++ 6.4p3:
  // A name introduced by a declaration in a condition is in scope from its
  // point of declaration until the end of the substatements controlled by the
  // condition.
  // C++ 3.3.2p4:
  // Names declared in the for-init-statement, and in the condition of if,
  // while, for, and switch statements are local to the if, while, for, or
  // switch statement (including the controlled statement).
  //
  unsigned ScopeFlags = Scope::SwitchScope;
  if (C99orCXX)
    ScopeFlags |= Scope::DeclScope | Scope::ControlScope;
  ParseScope SwitchScope(this, ScopeFlags);

  // Parse the condition.
  StmtResult InitStmt;
  Sema::ConditionResult Cond;
  if (ParseParenExprOrCondition(&InitStmt, Cond, SwitchLoc,
                                Sema::ConditionKind::Switch))
    return StmtError();

  StmtResult Switch =
      Actions.ActOnStartOfSwitchStmt(SwitchLoc, InitStmt.get(), Cond);

  if (Switch.isInvalid()) {
    // Skip the switch body.
    // FIXME: This is not optimal recovery, but parsing the body is more
    // dangerous due to the presence of case and default statements, which
    // will have no place to connect back with the switch.
    if (Tok.is(tok::l_brace)) {
      ConsumeBrace();
      SkipUntil(tok::r_brace);
    } else
      SkipUntil(tok::semi);
    return Switch;
  }

  // C99 6.8.4p3 - In C99, the body of the switch statement is a scope, even if
  // there is no compound stmt.  C90 does not have this clause.  We only do this
  // if the body isn't a compound statement to avoid push/pop in common cases.
  //
  // C++ 6.4p1:
  // The substatement in a selection-statement (each substatement, in the else
  // form of the if statement) implicitly defines a local scope.
  //
  // See comments in ParseIfStatement for why we create a scope for the
  // condition and a new scope for substatement in C++.
  //
  getCurScope()->AddFlags(Scope::BreakScope);
  ParseScope InnerScope(this, Scope::DeclScope, C99orCXX, Tok.is(tok::l_brace));

  // We have incremented the mangling number for the SwitchScope and the
  // InnerScope, which is one too many.
  if (C99orCXX)
    getCurScope()->decrementMSManglingNumber();

  // Read the body statement.
  StmtResult Body(ParseStatement(TrailingElseLoc));

  // Pop the scopes.
  InnerScope.Exit();
  SwitchScope.Exit();

  return Actions.ActOnFinishSwitchStmt(SwitchLoc, Switch.get(), Body.get());
}

/// ParseWhileStatement
///       while-statement: [C99 6.8.5.1]
///         'while' '(' expression ')' statement
/// [C++]   'while' '(' condition ')' statement
StmtResult Parser::ParseWhileStatement(SourceLocation *TrailingElseLoc) {
  assert(Tok.is(tok::kw_while) && "Not a while stmt!");
  SourceLocation WhileLoc = Tok.getLocation();
  ConsumeToken();  // eat the 'while'.

  if (Tok.isNot(tok::l_paren)) {
    Diag(Tok, diag::err_expected_lparen_after) << "while";
    SkipUntil(tok::semi);
    return StmtError();
  }

  bool C99orCXX = getLangOpts().C99 || getLangOpts().CPlusPlus;

  // C99 6.8.5p5 - In C99, the while statement is a block.  This is not
  // the case for C90.  Start the loop scope.
  //
  // C++ 6.4p3:
  // A name introduced by a declaration in a condition is in scope from its
  // point of declaration until the end of the substatements controlled by the
  // condition.
  // C++ 3.3.2p4:
  // Names declared in the for-init-statement, and in the condition of if,
  // while, for, and switch statements are local to the if, while, for, or
  // switch statement (including the controlled statement).
  //
  unsigned ScopeFlags;
  if (C99orCXX)
    ScopeFlags = Scope::BreakScope | Scope::ContinueScope |
                 Scope::DeclScope  | Scope::ControlScope;
  else
    ScopeFlags = Scope::BreakScope | Scope::ContinueScope;
  ParseScope WhileScope(this, ScopeFlags);

  // Parse the condition.
  Sema::ConditionResult Cond;
  if (ParseParenExprOrCondition(nullptr, Cond, WhileLoc,
                                Sema::ConditionKind::Boolean))
    return StmtError();

  // C99 6.8.5p5 - In C99, the body of the while statement is a scope, even if
  // there is no compound stmt.  C90 does not have this clause.  We only do this
  // if the body isn't a compound statement to avoid push/pop in common cases.
  //
  // C++ 6.5p2:
  // The substatement in an iteration-statement implicitly defines a local scope
  // which is entered and exited each time through the loop.
  //
  // See comments in ParseIfStatement for why we create a scope for the
  // condition and a new scope for substatement in C++.
  //
  ParseScope InnerScope(this, Scope::DeclScope, C99orCXX, Tok.is(tok::l_brace));

  // Read the body statement.
  StmtResult Body(ParseStatement(TrailingElseLoc));

  // Pop the body scope if needed.
  InnerScope.Exit();
  WhileScope.Exit();

  if (Cond.isInvalid() || Body.isInvalid())
    return StmtError();

  return Actions.ActOnWhileStmt(WhileLoc, Cond, Body.get());
}

/// ParseDoStatement
///       do-statement: [C99 6.8.5.2]
///         'do' statement 'while' '(' expression ')' ';'
/// Note: this lets the caller parse the end ';'.
StmtResult Parser::ParseDoStatement() {
  assert(Tok.is(tok::kw_do) && "Not a do stmt!");
  SourceLocation DoLoc = ConsumeToken();  // eat the 'do'.

  // C99 6.8.5p5 - In C99, the do statement is a block.  This is not
  // the case for C90.  Start the loop scope.
  unsigned ScopeFlags;
  if (getLangOpts().C99)
    ScopeFlags = Scope::BreakScope | Scope::ContinueScope | Scope::DeclScope;
  else
    ScopeFlags = Scope::BreakScope | Scope::ContinueScope;

  ParseScope DoScope(this, ScopeFlags);

  // C99 6.8.5p5 - In C99, the body of the do statement is a scope, even if
  // there is no compound stmt.  C90 does not have this clause. We only do this
  // if the body isn't a compound statement to avoid push/pop in common cases.
  //
  // C++ 6.5p2:
  // The substatement in an iteration-statement implicitly defines a local scope
  // which is entered and exited each time through the loop.
  //
  bool C99orCXX = getLangOpts().C99 || getLangOpts().CPlusPlus;
  ParseScope InnerScope(this, Scope::DeclScope, C99orCXX, Tok.is(tok::l_brace));

  // Read the body statement.
  StmtResult Body(ParseStatement());

  // Pop the body scope if needed.
  InnerScope.Exit();

  if (Tok.isNot(tok::kw_while)) {
    if (!Body.isInvalid()) {
      Diag(Tok, diag::err_expected_while);
      Diag(DoLoc, diag::note_matching) << "'do'";
      SkipUntil(tok::semi, StopBeforeMatch);
    }
    return StmtError();
  }
  SourceLocation WhileLoc = ConsumeToken();

  if (Tok.isNot(tok::l_paren)) {
    Diag(Tok, diag::err_expected_lparen_after) << "do/while";
    SkipUntil(tok::semi, StopBeforeMatch);
    return StmtError();
  }

  // Parse the parenthesized expression.
  BalancedDelimiterTracker T(*this, tok::l_paren);
  T.consumeOpen();

  // A do-while expression is not a condition, so can't have attributes.
  DiagnoseAndSkipCXX11Attributes();

  ExprResult Cond = ParseExpression();
  // Correct the typos in condition before closing the scope.
  if (Cond.isUsable())
    Cond = Actions.CorrectDelayedTyposInExpr(Cond);
  T.consumeClose();
  DoScope.Exit();

  if (Cond.isInvalid() || Body.isInvalid())
    return StmtError();

  return Actions.ActOnDoStmt(DoLoc, Body.get(), WhileLoc, T.getOpenLocation(),
                             Cond.get(), T.getCloseLocation());
}

bool Parser::isForRangeIdentifier() {
  assert(Tok.is(tok::identifier));

  const Token &Next = NextToken();
  if (Next.is(tok::colon))
    return true;

  if (Next.isOneOf(tok::l_square, tok::kw_alignas)) {
    TentativeParsingAction PA(*this);
    ConsumeToken();
    SkipCXX11Attributes();
    bool Result = Tok.is(tok::colon);
    PA.Revert();
    return Result;
  }

  return false;
}

/// ParseForStatement
///       for-statement: [C99 6.8.5.3]
///         'for' '(' expr[opt] ';' expr[opt] ';' expr[opt] ')' statement
///         'for' '(' declaration expr[opt] ';' expr[opt] ')' statement
/// [C++]   'for' '(' for-init-statement condition[opt] ';' expression[opt] ')'
/// [C++]       statement
/// [C++0x] 'for'
///             'co_await'[opt]    [Coroutines]
///             '(' for-range-declaration ':' for-range-initializer ')'
///             statement
/// [OBJC2] 'for' '(' declaration 'in' expr ')' statement
/// [OBJC2] 'for' '(' expr 'in' expr ')' statement
///
/// [C++] for-init-statement:
/// [C++]   expression-statement
/// [C++]   simple-declaration
///
/// [C++0x] for-range-declaration:
/// [C++0x]   attribute-specifier-seq[opt] type-specifier-seq declarator
/// [C++0x] for-range-initializer:
/// [C++0x]   expression
/// [C++0x]   braced-init-list            [TODO]
StmtResult Parser::ParseForStatement(SourceLocation *TrailingElseLoc) {
  assert(Tok.is(tok::kw_for) && "Not a for stmt!");
  SourceLocation ForLoc = ConsumeToken();  // eat the 'for'.

  // Parse 'for...', 'for constexpr', or 'for co_await'.
  SourceLocation EllipsisLoc;
  SourceLocation ConstexprLoc;
  SourceLocation CoawaitLoc;
  if (getLangOpts().Reflection && Tok.is(tok::ellipsis))
    EllipsisLoc = ConsumeToken();
  else if(getLangOpts().Reflection && Tok.is(tok::kw_constexpr))
    ConstexprLoc = ConsumeToken();
  else if (Tok.is(tok::kw_co_await))
    CoawaitLoc = ConsumeToken();

  if (Tok.isNot(tok::l_paren)) {
    // FIXME: Update the error based on the presence of modifiers.
    Diag(Tok, diag::err_expected_lparen_after) << "for";
    SkipUntil(tok::semi);
    return StmtError();
  }

  bool C99orCXXorObjC = getLangOpts().C99 || getLangOpts().CPlusPlus ||
    getLangOpts().ObjC;

  // C99 6.8.5p5 - In C99, the for statement is a block.  This is not
  // the case for C90.  Start the loop scope.
  //
  // C++ 6.4p3:
  // A name introduced by a declaration in a condition is in scope from its
  // point of declaration until the end of the substatements controlled by the
  // condition.
  // C++ 3.3.2p4:
  // Names declared in the for-init-statement, and in the condition of if,
  // while, for, and switch statements are local to the if, while, for, or
  // switch statement (including the controlled statement).
  // C++ 6.5.3p1:
  // Names declared in the for-init-statement are in the same declarative-region
  // as those declared in the condition.
  //
  unsigned ScopeFlags = 0;
  if (C99orCXXorObjC)
    ScopeFlags = Scope::DeclScope | Scope::ControlScope;

  ParseScope ForScope(this, ScopeFlags);

  BalancedDelimiterTracker T(*this, tok::l_paren);
  T.consumeOpen();

  ExprResult Value;

  bool ForEach = false;
  StmtResult FirstPart;
  Sema::ConditionResult SecondPart;
  ExprResult Collection;
  ForRangeInfo ForRangeInfo;
  FullExprArg ThirdPart(Actions);

  if (Tok.is(tok::code_completion)) {
    Actions.CodeCompleteOrdinaryName(getCurScope(),
                                     C99orCXXorObjC? Sema::PCC_ForInit
                                                   : Sema::PCC_Expression);
    cutOffParsing();
    return StmtError();
  }

  ParsedAttributesWithRange attrs(AttrFactory);
  MaybeParseCXX11Attributes(attrs);

  // Parse the first part of the for specifier.
  if (Tok.is(tok::semi)) {  // for (;
    ProhibitAttributes(attrs);
    // no first part, eat the ';'.
    ConsumeToken();
  } else if (getLangOpts().CPlusPlus && Tok.is(tok::identifier) &&
             isForRangeIdentifier()) {
    ProhibitAttributes(attrs);
    IdentifierInfo *Name = Tok.getIdentifierInfo();
    SourceLocation Loc = ConsumeToken();
    MaybeParseCXX11Attributes(attrs);

    ForRangeInfo.ColonLoc = ConsumeToken();
    if (Tok.is(tok::l_brace))
      ForRangeInfo.RangeExpr = ParseBraceInitializer();
    else
      ForRangeInfo.RangeExpr = ParseExpression();

    Diag(Loc, diag::err_for_range_identifier)
      << ((getLangOpts().CPlusPlus11 && !getLangOpts().CPlusPlus17)
              ? FixItHint::CreateInsertion(Loc, "auto &&")
              : FixItHint());

    ForRangeInfo.LoopVar = Actions.ActOnCXXForRangeIdentifier(
        getCurScope(), Loc, Name, attrs, attrs.Range.getEnd());
  } else if (isForInitDeclaration()) {  // for (int X = 4;
    ParenBraceBracketBalancer BalancerRAIIObj(*this);

    // Parse declaration, which eats the ';'.
    if (!C99orCXXorObjC) {   // Use of C99-style for loops in C90 mode?
      Diag(Tok, diag::ext_c99_variable_decl_in_for_loop);
      Diag(Tok, diag::warn_gcc_variable_decl_in_for_loop);
    }

    // In C++0x, "for (T NS:a" might not be a typo for ::
    bool MightBeForRangeStmt = getLangOpts().CPlusPlus;
    ColonProtectionRAIIObject ColonProtection(*this, MightBeForRangeStmt);

    SourceLocation DeclStart = Tok.getLocation(), DeclEnd;
    DeclGroupPtrTy DG = ParseSimpleDeclaration(
        DeclaratorContext::ForContext, DeclEnd, attrs, false,
        MightBeForRangeStmt ? &ForRangeInfo : nullptr);
    FirstPart = Actions.ActOnDeclStmt(DG, DeclStart, Tok.getLocation());
    if (ForRangeInfo.ParsedForRangeDecl()) {
      Diag(ForRangeInfo.ColonLoc, getLangOpts().CPlusPlus11 ?
           diag::warn_cxx98_compat_for_range : diag::ext_for_range);
      ForRangeInfo.LoopVar = FirstPart;
      FirstPart = StmtResult();
    } else if (Tok.is(tok::semi)) {  // for (int x = 4;
      ConsumeToken();
    } else if ((ForEach = isTokIdentifier_in())) {
      Actions.ActOnForEachDeclStmt(DG);
      // ObjC: for (id x in expr)
      ConsumeToken(); // consume 'in'

      if (Tok.is(tok::code_completion)) {
        Actions.CodeCompleteObjCForCollection(getCurScope(), DG);
        cutOffParsing();
        return StmtError();
      }
      Collection = ParseExpression();
    } else {
      Diag(Tok, diag::err_expected_semi_for);
    }
  } else {
    ProhibitAttributes(attrs);
    Value = Actions.CorrectDelayedTyposInExpr(ParseExpression());

    ForEach = isTokIdentifier_in();

    // Turn the expression into a stmt.
    if (!Value.isInvalid()) {
      if (ForEach)
        FirstPart = Actions.ActOnForEachLValueExpr(Value.get());
      else
        FirstPart = Actions.ActOnExprStmt(Value);
    }

    if (Tok.is(tok::semi)) {
      ConsumeToken();
    } else if (ForEach) {
      ConsumeToken(); // consume 'in'

      if (Tok.is(tok::code_completion)) {
        Actions.CodeCompleteObjCForCollection(getCurScope(), nullptr);
        cutOffParsing();
        return StmtError();
      }
      Collection = ParseExpression();
    } else if (getLangOpts().CPlusPlus11 && Tok.is(tok::colon) && FirstPart.get()) {
      // User tried to write the reasonable, but ill-formed, for-range-statement
      //   for (expr : expr) { ... }
      Diag(Tok, diag::err_for_range_expected_decl)
        << FirstPart.get()->getSourceRange();
      SkipUntil(tok::r_paren, StopBeforeMatch);
      SecondPart = Sema::ConditionError();
    } else {
      if (!Value.isInvalid()) {
        Diag(Tok, diag::err_expected_semi_for);
      } else {
        // Skip until semicolon or rparen, don't consume it.
        SkipUntil(tok::r_paren, StopAtSemi | StopBeforeMatch);
        if (Tok.is(tok::semi))
          ConsumeToken();
      }
    }
  }

  // Parse the second part of the for specifier.
  getCurScope()->AddFlags(Scope::BreakScope | Scope::ContinueScope);
  if (!ForEach && !ForRangeInfo.ParsedForRangeDecl() &&
      !SecondPart.isInvalid()) {
    // Parse the second part of the for specifier.
    if (Tok.is(tok::semi)) {  // for (...;;
      // no second part.
    } else if (Tok.is(tok::r_paren)) {
      // missing both semicolons.
    } else {
      if (getLangOpts().CPlusPlus) {
        // C++2a: We've parsed an init-statement; we might have a
        // for-range-declaration next.
        bool MightBeForRangeStmt = !ForRangeInfo.ParsedForRangeDecl();
        ColonProtectionRAIIObject ColonProtection(*this, MightBeForRangeStmt);
        SecondPart =
            ParseCXXCondition(nullptr, ForLoc, Sema::ConditionKind::Boolean,
                              MightBeForRangeStmt ? &ForRangeInfo : nullptr);

        if (ForRangeInfo.ParsedForRangeDecl()) {
          Diag(FirstPart.get() ? FirstPart.get()->getBeginLoc()
                               : ForRangeInfo.ColonLoc,
               getLangOpts().CPlusPlus2a
                   ? diag::warn_cxx17_compat_for_range_init_stmt
                   : diag::ext_for_range_init_stmt)
              << (FirstPart.get() ? FirstPart.get()->getSourceRange()
                                  : SourceRange());
        }
      } else {
        ExprResult SecondExpr = ParseExpression();
        if (SecondExpr.isInvalid())
          SecondPart = Sema::ConditionError();
        else
          SecondPart =
              Actions.ActOnCondition(getCurScope(), ForLoc, SecondExpr.get(),
                                     Sema::ConditionKind::Boolean);
      }
    }
  }

  // Parse the third part of the for statement.
  if (!ForEach && !ForRangeInfo.ParsedForRangeDecl()) {
    if (Tok.isNot(tok::semi)) {
      if (!SecondPart.isInvalid())
        Diag(Tok, diag::err_expected_semi_for);
      else
        // Skip until semicolon or rparen, don't consume it.
        SkipUntil(tok::r_paren, StopAtSemi | StopBeforeMatch);
    }

    if (Tok.is(tok::semi)) {
      ConsumeToken();
    }

    if (Tok.isNot(tok::r_paren)) {   // for (...;...;)
      ExprResult Third = ParseExpression();
      // FIXME: The C++11 standard doesn't actually say that this is a
      // discarded-value expression, but it clearly should be.
      ThirdPart = Actions.MakeFullDiscardedValueExpr(Third.get());
    }
  }
  // Match the ')'.
  T.consumeClose();

  // C++ Coroutines [stmt.iter]:
  //   'co_await' can only be used for a range-based for statement.
  if (CoawaitLoc.isValid() && !ForRangeInfo.ParsedForRangeDecl()) {
    Diag(CoawaitLoc, diag::err_for_co_await_not_range_for);
    CoawaitLoc = SourceLocation();
  }

  // We need to perform most of the semantic analysis for a C++0x for-range
  // statememt before parsing the body, in order to be able to deduce the type
  // of an auto-typed loop variable.
  StmtResult ForRangeStmt;
  StmtResult ForEachStmt;

  if (ForRangeInfo.ParsedForRangeDecl()) {
    ExprResult CorrectedRange =
        Actions.CorrectDelayedTyposInExpr(ForRangeInfo.RangeExpr.get());

    if (EllipsisLoc.isInvalid() && ConstexprLoc.isInvalid()) {
      ForRangeStmt = Actions.ActOnCXXForRangeStmt(
<<<<<<< HEAD
          getCurScope(), ForLoc, CoawaitLoc, FirstPart.get(),
          ForRangeInfo.LoopVar.get(), ForRangeInfo.ColonLoc, CorrectedRange.get(),
          T.getCloseLocation(), Sema::BFRK_Build);
    else
      ForRangeStmt = Actions.ActOnCXXExpansionStmt(
          getCurScope(), ForLoc, EllipsisLoc, FirstPart.get(),
          ForRangeInfo.ColonLoc, CorrectedRange.get(), T.getCloseLocation(),
          Sema::BFRK_Build, IsConstexpr);
=======
        getCurScope(), ForLoc, CoawaitLoc, FirstPart.get(),
        ForRangeInit.ColonLoc, CorrectedRange.get(),
        T.getCloseLocation(), Sema::BFRK_Build);
    } else {
      SourceLocation ModifierLoc = 
          EllipsisLoc.isValid() ? EllipsisLoc : ConstexprLoc;
      ForRangeStmt = Actions.ActOnCXXExpansionStmt(
          getCurScope(), ForLoc, ModifierLoc, FirstPart.get(),
          ForRangeInit.ColonLoc, CorrectedRange.get(), 
          T.getCloseLocation(), Sema::BFRK_Build, 
          ConstexprLoc.isValid());
    }
>>>>>>> b8d5cc27

  // Similarly, we need to do the semantic analysis for a for-range
  // statement immediately in order to close over temporaries correctly.
  } else if (ForEach) {
    ForEachStmt = Actions.ActOnObjCForCollectionStmt(ForLoc,
                                                     FirstPart.get(),
                                                     Collection.get(),
                                                     T.getCloseLocation());
  } else {
    // In OpenMP loop region loop control variable must be captured and be
    // private. Perform analysis of first part (if any).
    if (getLangOpts().OpenMP && FirstPart.isUsable()) {
      Actions.ActOnOpenMPLoopInitialization(ForLoc, FirstPart.get());
    }
  }

  // C99 6.8.5p5 - In C99, the body of the for statement is a scope, even if
  // there is no compound stmt.  C90 does not have this clause.  We only do this
  // if the body isn't a compound statement to avoid push/pop in common cases.
  //
  // C++ 6.5p2:
  // The substatement in an iteration-statement implicitly defines a local scope
  // which is entered and exited each time through the loop.
  //
  // See comments in ParseIfStatement for why we create a scope for
  // for-init-statement/condition and a new scope for substatement in C++.
  //
  ParseScope InnerScope(this, Scope::DeclScope, C99orCXXorObjC,
                        Tok.is(tok::l_brace));

  // The body of the for loop has the same local mangling number as the
  // for-init-statement.
  // It will only be incremented if the body contains other things that would
  // normally increment the mangling number (like a compound statement).
  if (C99orCXXorObjC)
    getCurScope()->decrementMSManglingNumber();

  // Read the body statement.
  StmtResult Body(ParseStatement(TrailingElseLoc));

  // Pop the body scope if needed.
  InnerScope.Exit();

  // Leave the for-scope.
  ForScope.Exit();

  if (Body.isInvalid()) {
    if (!EllipsisLoc.isInvalid())
      return Actions.ActOnCXXExpansionStmtError(ForEachStmt.get());
    return StmtError();
  }

  if (ForEach)
   return Actions.FinishObjCForCollectionStmt(ForEachStmt.get(),
                                              Body.get());

<<<<<<< HEAD
  if (ForRangeInfo.ParsedForRangeDecl()) {
    if (EllipsisLoc.isInvalid()) {
=======
  if (ForRange) {
    if (EllipsisLoc.isInvalid() && ConstexprLoc.isInvalid()) {
>>>>>>> b8d5cc27
      return Actions.FinishCXXForRangeStmt(ForRangeStmt.get(), Body.get());
    }
    return Actions.FinishCXXExpansionStmt(ForRangeStmt.get(), Body.get());
  }

  return Actions.ActOnForStmt(ForLoc, T.getOpenLocation(), FirstPart.get(),
                              SecondPart, ThirdPart, T.getCloseLocation(),
                              Body.get());
}

/// ParseGotoStatement
///       jump-statement:
///         'goto' identifier ';'
/// [GNU]   'goto' '*' expression ';'
///
/// Note: this lets the caller parse the end ';'.
///
StmtResult Parser::ParseGotoStatement() {
  assert(Tok.is(tok::kw_goto) && "Not a goto stmt!");
  SourceLocation GotoLoc = ConsumeToken();  // eat the 'goto'.

  StmtResult Res;
  if (Tok.is(tok::identifier)) {
    LabelDecl *LD = Actions.LookupOrCreateLabel(Tok.getIdentifierInfo(),
                                                Tok.getLocation());
    Res = Actions.ActOnGotoStmt(GotoLoc, Tok.getLocation(), LD);
    ConsumeToken();
  } else if (Tok.is(tok::star)) {
    // GNU indirect goto extension.
    Diag(Tok, diag::ext_gnu_indirect_goto);
    SourceLocation StarLoc = ConsumeToken();
    ExprResult R(ParseExpression());
    if (R.isInvalid()) {  // Skip to the semicolon, but don't consume it.
      SkipUntil(tok::semi, StopBeforeMatch);
      return StmtError();
    }
    Res = Actions.ActOnIndirectGotoStmt(GotoLoc, StarLoc, R.get());
  } else {
    Diag(Tok, diag::err_expected) << tok::identifier;
    return StmtError();
  }

  return Res;
}

/// ParseContinueStatement
///       jump-statement:
///         'continue' ';'
///
/// Note: this lets the caller parse the end ';'.
///
StmtResult Parser::ParseContinueStatement() {
  SourceLocation ContinueLoc = ConsumeToken();  // eat the 'continue'.
  return Actions.ActOnContinueStmt(ContinueLoc, getCurScope());
}

/// ParseBreakStatement
///       jump-statement:
///         'break' ';'
///
/// Note: this lets the caller parse the end ';'.
///
StmtResult Parser::ParseBreakStatement() {
  SourceLocation BreakLoc = ConsumeToken();  // eat the 'break'.
  return Actions.ActOnBreakStmt(BreakLoc, getCurScope());
}

/// ParseReturnStatement
///       jump-statement:
///         'return' expression[opt] ';'
///         'return' braced-init-list ';'
///         'co_return' expression[opt] ';'
///         'co_return' braced-init-list ';'
StmtResult Parser::ParseReturnStatement() {
  assert((Tok.is(tok::kw_return) || Tok.is(tok::kw_co_return)) &&
         "Not a return stmt!");
  bool IsCoreturn = Tok.is(tok::kw_co_return);
  SourceLocation ReturnLoc = ConsumeToken();  // eat the 'return'.

  ExprResult R;
  if (Tok.isNot(tok::semi)) {
    // FIXME: Code completion for co_return.
    if (Tok.is(tok::code_completion) && !IsCoreturn) {
      Actions.CodeCompleteReturn(getCurScope());
      cutOffParsing();
      return StmtError();
    }

    if (Tok.is(tok::l_brace) && getLangOpts().CPlusPlus) {
      R = ParseInitializer();
      if (R.isUsable())
        Diag(R.get()->getBeginLoc(),
             getLangOpts().CPlusPlus11
                 ? diag::warn_cxx98_compat_generalized_initializer_lists
                 : diag::ext_generalized_initializer_lists)
            << R.get()->getSourceRange();
    } else
      R = ParseExpression();
    if (R.isInvalid()) {
      SkipUntil(tok::r_brace, StopAtSemi | StopBeforeMatch);
      return StmtError();
    }
  }
  if (IsCoreturn)
    return Actions.ActOnCoreturnStmt(getCurScope(), ReturnLoc, R.get());
  return Actions.ActOnReturnStmt(ReturnLoc, R.get(), getCurScope());
}

StmtResult Parser::ParsePragmaLoopHint(StmtVector &Stmts,
                                       AllowedConstructsKind Allowed,
                                       SourceLocation *TrailingElseLoc,
                                       ParsedAttributesWithRange &Attrs) {
  // Create temporary attribute list.
  ParsedAttributesWithRange TempAttrs(AttrFactory);

  // Get loop hints and consume annotated token.
  while (Tok.is(tok::annot_pragma_loop_hint)) {
    LoopHint Hint;
    if (!HandlePragmaLoopHint(Hint))
      continue;

    ArgsUnion ArgHints[] = {Hint.PragmaNameLoc, Hint.OptionLoc, Hint.StateLoc,
                            ArgsUnion(Hint.ValueExpr)};
    TempAttrs.addNew(Hint.PragmaNameLoc->Ident, Hint.Range, nullptr,
                     Hint.PragmaNameLoc->Loc, ArgHints, 4,
                     ParsedAttr::AS_Pragma);
  }

  // Get the next statement.
  MaybeParseCXX11Attributes(Attrs);

  StmtResult S = ParseStatementOrDeclarationAfterAttributes(
      Stmts, Allowed, TrailingElseLoc, Attrs);

  Attrs.takeAllFrom(TempAttrs);
  return S;
}

Decl *Parser::ParseFunctionStatementBody(Decl *Decl, ParseScope &BodyScope) {
  assert(Tok.is(tok::l_brace));
  SourceLocation LBraceLoc = Tok.getLocation();

  PrettyDeclStackTraceEntry CrashInfo(Actions.Context, Decl, LBraceLoc,
                                      "parsing function body");

  // Save and reset current vtordisp stack if we have entered a C++ method body.
  bool IsCXXMethod =
      getLangOpts().CPlusPlus && Decl && isa<CXXMethodDecl>(Decl);
  Sema::PragmaStackSentinelRAII
    PragmaStackSentinel(Actions, "InternalPragmaState", IsCXXMethod);

  // Do not enter a scope for the brace, as the arguments are in the same scope
  // (the function body) as the body itself.  Instead, just read the statement
  // list and put it into a CompoundStmt for safe keeping.
  StmtResult FnBody(ParseCompoundStatementBody());

  // If the function body could not be parsed, make a bogus compoundstmt.
  if (FnBody.isInvalid()) {
    Sema::CompoundScopeRAII CompoundScope(Actions);
    FnBody = Actions.ActOnCompoundStmt(LBraceLoc, LBraceLoc, None, false);
  }

  BodyScope.Exit();
  return Actions.ActOnFinishFunctionBody(Decl, FnBody.get());
}

/// ParseFunctionTryBlock - Parse a C++ function-try-block.
///
///       function-try-block:
///         'try' ctor-initializer[opt] compound-statement handler-seq
///
Decl *Parser::ParseFunctionTryBlock(Decl *Decl, ParseScope &BodyScope) {
  assert(Tok.is(tok::kw_try) && "Expected 'try'");
  SourceLocation TryLoc = ConsumeToken();

  PrettyDeclStackTraceEntry CrashInfo(Actions.Context, Decl, TryLoc,
                                      "parsing function try block");

  // Constructor initializer list?
  if (Tok.is(tok::colon))
    ParseConstructorInitializer(Decl);
  else
    Actions.ActOnDefaultCtorInitializers(Decl);

  // Save and reset current vtordisp stack if we have entered a C++ method body.
  bool IsCXXMethod =
      getLangOpts().CPlusPlus && Decl && isa<CXXMethodDecl>(Decl);
  Sema::PragmaStackSentinelRAII
    PragmaStackSentinel(Actions, "InternalPragmaState", IsCXXMethod);

  SourceLocation LBraceLoc = Tok.getLocation();
  StmtResult FnBody(ParseCXXTryBlockCommon(TryLoc, /*FnTry*/true));
  // If we failed to parse the try-catch, we just give the function an empty
  // compound statement as the body.
  if (FnBody.isInvalid()) {
    Sema::CompoundScopeRAII CompoundScope(Actions);
    FnBody = Actions.ActOnCompoundStmt(LBraceLoc, LBraceLoc, None, false);
  }

  BodyScope.Exit();
  return Actions.ActOnFinishFunctionBody(Decl, FnBody.get());
}

bool Parser::trySkippingFunctionBody() {
  assert(SkipFunctionBodies &&
         "Should only be called when SkipFunctionBodies is enabled");
  if (!PP.isCodeCompletionEnabled()) {
    SkipFunctionBody();
    return true;
  }

  // We're in code-completion mode. Skip parsing for all function bodies unless
  // the body contains the code-completion point.
  TentativeParsingAction PA(*this);
  bool IsTryCatch = Tok.is(tok::kw_try);
  CachedTokens Toks;
  bool ErrorInPrologue = ConsumeAndStoreFunctionPrologue(Toks);
  if (llvm::any_of(Toks, [](const Token &Tok) {
        return Tok.is(tok::code_completion);
      })) {
    PA.Revert();
    return false;
  }
  if (ErrorInPrologue) {
    PA.Commit();
    SkipMalformedDecl();
    return true;
  }
  if (!SkipUntil(tok::r_brace, StopAtCodeCompletion)) {
    PA.Revert();
    return false;
  }
  while (IsTryCatch && Tok.is(tok::kw_catch)) {
    if (!SkipUntil(tok::l_brace, StopAtCodeCompletion) ||
        !SkipUntil(tok::r_brace, StopAtCodeCompletion)) {
      PA.Revert();
      return false;
    }
  }
  PA.Commit();
  return true;
}

/// ParseCXXTryBlock - Parse a C++ try-block.
///
///       try-block:
///         'try' compound-statement handler-seq
///
StmtResult Parser::ParseCXXTryBlock() {
  assert(Tok.is(tok::kw_try) && "Expected 'try'");

  SourceLocation TryLoc = ConsumeToken();
  return ParseCXXTryBlockCommon(TryLoc);
}

/// ParseCXXTryBlockCommon - Parse the common part of try-block and
/// function-try-block.
///
///       try-block:
///         'try' compound-statement handler-seq
///
///       function-try-block:
///         'try' ctor-initializer[opt] compound-statement handler-seq
///
///       handler-seq:
///         handler handler-seq[opt]
///
///       [Borland] try-block:
///         'try' compound-statement seh-except-block
///         'try' compound-statement seh-finally-block
///
StmtResult Parser::ParseCXXTryBlockCommon(SourceLocation TryLoc, bool FnTry) {
  if (Tok.isNot(tok::l_brace))
    return StmtError(Diag(Tok, diag::err_expected) << tok::l_brace);

  StmtResult TryBlock(ParseCompoundStatement(
      /*isStmtExpr=*/false, Scope::DeclScope | Scope::TryScope |
                                Scope::CompoundStmtScope |
                                (FnTry ? Scope::FnTryCatchScope : 0)));
  if (TryBlock.isInvalid())
    return TryBlock;

  // Borland allows SEH-handlers with 'try'

  if ((Tok.is(tok::identifier) &&
       Tok.getIdentifierInfo() == getSEHExceptKeyword()) ||
      Tok.is(tok::kw___finally)) {
    // TODO: Factor into common return ParseSEHHandlerCommon(...)
    StmtResult Handler;
    if(Tok.getIdentifierInfo() == getSEHExceptKeyword()) {
      SourceLocation Loc = ConsumeToken();
      Handler = ParseSEHExceptBlock(Loc);
    }
    else {
      SourceLocation Loc = ConsumeToken();
      Handler = ParseSEHFinallyBlock(Loc);
    }
    if(Handler.isInvalid())
      return Handler;

    return Actions.ActOnSEHTryBlock(true /* IsCXXTry */,
                                    TryLoc,
                                    TryBlock.get(),
                                    Handler.get());
  }
  else {
    StmtVector Handlers;

    // C++11 attributes can't appear here, despite this context seeming
    // statement-like.
    DiagnoseAndSkipCXX11Attributes();

    if (Tok.isNot(tok::kw_catch))
      return StmtError(Diag(Tok, diag::err_expected_catch));
    while (Tok.is(tok::kw_catch)) {
      StmtResult Handler(ParseCXXCatchBlock(FnTry));
      if (!Handler.isInvalid())
        Handlers.push_back(Handler.get());
    }
    // Don't bother creating the full statement if we don't have any usable
    // handlers.
    if (Handlers.empty())
      return StmtError();

    return Actions.ActOnCXXTryBlock(TryLoc, TryBlock.get(), Handlers);
  }
}

/// ParseCXXCatchBlock - Parse a C++ catch block, called handler in the standard
///
///   handler:
///     'catch' '(' exception-declaration ')' compound-statement
///
///   exception-declaration:
///     attribute-specifier-seq[opt] type-specifier-seq declarator
///     attribute-specifier-seq[opt] type-specifier-seq abstract-declarator[opt]
///     '...'
///
StmtResult Parser::ParseCXXCatchBlock(bool FnCatch) {
  assert(Tok.is(tok::kw_catch) && "Expected 'catch'");

  SourceLocation CatchLoc = ConsumeToken();

  BalancedDelimiterTracker T(*this, tok::l_paren);
  if (T.expectAndConsume())
    return StmtError();

  // C++ 3.3.2p3:
  // The name in a catch exception-declaration is local to the handler and
  // shall not be redeclared in the outermost block of the handler.
  ParseScope CatchScope(this, Scope::DeclScope | Scope::ControlScope |
                          (FnCatch ? Scope::FnTryCatchScope : 0));

  // exception-declaration is equivalent to '...' or a parameter-declaration
  // without default arguments.
  Decl *ExceptionDecl = nullptr;
  if (Tok.isNot(tok::ellipsis)) {
    ParsedAttributesWithRange Attributes(AttrFactory);
    MaybeParseCXX11Attributes(Attributes);

    DeclSpec DS(AttrFactory);
    DS.takeAttributesFrom(Attributes);

    if (ParseCXXTypeSpecifierSeq(DS))
      return StmtError();

    Declarator ExDecl(DS, DeclaratorContext::CXXCatchContext);
    ParseDeclarator(ExDecl);
    ExceptionDecl = Actions.ActOnExceptionDeclarator(getCurScope(), ExDecl);
  } else
    ConsumeToken();

  T.consumeClose();
  if (T.getCloseLocation().isInvalid())
    return StmtError();

  if (Tok.isNot(tok::l_brace))
    return StmtError(Diag(Tok, diag::err_expected) << tok::l_brace);

  // FIXME: Possible draft standard bug: attribute-specifier should be allowed?
  StmtResult Block(ParseCompoundStatement());
  if (Block.isInvalid())
    return Block;

  return Actions.ActOnCXXCatchBlock(CatchLoc, ExceptionDecl, Block.get());
}

void Parser::ParseMicrosoftIfExistsStatement(StmtVector &Stmts) {
  IfExistsCondition Result;
  if (ParseMicrosoftIfExistsCondition(Result))
    return;

  // Handle dependent statements by parsing the braces as a compound statement.
  // This is not the same behavior as Visual C++, which don't treat this as a
  // compound statement, but for Clang's type checking we can't have anything
  // inside these braces escaping to the surrounding code.
  if (Result.Behavior == IEB_Dependent) {
    if (!Tok.is(tok::l_brace)) {
      Diag(Tok, diag::err_expected) << tok::l_brace;
      return;
    }

    StmtResult Compound = ParseCompoundStatement();
    if (Compound.isInvalid())
      return;

    StmtResult DepResult = Actions.ActOnMSDependentExistsStmt(Result.KeywordLoc,
                                                              Result.IsIfExists,
                                                              Result.SS,
                                                              Result.Name,
                                                              Compound.get());
    if (DepResult.isUsable())
      Stmts.push_back(DepResult.get());
    return;
  }

  BalancedDelimiterTracker Braces(*this, tok::l_brace);
  if (Braces.consumeOpen()) {
    Diag(Tok, diag::err_expected) << tok::l_brace;
    return;
  }

  switch (Result.Behavior) {
  case IEB_Parse:
    // Parse the statements below.
    break;

  case IEB_Dependent:
    llvm_unreachable("Dependent case handled above");

  case IEB_Skip:
    Braces.skipToEnd();
    return;
  }

  // Condition is true, parse the statements.
  while (Tok.isNot(tok::r_brace)) {
    StmtResult R = ParseStatementOrDeclaration(Stmts, ACK_Any);
    if (R.isUsable())
      Stmts.push_back(R.get());
  }
  Braces.consumeClose();
}

bool Parser::ParseOpenCLUnrollHintAttribute(ParsedAttributes &Attrs) {
  MaybeParseGNUAttributes(Attrs);

  if (Attrs.empty())
    return true;

  if (Attrs.begin()->getKind() != ParsedAttr::AT_OpenCLUnrollHint)
    return true;

  if (!(Tok.is(tok::kw_for) || Tok.is(tok::kw_while) || Tok.is(tok::kw_do))) {
    Diag(Tok, diag::err_opencl_unroll_hint_on_non_loop);
    return false;
  }
  return true;
}<|MERGE_RESOLUTION|>--- conflicted
+++ resolved
@@ -1787,29 +1787,18 @@
 
     if (EllipsisLoc.isInvalid() && ConstexprLoc.isInvalid()) {
       ForRangeStmt = Actions.ActOnCXXForRangeStmt(
-<<<<<<< HEAD
-          getCurScope(), ForLoc, CoawaitLoc, FirstPart.get(),
-          ForRangeInfo.LoopVar.get(), ForRangeInfo.ColonLoc, CorrectedRange.get(),
-          T.getCloseLocation(), Sema::BFRK_Build);
-    else
-      ForRangeStmt = Actions.ActOnCXXExpansionStmt(
-          getCurScope(), ForLoc, EllipsisLoc, FirstPart.get(),
-          ForRangeInfo.ColonLoc, CorrectedRange.get(), T.getCloseLocation(),
-          Sema::BFRK_Build, IsConstexpr);
-=======
         getCurScope(), ForLoc, CoawaitLoc, FirstPart.get(),
-        ForRangeInit.ColonLoc, CorrectedRange.get(),
+        ForRangeInfo.LoopVar.get(), ForRangeInfo.ColonLoc, CorrectedRange.get(),
         T.getCloseLocation(), Sema::BFRK_Build);
     } else {
-      SourceLocation ModifierLoc = 
+      SourceLocation ModifierLoc =
           EllipsisLoc.isValid() ? EllipsisLoc : ConstexprLoc;
       ForRangeStmt = Actions.ActOnCXXExpansionStmt(
           getCurScope(), ForLoc, ModifierLoc, FirstPart.get(),
-          ForRangeInit.ColonLoc, CorrectedRange.get(), 
-          T.getCloseLocation(), Sema::BFRK_Build, 
+          ForRangeInfo.ColonLoc, CorrectedRange.get(),
+          T.getCloseLocation(), Sema::BFRK_Build,
           ConstexprLoc.isValid());
     }
->>>>>>> b8d5cc27
 
   // Similarly, we need to do the semantic analysis for a for-range
   // statement immediately in order to close over temporaries correctly.
@@ -1866,13 +1855,8 @@
    return Actions.FinishObjCForCollectionStmt(ForEachStmt.get(),
                                               Body.get());
 
-<<<<<<< HEAD
   if (ForRangeInfo.ParsedForRangeDecl()) {
-    if (EllipsisLoc.isInvalid()) {
-=======
-  if (ForRange) {
     if (EllipsisLoc.isInvalid() && ConstexprLoc.isInvalid()) {
->>>>>>> b8d5cc27
       return Actions.FinishCXXForRangeStmt(ForRangeStmt.get(), Body.get());
     }
     return Actions.FinishCXXExpansionStmt(ForRangeStmt.get(), Body.get());
